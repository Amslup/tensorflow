---
name: Documentation Issue
about: Use this template for documentation related
labels: 'type:docs'

---

<<<<<<< HEAD
<em>Thanks so much for taking the time to file a documentation issue and even more thanks if you intend to contribute to updating it! Please do introduce yourself on our mailing list with
[Google Groups](https://groups.google.com/a/tensorflow.org/forum/#!forum/docs) or
[email](mailto:docs@tensorflow.org) and let us know if you have any questions. We also encourage you to review our [Documentation Contributor Guide](https://www.tensorflow.org/community/contribute/docs). As a side note, per our [GitHub Policy](https://github.com/tensorflow/tensorflow/blob/master/ISSUES.md), we only address code/doc bugs, performance issues, feature requests and build/installation issues on GitHub. tag:doc_template</em>

## Existing URLs containing the issue:
Link to the documentation entry, for example: https://www.tensorflow.org/versions/r2.0/api_docs/python/tf/MyMethod

## Description of issue (what needs changing):

### Correct Links
Is the link pointing to the source code correct? To find the source code, use `git grep my_method` from the git command line in your locally checked out repository.

### Clear Description
Why should someone use this method? How is it useful?

### Usage Example
Is there a usage example?

### Parameters Defined
Are all arguments that can be passed in defined and formatted correctly?

### Returns Defined
Are return values defined?

### Raises Listed and Defined
Are errors defined? [Example](https://www.tensorflow.org/versions/r2.0/api_docs/python/tf/feature_column/categorical_column_with_vocabulary_file#raises)

### Request Visuals, if Applicable
Are there currently visuals? If not, would they make the content clearer?

### Submit PR?
Are you planning to also submit a [Pull Request](https://help.github.com/en/articles/about-pull-requests) to fix this issue? See the [Documentation Contributor Guide](https://www.tensorflow.org/community/contribute/docs) the [Documentation Style Guide](https://www.tensorflow.org/community/contribute/docs_style).
=======
Thank you for submitting a TensorFlow documentation issue. Per our GitHub
policy, we only address code/doc bugs, performance issues, feature requests, and
build/installation issues on GitHub.

The TensorFlow docs are open source! To get involved, read the documentation
contributor guide: https://www.tensorflow.org/community/contribute/docs

## URL(s) with the issue:

Please provide a link to the documentation entry, for example:
https://www.tensorflow.org/versions/r2.0/api_docs/python/tf/MyMethod

## Description of issue (what needs changing):

### Clear description

For example, why should someone use this method? How is it useful?

### Correct links

Is the link to the source code correct?

### Parameters defined

Are all parameters defined and formatted correctly?

### Returns defined

Are return values defined?

### Raises listed and defined

Are the errors defined? For example,
https://www.tensorflow.org/versions/r2.0/api_docs/python/tf/feature_column/categorical_column_with_vocabulary_file#raises

### Usage example

Is there a usage example?

### Request visuals, if applicable

Are there currently visuals? If not, will it clarify the content?

### Submit a pull request?

Are you planning to also submit a pull request to fix the issue? See the docs
contributor guide: https://www.tensorflow.org/community/contribute/docs and the
docs style guide: https://www.tensorflow.org/community/contribute/docs_style
>>>>>>> 68a72fda
<|MERGE_RESOLUTION|>--- conflicted
+++ resolved
@@ -5,40 +5,6 @@
 
 ---
 
-<<<<<<< HEAD
-<em>Thanks so much for taking the time to file a documentation issue and even more thanks if you intend to contribute to updating it! Please do introduce yourself on our mailing list with
-[Google Groups](https://groups.google.com/a/tensorflow.org/forum/#!forum/docs) or
-[email](mailto:docs@tensorflow.org) and let us know if you have any questions. We also encourage you to review our [Documentation Contributor Guide](https://www.tensorflow.org/community/contribute/docs). As a side note, per our [GitHub Policy](https://github.com/tensorflow/tensorflow/blob/master/ISSUES.md), we only address code/doc bugs, performance issues, feature requests and build/installation issues on GitHub. tag:doc_template</em>
-
-## Existing URLs containing the issue:
-Link to the documentation entry, for example: https://www.tensorflow.org/versions/r2.0/api_docs/python/tf/MyMethod
-
-## Description of issue (what needs changing):
-
-### Correct Links
-Is the link pointing to the source code correct? To find the source code, use `git grep my_method` from the git command line in your locally checked out repository.
-
-### Clear Description
-Why should someone use this method? How is it useful?
-
-### Usage Example
-Is there a usage example?
-
-### Parameters Defined
-Are all arguments that can be passed in defined and formatted correctly?
-
-### Returns Defined
-Are return values defined?
-
-### Raises Listed and Defined
-Are errors defined? [Example](https://www.tensorflow.org/versions/r2.0/api_docs/python/tf/feature_column/categorical_column_with_vocabulary_file#raises)
-
-### Request Visuals, if Applicable
-Are there currently visuals? If not, would they make the content clearer?
-
-### Submit PR?
-Are you planning to also submit a [Pull Request](https://help.github.com/en/articles/about-pull-requests) to fix this issue? See the [Documentation Contributor Guide](https://www.tensorflow.org/community/contribute/docs) the [Documentation Style Guide](https://www.tensorflow.org/community/contribute/docs_style).
-=======
 Thank you for submitting a TensorFlow documentation issue. Per our GitHub
 policy, we only address code/doc bugs, performance issues, feature requests, and
 build/installation issues on GitHub.
@@ -86,5 +52,4 @@
 
 Are you planning to also submit a pull request to fix the issue? See the docs
 contributor guide: https://www.tensorflow.org/community/contribute/docs and the
-docs style guide: https://www.tensorflow.org/community/contribute/docs_style
->>>>>>> 68a72fda
+docs style guide: https://www.tensorflow.org/community/contribute/docs_style