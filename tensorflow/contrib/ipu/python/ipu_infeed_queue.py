# Copyright 2019 The TensorFlow Authors. All Rights Reserved.
#
# Licensed under the Apache License, Version 2.0 (the "License");
# you may not use this file except in compliance with the License.
# You may obtain a copy of the License at
#
#     http://www.apache.org/licenses/LICENSE-2.0
#
# Unless required by applicable law or agreed to in writing, software
# distributed under the License is distributed on an "AS IS" BASIS,
# WITHOUT WARRANTIES OR CONDITIONS OF ANY KIND, either express or implied.
# See the License for the specific language governing permissions and
# limitations under the License.
# =============================================================================
"""Contains class for creating input infeeds into TF graphs targeting the IPU."""
from __future__ import absolute_import
from __future__ import division
from __future__ import print_function

from tensorflow.compiler.plugin.poplar.ops import gen_pop_datastream_ops
from tensorflow.python.data.ops import dataset_ops
from tensorflow.python.data.ops.dataset_ops import Dataset
from tensorflow.python.framework import ops

class IPUInfeedQueue:
  """Wraps a tf.Dataset object with infeed operations specific to the IPU.

<<<<<<< HEAD
  This class, along with contrib.ipu.trianing_loop` is used to create a data
  pipeline from a `dataset` into a training/inference loop on the IPU inside
  a single `session.run` which reduces the overheads of calling `session.run`
  for each iteration of the loop.
=======
  This class, along with `contrib.ipu.loops` is used to create a data pipeline
  from a `dataset` into a training/inference loop on the IPU inside a single
  `session.run` which reduces the overheads of calling `session.run` for each
  iteration of the loop.

  You should pass the infeed queue as an argument to a loop from
  `contrib.ipu.loops`. These loops will then handle the dequeuing of the data to
  the device automatically.

  The following skeleton shows how to use this method when building a training
  loop - note how the body signature contains variables which correspond to the
  nested structure of `tf.Tensor`s representing the next element in the infeed
  queue:

  ```python
  # Create an example dataset.
  dataset = ...  # A `tf.data.Dataset` object.

  def dataset_parser(value):
    features, labels = parse_record(value)
    return {"features": features,
            "labels": labels}
  # The resulting dataset has a nested structure of: {features, labels}.
  dataset = dataset.map(dataset_parser)

  infeed_queue = ipu_infeed_queue.IPUInfeedQueue(dataset)

  # dataset can no longer be used beyond this point.

  def my_net():
    # Note how the nested structure forms part of the loop body signature.
    def body(loss, features, labels):
      with variable_scope.variable_scope("vs", use_resource=True):
        y = tf.conv2d(features, .....)
        ...
        ...
        logits = tf.nn.xw_plus_b(....)
      loss = tf.reduce_mean(tf.nn.softmax_cross_entropy_with_logits_v2(logits=logits, labels=labels))
      optimizer = gradient_descent.GradientDescentOptimizer(0.000001)
      train = optimizer.minimize(loss)
      with ops.control_dependencies([train]):
        return array_ops.identity(loss)

    loss = 0.0
    return = tf.conrib.ipu.loops.repeat(10000, body, [loss], infeed_queue)

  with ipu.ops.ipu_scope("/device:IPU:0"):
    res = ipu_compiler.compile(my_net, inputs=[])

  with tf.Session() as sess:
    sess.run(infeed_queue.initializer)
    sess.run(variables.global_variables_initializer())
    result = sess.run(res)
  ```
>>>>>>> e7a9f57e
  """
  def __init__(self, dataset, device_ordinal=0):
    """Creates an IPUInfeedQueue object.

    Args:
       dataset: a tf.data.Dataset object, all transformations e.g. `shuffle`,
        `repeat`, `batch` must be applied prior to passing in to this function.
        This dataset can no longer be used after creating this queue.
       device_ordinal: ordinal of the device on which this queue will be used.

    Raises:
      ValueError: if all dimensions of shapes of dataset.output_shapes are not
        fully defined. tf.data.batch function must be called with
        `drop_remainder=True` to ensure that batch size is constant.

    """
    for output_shape in dataset_ops.flat_structure(dataset)["output_shapes"]:
      if isinstance(output_shape, list) or isinstance(output_shape, tuple):
        raise ValueError("Nested list/tuple input shapes are not supported")
      if not output_shape.is_fully_defined():
        raise ValueError("""Output shape {} is not fully defined. If using \
tf.Dataset.batch, set `drop_remainder=True`.""".format(output_shape))

    with ops.device("/cpu:0"):
      # Apply the dataset and take ownership.
      self._dataset = dataset._apply_options()
      self.structure = dataset._element_structure
      try:
        ds_variant = self._dataset._variant_tensor
      except TypeError:
        ds_variant = self._dataset._as_variant_tensor
      # ID used for differentiating between datasets.
      self._id = str(id(ds_variant))
<<<<<<< HEAD
=======

>>>>>>> e7a9f57e
      # Dataset iterator creator.
      self._initializer = gen_pop_datastream_ops.ipu_consume_dataset(
        input_dataset=ds_variant, id=self._id, device_ordinal=device_ordinal,
        **dataset_ops.flat_structure(self._dataset))

    self._dequeued = False

<<<<<<< HEAD
  def get_next(self):
=======
  def _dequeue(self):
>>>>>>> e7a9f57e
    """Returns a nested structure of `tf.Tensor`s representing the next element
    in the infeed queue.

    You should typically call this method *once* and use its result as the input
    to another computation. A typical training/inference loop will then handle
    the dequeuing of the data to the device automatically.
    The following skeleton shows how to use this method when building a training
    loop:

    ```python
    dataset = ...  # A `tf.data.Dataset` object.

    infeed_queue = ipu_infeed_queue.IPUInfeedQueue(dataset)

    # dataset can no longer be used beyond this point.

    def my_net():
      def body(loss):
        data, labels = infeed_queue.get_next()
        with variable_scope.variable_scope("vs", use_resource=True):
          y = tf.conv2d(data, .....)
          ...
          ...
          logits = tf.nn.xw_plus_b(....)
        loss = tf.reduce_mean(tf.nn.softmax_cross_entropy_with_logits_v2(logits=logits, labels=labels))
        optimizer = gradient_descent.GradientDescentOptimizer(0.000001)
        train = optimizer.minimize(loss)
        with ops.control_dependencies([train]):
          return array_ops.identity(loss)

      loss = 0.0
      return = tf.conrib.ipu.loops.repeat(10000, body, [loss], infeed_queue)

    with ipu.ops.ipu_scope("/device:IPU:0"):
      res = ipu_compiler.compile(my_net, inputs=[])

    with tf.Session() as sess:
      sess.run(infeed_queue.initializer)
      result = sess.run(res)
    ```

    NOTE: It is not legitimate to call `IPUInfeedQueue.get_next()` multiple
      times inside the same code block.

    Returns:
      A nested structure of `tf.Tensor` objects.
    """
    flat_ret = gen_pop_datastream_ops.pop_datastream_infeed_dequeue(
      infeed_id=self._id, **dataset_ops.flat_structure(self._dataset))
    self._dequeued = True
    return self.structure._from_tensor_list(flat_ret)

  @property
  def dequeued(self):
    """ Returns whether this queue has been dequeued.

    Returns:
      A nested structure of `tf.Tensor` objects.
    """
    return self._dequeued

  @property
<<<<<<< HEAD
=======
  def number_of_tuple_elements(self):
    """Returns the number of IPUInfeedQueue tuple elements."""
    return len(self._structure._flat_shapes)

  @property
>>>>>>> e7a9f57e
  def initializer(self):
    """A `tf.Operation` that should be run to initialize this IPUInfeedQueue.

    Returns:
      A `tf.Operation` that should be run to initialize this IPUInfeedQueue
    """
<<<<<<< HEAD
    return self._initializer
=======
    return self._initializer

  def get_next(self):
    """Deprecated function."""
    raise ValueError("""Deprecated behaviour - the IPUInfeedQueue is now \
automatically dequeued by the loop.""")
>>>>>>> e7a9f57e
<|MERGE_RESOLUTION|>--- conflicted
+++ resolved
@@ -25,12 +25,6 @@
 class IPUInfeedQueue:
   """Wraps a tf.Dataset object with infeed operations specific to the IPU.
 
-<<<<<<< HEAD
-  This class, along with contrib.ipu.trianing_loop` is used to create a data
-  pipeline from a `dataset` into a training/inference loop on the IPU inside
-  a single `session.run` which reduces the overheads of calling `session.run`
-  for each iteration of the loop.
-=======
   This class, along with `contrib.ipu.loops` is used to create a data pipeline
   from a `dataset` into a training/inference loop on the IPU inside a single
   `session.run` which reduces the overheads of calling `session.run` for each
@@ -85,7 +79,6 @@
     sess.run(variables.global_variables_initializer())
     result = sess.run(res)
   ```
->>>>>>> e7a9f57e
   """
   def __init__(self, dataset, device_ordinal=0):
     """Creates an IPUInfeedQueue object.
@@ -119,10 +112,7 @@
         ds_variant = self._dataset._as_variant_tensor
       # ID used for differentiating between datasets.
       self._id = str(id(ds_variant))
-<<<<<<< HEAD
-=======
-
->>>>>>> e7a9f57e
+
       # Dataset iterator creator.
       self._initializer = gen_pop_datastream_ops.ipu_consume_dataset(
         input_dataset=ds_variant, id=self._id, device_ordinal=device_ordinal,
@@ -130,11 +120,7 @@
 
     self._dequeued = False
 
-<<<<<<< HEAD
-  def get_next(self):
-=======
   def _dequeue(self):
->>>>>>> e7a9f57e
     """Returns a nested structure of `tf.Tensor`s representing the next element
     in the infeed queue.
 
@@ -197,27 +183,25 @@
     return self._dequeued
 
   @property
-<<<<<<< HEAD
-=======
   def number_of_tuple_elements(self):
     """Returns the number of IPUInfeedQueue tuple elements."""
     return len(self._structure._flat_shapes)
 
   @property
->>>>>>> e7a9f57e
   def initializer(self):
     """A `tf.Operation` that should be run to initialize this IPUInfeedQueue.
 
     Returns:
       A `tf.Operation` that should be run to initialize this IPUInfeedQueue
     """
-<<<<<<< HEAD
-    return self._initializer
-=======
     return self._initializer
 
   def get_next(self):
     """Deprecated function."""
     raise ValueError("""Deprecated behaviour - the IPUInfeedQueue is now \
 automatically dequeued by the loop.""")
->>>>>>> e7a9f57e
+
+    Returns:
+      A `tf.Operation` that should be run to initialize this IPUInfeedQueue
+    """
+    return self._initializer