--- conflicted
+++ resolved
@@ -291,11 +291,7 @@
         "//tensorflow/contrib/lite:builtin_op_data",
         "//tensorflow/contrib/lite/kernels:activation_functor",
         "@arm_neon_2_x86_sse",
-<<<<<<< HEAD
-        "@gemmlowp//:gemmlowp",
-=======
         "@gemmlowp",
->>>>>>> 78e4ed15
     ],
 )
 
@@ -329,11 +325,7 @@
         "//tensorflow/contrib/lite/kernels:activation_functor",
         "//tensorflow/contrib/lite:builtin_op_data",
         "@arm_neon_2_x86_sse",
-<<<<<<< HEAD
-        "@gemmlowp//:gemmlowp",
-=======
         "@gemmlowp",
->>>>>>> 78e4ed15
     ] + select({
         ":arm": [
             ":neon_tensor_utils",
