# Copyright 2015 The TensorFlow Authors. All Rights Reserved.
#
# Licensed under the Apache License, Version 2.0 (the "License");
# you may not use this file except in compliance with the License.
# You may obtain a copy of the License at
#
#     http://www.apache.org/licenses/LICENSE-2.0
#
# Unless required by applicable law or agreed to in writing, software
# distributed under the License is distributed on an "AS IS" BASIS,
# WITHOUT WARRANTIES OR CONDITIONS OF ANY KIND, either express or implied.
# See the License for the specific language governing permissions and
# limitations under the License.
# ==============================================================================
"""Tests for RNN cells."""

from __future__ import absolute_import
from __future__ import division
from __future__ import print_function

import itertools

import numpy as np

from tensorflow.contrib.rnn.python.ops import rnn_cell as contrib_rnn_cell
from tensorflow.core.protobuf import config_pb2
from tensorflow.python.client import session
from tensorflow.python.framework import constant_op
from tensorflow.python.framework import dtypes
from tensorflow.python.framework import ops
from tensorflow.python.framework import random_seed
from tensorflow.python.ops import array_ops
from tensorflow.python.ops import control_flow_ops
from tensorflow.python.ops import gradients_impl
from tensorflow.python.ops import init_ops
from tensorflow.python.ops import math_ops
from tensorflow.python.ops import random_ops
from tensorflow.python.ops import rnn
from tensorflow.python.ops import rnn_cell
from tensorflow.python.ops import rnn_cell_impl
from tensorflow.python.ops import variable_scope
from tensorflow.python.ops import variables
from tensorflow.python.platform import test
from tensorflow.python.util import nest


class RNNCellTest(test.TestCase):

  def testCoupledInputForgetGateLSTMCell(self):
    with self.test_session() as sess:
      num_units = 2
      state_size = num_units * 2
      batch_size = 3
      input_size = 4
      expected_output = np.array(
          [[0.121753, 0.121753], [0.103349, 0.103349], [0.100178, 0.100178]],
          dtype=np.float32)
      expected_state = np.array(
          [[0.137523, 0.137523, 0.121753, 0.121753], [
              0.105450, 0.105450, 0.103349, 0.103349
          ], [0.100742, 0.100742, 0.100178, 0.100178]],
          dtype=np.float32)
      with variable_scope.variable_scope(
          "root", initializer=init_ops.constant_initializer(0.5)):
        x = array_ops.zeros([batch_size, input_size])
        m = array_ops.zeros([batch_size, state_size])
        output, state = contrib_rnn_cell.CoupledInputForgetGateLSTMCell(
            num_units=num_units, forget_bias=1.0, state_is_tuple=False)(x, m)
        sess.run([variables.global_variables_initializer()])
        res = sess.run(
            [output, state], {
                x.name:
                    np.array([[1., 1., 1., 1.], [2., 2., 2., 2.],
                              [3., 3., 3., 3.]]),
                m.name:
                    0.1 * np.ones((batch_size, state_size))
            })
        # This is a smoke test: Only making sure expected values didn't change.
        self.assertEqual(len(res), 2)
        self.assertAllClose(res[0], expected_output)
        self.assertAllClose(res[1], expected_state)

  def testTimeFreqLSTMCell(self):
    with self.test_session() as sess:
      num_units = 8
      state_size = num_units * 2
      batch_size = 3
      input_size = 4
      feature_size = 2
      frequency_skip = 1
      num_shifts = (input_size - feature_size) // frequency_skip + 1
      with variable_scope.variable_scope(
          "root", initializer=init_ops.constant_initializer(0.5)):
        x = array_ops.zeros([batch_size, input_size])
        m = array_ops.zeros([batch_size, state_size * num_shifts])
        output, state = contrib_rnn_cell.TimeFreqLSTMCell(
            num_units=num_units,
            feature_size=feature_size,
            frequency_skip=frequency_skip,
            forget_bias=1.0)(x, m)
        sess.run([variables.global_variables_initializer()])
        res = sess.run(
            [output, state], {
                x.name:
                    np.array([[1., 1., 1., 1.], [2., 2., 2., 2.],
                              [3., 3., 3., 3.]]),
                m.name:
                    0.1 * np.ones((batch_size, int(state_size * (num_shifts))))
            })
        self.assertEqual(len(res), 2)
        # The numbers in results were not calculated, this is mostly just a
        # smoke test.
        self.assertEqual(res[0].shape, (batch_size, num_units * num_shifts))
        self.assertEqual(res[1].shape, (batch_size, state_size * num_shifts))
        # Different inputs so different outputs and states
        for i in range(1, batch_size):
          self.assertTrue(
              float(np.linalg.norm((res[0][0, :] - res[0][i, :]))) > 1e-6)
          self.assertTrue(
              float(np.linalg.norm((res[1][0, :] - res[1][i, :]))) > 1e-6)

  def testGridLSTMCell(self):
    with self.test_session() as sess:
      num_units = 8
      batch_size = 3
      input_size = 4
      feature_size = 2
      frequency_skip = 1
      num_shifts = int((input_size - feature_size) / frequency_skip + 1)
      with variable_scope.variable_scope(
          "root", initializer=init_ops.constant_initializer(0.5)):
        cell = contrib_rnn_cell.GridLSTMCell(
            num_units=num_units,
            feature_size=feature_size,
            frequency_skip=frequency_skip,
            forget_bias=1.0,
            num_frequency_blocks=[num_shifts],
            couple_input_forget_gates=True,
            state_is_tuple=True)
        inputs = constant_op.constant(
            np.array(
                [[1., 1., 1., 1.], [2., 2., 2., 2.], [3., 3., 3., 3.]],
                dtype=np.float32),
            dtype=dtypes.float32)
        state_value = constant_op.constant(
            0.1 * np.ones((batch_size, num_units), dtype=np.float32),
            dtype=dtypes.float32)
        init_state = cell.state_tuple_type(*(
            [state_value, state_value] * num_shifts))
        output, state = cell(inputs, init_state)
        sess.run([variables.global_variables_initializer()])
        res = sess.run([output, state])
        self.assertEqual(len(res), 2)
        # The numbers in results were not calculated, this is mostly just a
        # smoke test.
        self.assertEqual(res[0].shape, (batch_size, num_units * num_shifts * 2))
        for ss in res[1]:
          self.assertEqual(ss.shape, (batch_size, num_units))
        # Different inputs so different outputs and states
        for i in range(1, batch_size):
          self.assertTrue(
              float(np.linalg.norm((res[0][0, :] - res[0][i, :]))) > 1e-6)
          self.assertTrue(
              float(
                  np.linalg.norm((res[1].state_f00_b00_c[0, :] - res[1]
                                  .state_f00_b00_c[i, :]))) > 1e-6)

  def testGridLSTMCellWithFrequencyBlocks(self):
    with self.test_session() as sess:
      num_units = 8
      batch_size = 3
      feature_size = 2
      frequency_skip = 1
      num_frequency_blocks = [1, 1]
      total_blocks = num_frequency_blocks[0] + num_frequency_blocks[1]
      start_freqindex_list = [0, 2]
      end_freqindex_list = [2, 4]
      with variable_scope.variable_scope(
          "root", initializer=init_ops.constant_initializer(0.5)):
        cell = contrib_rnn_cell.GridLSTMCell(
            num_units=num_units,
            feature_size=feature_size,
            frequency_skip=frequency_skip,
            forget_bias=1.0,
            num_frequency_blocks=num_frequency_blocks,
            start_freqindex_list=start_freqindex_list,
            end_freqindex_list=end_freqindex_list,
            couple_input_forget_gates=True,
            state_is_tuple=True)
        inputs = constant_op.constant(
            np.array(
                [[1., 1., 1., 1.], [2., 2., 2., 2.], [3., 3., 3., 3.]],
                dtype=np.float32),
            dtype=dtypes.float32)
        state_value = constant_op.constant(
            0.1 * np.ones((batch_size, num_units), dtype=np.float32),
            dtype=dtypes.float32)
        init_state = cell.state_tuple_type(*(
            [state_value, state_value] * total_blocks))
        output, state = cell(inputs, init_state)
        sess.run([variables.global_variables_initializer()])
        res = sess.run([output, state])
        self.assertEqual(len(res), 2)
        # The numbers in results were not calculated, this is mostly just a
        # smoke test.
        self.assertEqual(res[0].shape,
                         (batch_size, num_units * total_blocks * 2))
        for ss in res[1]:
          self.assertEqual(ss.shape, (batch_size, num_units))
        # Different inputs so different outputs and states
        for i in range(1, batch_size):
          self.assertTrue(
              float(np.linalg.norm((res[0][0, :] - res[0][i, :]))) > 1e-6)
          self.assertTrue(
              float(
                  np.linalg.norm((res[1].state_f00_b00_c[0, :] - res[1]
                                  .state_f00_b00_c[i, :]))) > 1e-6)

  def testGridLstmCellWithCoupledInputForgetGates(self):
    num_units = 2
    batch_size = 3
    input_size = 4
    feature_size = 2
    frequency_skip = 1
    num_shifts = int((input_size - feature_size) / frequency_skip + 1)
    expected_output = np.array(
        [[
            0.416383, 0.416383, 0.403238, 0.403238, 0.524020, 0.524020,
            0.565425, 0.565425, 0.557865, 0.557865, 0.609699, 0.609699
        ], [
            0.627331, 0.627331, 0.622393, 0.622393, 0.688342, 0.688342,
            0.708078, 0.708078, 0.694245, 0.694245, 0.715171, 0.715171
        ], [
            0.711050, 0.711050, 0.709197, 0.709197, 0.736533, 0.736533,
            0.744264, 0.744264, 0.737390, 0.737390, 0.745250, 0.745250
        ]],
        dtype=np.float32)
    expected_state = np.array(
        [[
            0.625556, 0.625556, 0.416383, 0.416383, 0.759134, 0.759134,
            0.524020, 0.524020, 0.798795, 0.798795, 0.557865, 0.557865
        ], [
            0.875488, 0.875488, 0.627331, 0.627331, 0.936432, 0.936432,
            0.688342, 0.688342, 0.941961, 0.941961, 0.694245, 0.694245
        ], [
            0.957327, 0.957327, 0.711050, 0.711050, 0.979522, 0.979522,
            0.736533, 0.736533, 0.980245, 0.980245, 0.737390, 0.737390
        ]],
        dtype=np.float32)
    for state_is_tuple in [False, True]:
      with self.test_session() as sess:
        with variable_scope.variable_scope(
            "state_is_tuple" + str(state_is_tuple),
            initializer=init_ops.constant_initializer(0.5)):
          cell = contrib_rnn_cell.GridLSTMCell(
              num_units=num_units,
              feature_size=feature_size,
              frequency_skip=frequency_skip,
              forget_bias=1.0,
              num_frequency_blocks=[num_shifts],
              couple_input_forget_gates=True,
              state_is_tuple=state_is_tuple)
          inputs = constant_op.constant(
              np.array(
                  [[1., 1., 1., 1.], [2., 2., 2., 2.], [3., 3., 3., 3.]],
                  dtype=np.float32),
              dtype=dtypes.float32)
          if state_is_tuple:
            state_value = constant_op.constant(
                0.1 * np.ones((batch_size, num_units), dtype=np.float32),
                dtype=dtypes.float32)
            init_state = cell.state_tuple_type(*(
                [state_value, state_value] * num_shifts))
          else:
            init_state = constant_op.constant(
                0.1 * np.ones(
                    (batch_size, num_units * num_shifts * 2), dtype=np.float32),
                dtype=dtypes.float32)
          output, state = cell(inputs, init_state)
          sess.run([variables.global_variables_initializer()])
          res = sess.run([output, state])
          # This is a smoke test: Only making sure expected values not change.
          self.assertEqual(len(res), 2)
          self.assertAllClose(res[0], expected_output)
          if not state_is_tuple:
            self.assertAllClose(res[1], expected_state)
          else:
            # There should be num_shifts * 2 states in the tuple.
            self.assertEqual(len(res[1]), num_shifts * 2)
            # Checking the shape of each state to be batch_size * num_units
            for ss in res[1]:
              self.assertEqual(ss.shape[0], batch_size)
              self.assertEqual(ss.shape[1], num_units)
            self.assertAllClose(np.concatenate(res[1], axis=1), expected_state)

  def testBidirectionGridLSTMCell(self):
    with self.test_session() as sess:
      num_units = 2
      batch_size = 3
      input_size = 4
      feature_size = 2
      frequency_skip = 1
      num_shifts = int((input_size - feature_size) / frequency_skip + 1)
      expected_output = np.array(
          [[
              0.464130, 0.464130, 0.419165, 0.419165, 0.593283, 0.593283,
              0.738350, 0.738350, 0.661638, 0.661638, 0.866774, 0.866774,
              0.520789, 0.520789, 0.476968, 0.476968, 0.604341, 0.604341,
              0.760207, 0.760207, 0.635773, 0.635773, 0.850218, 0.850218
          ], [
              0.669636, 0.669636, 0.628966, 0.628966, 0.736057, 0.736057,
              0.895927, 0.895927, 0.755559, 0.755559, 0.954359, 0.954359,
              0.692621, 0.692621, 0.652363, 0.652363, 0.737517, 0.737517,
              0.899558, 0.899558, 0.745984, 0.745984, 0.946840, 0.946840
          ], [
              0.751109, 0.751109, 0.711716, 0.711716, 0.778357, 0.778357,
              0.940779, 0.940779, 0.784530, 0.784530, 0.980604, 0.980604,
              0.759940, 0.759940, 0.720652, 0.720652, 0.778552, 0.778552,
              0.941606, 0.941606, 0.781035, 0.781035, 0.977731, 0.977731
          ]],
          dtype=np.float32)
      expected_state = np.array(
          [[
              0.710660, 0.710660, 0.464130, 0.464130, 0.877293, 0.877293,
              0.593283, 0.593283, 0.958505, 0.958505, 0.661638, 0.661638,
              0.785405, 0.785405, 0.520789, 0.520789, 0.890836, 0.890836,
              0.604341, 0.604341, 0.928512, 0.928512, 0.635773, 0.635773
          ], [
              0.967579, 0.967579, 0.669636, 0.669636, 1.038811, 1.038811,
              0.736057, 0.736057, 1.058201, 1.058201, 0.755559, 0.755559,
              0.993088, 0.993088, 0.692621, 0.692621, 1.040288, 1.040288,
              0.737517, 0.737517, 1.048773, 1.048773, 0.745984, 0.745984
          ], [
              1.053842, 1.053842, 0.751109, 0.751109, 1.079919, 1.079919,
              0.778357, 0.778357, 1.085620, 1.085620, 0.784530, 0.784530,
              1.062455, 1.062455, 0.759940, 0.759940, 1.080101, 1.080101,
              0.778552, 0.778552, 1.082402, 1.082402, 0.781035, 0.781035
          ]],
          dtype=np.float32)
      with variable_scope.variable_scope(
          "root", initializer=init_ops.constant_initializer(0.5)):
        cell = contrib_rnn_cell.BidirectionalGridLSTMCell(
            num_units=num_units,
            feature_size=feature_size,
            share_time_frequency_weights=True,
            frequency_skip=frequency_skip,
            forget_bias=1.0,
            num_frequency_blocks=[num_shifts])
        inputs = constant_op.constant(
            np.array(
                [[1.0, 1.1, 1.2, 1.3], [2.0, 2.1, 2.2, 2.3],
                 [3.0, 3.1, 3.2, 3.3]],
                dtype=np.float32),
            dtype=dtypes.float32)
        state_value = constant_op.constant(
            0.1 * np.ones((batch_size, num_units), dtype=np.float32),
            dtype=dtypes.float32)
        init_state = cell.state_tuple_type(*(
            [state_value, state_value] * num_shifts * 2))
        output, state = cell(inputs, init_state)
        sess.run([variables.global_variables_initializer()])
        res = sess.run([output, state])
        self.assertEqual(len(res), 2)
        # The numbers in results were not calculated, this is mostly just a
        # smoke test.
        self.assertEqual(res[0].shape, (batch_size, num_units * num_shifts * 4))
        self.assertAllClose(res[0], expected_output)
        # There should be num_shifts * 4 states in the tuple.
        self.assertEqual(len(res[1]), num_shifts * 4)
        # Checking the shape of each state to be batch_size * num_units
        for ss in res[1]:
          self.assertEqual(ss.shape[0], batch_size)
          self.assertEqual(ss.shape[1], num_units)
        self.assertAllClose(np.concatenate(res[1], axis=1), expected_state)

  def testBidirectionGridLSTMCellWithSliceOffset(self):
    with self.test_session() as sess:
      num_units = 2
      batch_size = 3
      input_size = 4
      feature_size = 2
      frequency_skip = 1
      num_shifts = int((input_size - feature_size) / frequency_skip + 1)
      expected_output = np.array(
          [[
              0.464130, 0.464130, 0.419165, 0.419165, 0.593283, 0.593283,
              0.738350, 0.738350, 0.661638, 0.661638, 0.866774, 0.866774,
              0.322645, 0.322645, 0.276068, 0.276068, 0.584654, 0.584654,
              0.690292, 0.690292, 0.640446, 0.640446, 0.840071, 0.840071
          ], [
              0.669636, 0.669636, 0.628966, 0.628966, 0.736057, 0.736057,
              0.895927, 0.895927, 0.755559, 0.755559, 0.954359, 0.954359,
              0.493625, 0.493625, 0.449236, 0.449236, 0.730828, 0.730828,
              0.865996, 0.865996, 0.749429, 0.749429, 0.944958, 0.944958
          ], [
              0.751109, 0.751109, 0.711716, 0.711716, 0.778357, 0.778357,
              0.940779, 0.940779, 0.784530, 0.784530, 0.980604, 0.980604,
              0.608587, 0.608587, 0.566683, 0.566683, 0.777345, 0.777345,
              0.925820, 0.925820, 0.782597, 0.782597, 0.976858, 0.976858
          ]],
          dtype=np.float32)
      expected_state = np.array(
          [[
              0.710660, 0.710660, 0.464130, 0.464130, 0.877293, 0.877293,
              0.593283, 0.593283, 0.958505, 0.958505, 0.661638, 0.661638,
              0.516575, 0.516575, 0.322645, 0.322645, 0.866628, 0.866628,
              0.584654, 0.584654, 0.934002, 0.934002, 0.640446, 0.640446
          ], [
              0.967579, 0.967579, 0.669636, 0.669636, 1.038811, 1.038811,
              0.736057, 0.736057, 1.058201, 1.058201, 0.755559, 0.755559,
              0.749836, 0.749836, 0.493625, 0.493625, 1.033488, 1.033488,
              0.730828, 0.730828, 1.052186, 1.052186, 0.749429, 0.749429
          ], [
              1.053842, 1.053842, 0.751109, 0.751109, 1.079919, 1.079919,
              0.778357, 0.778357, 1.085620, 1.085620, 0.784530, 0.784530,
              0.895999, 0.895999, 0.608587, 0.608587, 1.078978, 1.078978,
              0.777345, 0.777345, 1.083843, 1.083843, 0.782597, 0.782597
          ]],
          dtype=np.float32)
      with variable_scope.variable_scope(
          "root", initializer=init_ops.constant_initializer(0.5)):
        cell = contrib_rnn_cell.BidirectionalGridLSTMCell(
            num_units=num_units,
            feature_size=feature_size,
            share_time_frequency_weights=True,
            frequency_skip=frequency_skip,
            forget_bias=1.0,
            num_frequency_blocks=[num_shifts],
            backward_slice_offset=1)
        inputs = constant_op.constant(
            np.array(
                [[1.0, 1.1, 1.2, 1.3], [2.0, 2.1, 2.2, 2.3],
                 [3.0, 3.1, 3.2, 3.3]],
                dtype=np.float32),
            dtype=dtypes.float32)
        state_value = constant_op.constant(
            0.1 * np.ones((batch_size, num_units), dtype=np.float32),
            dtype=dtypes.float32)
        init_state = cell.state_tuple_type(*(
            [state_value, state_value] * num_shifts * 2))
        output, state = cell(inputs, init_state)
        sess.run([variables.global_variables_initializer()])
        res = sess.run([output, state])
        self.assertEqual(len(res), 2)
        # The numbers in results were not calculated, this is mostly just a
        # smoke test.
        self.assertEqual(res[0].shape, (batch_size, num_units * num_shifts * 4))
        self.assertAllClose(res[0], expected_output)
        # There should be num_shifts * 4 states in the tuple.
        self.assertEqual(len(res[1]), num_shifts * 4)
        # Checking the shape of each state to be batch_size * num_units
        for ss in res[1]:
          self.assertEqual(ss.shape[0], batch_size)
          self.assertEqual(ss.shape[1], num_units)
        self.assertAllClose(np.concatenate(res[1], axis=1), expected_state)

  def testAttentionCellWrapperFailures(self):
    with self.assertRaisesRegexp(TypeError,
                                 "The parameter cell is not RNNCell."):
      contrib_rnn_cell.AttentionCellWrapper(None, 0)

    num_units = 8
    for state_is_tuple in [False, True]:
      with ops.Graph().as_default():
        lstm_cell = rnn_cell.BasicLSTMCell(
            num_units, state_is_tuple=state_is_tuple)
        with self.assertRaisesRegexp(
            ValueError, "attn_length should be greater than zero, got 0"):
          contrib_rnn_cell.AttentionCellWrapper(
              lstm_cell, 0, state_is_tuple=state_is_tuple)
        with self.assertRaisesRegexp(
            ValueError, "attn_length should be greater than zero, got -1"):
          contrib_rnn_cell.AttentionCellWrapper(
              lstm_cell, -1, state_is_tuple=state_is_tuple)
      with ops.Graph().as_default():
        lstm_cell = rnn_cell.BasicLSTMCell(num_units, state_is_tuple=True)
        with self.assertRaisesRegexp(
            ValueError, "Cell returns tuple of states, but the flag "
            "state_is_tuple is not set. State size is: *"):
          contrib_rnn_cell.AttentionCellWrapper(
              lstm_cell, 4, state_is_tuple=False)

  def testAttentionCellWrapperZeros(self):
    num_units = 8
    attn_length = 16
    batch_size = 3
    input_size = 4
    for state_is_tuple in [False, True]:
      with ops.Graph().as_default():
        with self.test_session() as sess:
          with variable_scope.variable_scope(
              "state_is_tuple_" + str(state_is_tuple)):
            lstm_cell = rnn_cell.BasicLSTMCell(
                num_units, state_is_tuple=state_is_tuple)
            cell = contrib_rnn_cell.AttentionCellWrapper(
                lstm_cell, attn_length, state_is_tuple=state_is_tuple)
            if state_is_tuple:
              zeros = array_ops.zeros([batch_size, num_units], dtype=np.float32)
              attn_state_zeros = array_ops.zeros(
                  [batch_size, attn_length * num_units], dtype=np.float32)
              zero_state = ((zeros, zeros), zeros, attn_state_zeros)
            else:
              zero_state = array_ops.zeros(
                  [
                      batch_size,
                      num_units * 2 + attn_length * num_units + num_units
                  ],
                  dtype=np.float32)
            inputs = array_ops.zeros(
                [batch_size, input_size], dtype=dtypes.float32)
            output, state = cell(inputs, zero_state)
            self.assertEquals(output.get_shape(), [batch_size, num_units])
            if state_is_tuple:
              self.assertEquals(len(state), 3)
              self.assertEquals(len(state[0]), 2)
              self.assertEquals(state[0][0].get_shape(),
                                [batch_size, num_units])
              self.assertEquals(state[0][1].get_shape(),
                                [batch_size, num_units])
              self.assertEquals(state[1].get_shape(), [batch_size, num_units])
              self.assertEquals(state[2].get_shape(),
                                [batch_size, attn_length * num_units])
              tensors = [output] + list(state)
            else:
              self.assertEquals(state.get_shape(), [
                  batch_size,
                  num_units * 2 + num_units + attn_length * num_units
              ])
              tensors = [output, state]
            zero_result = sum(
                [math_ops.reduce_sum(math_ops.abs(x)) for x in tensors])
            sess.run(variables.global_variables_initializer())
            self.assertTrue(sess.run(zero_result) < 1e-6)

  def testAttentionCellWrapperValues(self):
    num_units = 8
    attn_length = 16
    batch_size = 3
    for state_is_tuple in [False, True]:
      with ops.Graph().as_default():
        with self.test_session() as sess:
          with variable_scope.variable_scope(
              "state_is_tuple_" + str(state_is_tuple)):
            lstm_cell = rnn_cell.BasicLSTMCell(
                num_units, state_is_tuple=state_is_tuple)
            cell = contrib_rnn_cell.AttentionCellWrapper(
                lstm_cell, attn_length, state_is_tuple=state_is_tuple)
            if state_is_tuple:
              zeros = constant_op.constant(
                  0.1 * np.ones([batch_size, num_units], dtype=np.float32),
                  dtype=dtypes.float32)
              attn_state_zeros = constant_op.constant(
                  0.1 * np.ones(
                      [batch_size, attn_length * num_units], dtype=np.float32),
                  dtype=dtypes.float32)
              zero_state = ((zeros, zeros), zeros, attn_state_zeros)
            else:
              zero_state = constant_op.constant(
                  0.1 * np.ones(
                      [
                          batch_size,
                          num_units * 2 + num_units + attn_length * num_units
                      ],
                      dtype=np.float32),
                  dtype=dtypes.float32)
            inputs = constant_op.constant(
                np.array(
                    [[1., 1., 1., 1.], [2., 2., 2., 2.], [3., 3., 3., 3.]],
                    dtype=np.float32),
                dtype=dtypes.float32)
            output, state = cell(inputs, zero_state)
            if state_is_tuple:
              concat_state = array_ops.concat(
                  [state[0][0], state[0][1], state[1], state[2]], 1)
            else:
              concat_state = state
            sess.run(variables.global_variables_initializer())
            output, state = sess.run([output, concat_state])
            # Different inputs so different outputs and states
            for i in range(1, batch_size):
              self.assertTrue(
                  float(np.linalg.norm((output[0, :] - output[i, :]))) > 1e-6)
              self.assertTrue(
                  float(np.linalg.norm((state[0, :] - state[i, :]))) > 1e-6)

  def _testAttentionCellWrapperCorrectResult(self):
    num_units = 4
    attn_length = 6
    batch_size = 2
    expected_output = np.array(
        [[1.068372, 0.45496, -0.678277, 0.340538],
         [1.018088, 0.378983, -0.572179, 0.268591]],
        dtype=np.float32)
    expected_state = np.array(
        [[
            0.74946702, 0.34681597, 0.26474735, 1.06485605, 0.38465962,
            0.11420801, 0.10272158, 0.30925757, 0.63899988, 0.7181077,
            0.47534478, 0.33715725, 0.58086717, 0.49446869, 0.7641536,
            0.12814975, 0.92231739, 0.89857256, 0.21889746, 0.38442063,
            0.53481543, 0.8876909, 0.45823169, 0.5905602, 0.78038228,
            0.56501579, 0.03971386, 0.09870267, 0.8074435, 0.66821432,
            0.99211812, 0.12295902, 1.14606023, 0.34370938, -0.79251152,
            0.51843399
        ], [
            0.5179342, 0.48682183, -0.25426468, 0.96810579, 0.28809637,
            0.13607743, -0.11446252, 0.26792109, 0.78047138, 0.63460857,
            0.49122369, 0.52007174, 0.73000264, 0.66986895, 0.73576689,
            0.86301267, 0.87887371, 0.35185754, 0.93417215, 0.64732957,
            0.63173044, 0.66627824, 0.53644657, 0.20477486, 0.98458421,
            0.38277245, 0.03746676, 0.92510188, 0.57714164, 0.84932971,
            0.36127412, 0.12125921, 1.1362772, 0.34361625, -0.78150457,
            0.70582712
        ]],
        dtype=np.float32)
    seed = 12345
    random_seed.set_random_seed(seed)
    rnn_scope = None
    for state_is_tuple in [False, True]:
      with session.Session() as sess:
        with variable_scope.variable_scope(
            "state_is_tuple",
            reuse=state_is_tuple,
            initializer=init_ops.glorot_uniform_initializer()):
          lstm_cell = rnn_cell.BasicLSTMCell(
              num_units, state_is_tuple=state_is_tuple)
          cell = contrib_rnn_cell.AttentionCellWrapper(
              lstm_cell, attn_length, state_is_tuple=state_is_tuple)
          # This is legacy behavior to preserve the test.  Weight
          # sharing no longer works by creating a new RNNCell in the
          # same variable scope; so here we restore the scope of the
          # RNNCells after the first use below.
          if rnn_scope is not None:
            (cell._scope, lstm_cell._scope) = rnn_scope  # pylint: disable=protected-access,unpacking-non-sequence
          zeros1 = random_ops.random_uniform(
              (batch_size, num_units), 0.0, 1.0, seed=seed + 1)
          zeros2 = random_ops.random_uniform(
              (batch_size, num_units), 0.0, 1.0, seed=seed + 2)
          zeros3 = random_ops.random_uniform(
              (batch_size, num_units), 0.0, 1.0, seed=seed + 3)
          attn_state_zeros = random_ops.random_uniform(
              (batch_size, attn_length * num_units), 0.0, 1.0, seed=seed + 4)
          zero_state = ((zeros1, zeros2), zeros3, attn_state_zeros)
          if not state_is_tuple:
            zero_state = array_ops.concat([
                zero_state[0][0], zero_state[0][1], zero_state[1], zero_state[2]
            ], 1)
          inputs = random_ops.random_uniform(
              (batch_size, num_units), 0.0, 1.0, seed=seed + 5)
          output, state = cell(inputs, zero_state)
          # This is legacy behavior to preserve the test.  Weight
          # sharing no longer works by creating a new RNNCell in the
          # same variable scope; so here we store the scope of the
          # first RNNCell for reuse above.
          if rnn_scope is None:
            rnn_scope = (cell._scope, lstm_cell._scope)  # pylint: disable=protected-access
          if state_is_tuple:
            state = array_ops.concat(
                [state[0][0], state[0][1], state[1], state[2]], 1)
          sess.run(variables.global_variables_initializer())
          self.assertAllClose(sess.run(output), expected_output)
          self.assertAllClose(sess.run(state), expected_state)

  def testNASCell(self):
    num_units = 6
    batch_size = 3
    expected_output = np.array(
        [[0.576751, 0.576751, 0.576751, 0.576751, 0.576751, 0.576751],
         [0.618936, 0.618936, 0.618936, 0.618936, 0.618936, 0.618936],
         [0.627393, 0.627393, 0.627393, 0.627393, 0.627393, 0.627393]])
    expected_state = np.array([[
        0.71579772, 0.71579772, 0.71579772, 0.71579772, 0.71579772, 0.71579772,
        0.57675087, 0.57675087, 0.57675087, 0.57675087, 0.57675087, 0.57675087
    ], [
        0.78041625, 0.78041625, 0.78041625, 0.78041625, 0.78041625, 0.78041625,
        0.6189357, 0.6189357, 0.61893570, 0.6189357, 0.6189357, 0.6189357
    ], [
        0.79457647, 0.79457647, 0.79457647, 0.79457647, 0.79457653, 0.79457653,
        0.62739348, 0.62739348, 0.62739348, 0.62739348, 0.62739348, 0.62739348
    ]])
    with self.test_session() as sess:
      with variable_scope.variable_scope(
          "nas_test", initializer=init_ops.constant_initializer(0.5)):
        cell = contrib_rnn_cell.NASCell(num_units=num_units)
        inputs = constant_op.constant(
            np.array(
                [[1., 1., 1., 1.], [2., 2., 2., 2.], [3., 3., 3., 3.]],
                dtype=np.float32),
            dtype=dtypes.float32)
        state_value = constant_op.constant(
            0.1 * np.ones((batch_size, num_units), dtype=np.float32),
            dtype=dtypes.float32)
        init_state = rnn_cell.LSTMStateTuple(state_value, state_value)
        output, state = cell(inputs, init_state)
        sess.run([variables.global_variables_initializer()])
        res = sess.run([output, state])

        # This is a smoke test: Only making sure expected values not change.
        self.assertEqual(len(res), 2)
        self.assertAllClose(res[0], expected_output)
        # There should be 2 states in the tuple.
        self.assertEqual(len(res[1]), 2)
        # Checking the shape of each state to be batch_size * num_units
        new_c, new_h = res[1]
        self.assertEqual(new_c.shape[0], batch_size)
        self.assertEqual(new_c.shape[1], num_units)
        self.assertEqual(new_h.shape[0], batch_size)
        self.assertEqual(new_h.shape[1], num_units)
        self.assertAllClose(np.concatenate(res[1], axis=1), expected_state)

  def testNASCellProj(self):
    num_units = 6
    batch_size = 3
    num_proj = 5
    expected_output = np.array(
        [[1.697418, 1.697418, 1.697418, 1.697418,
          1.697418], [1.840037, 1.840037, 1.840037, 1.840037, 1.840037],
         [1.873985, 1.873985, 1.873985, 1.873985, 1.873985]])
    expected_state = np.array([[
        0.69855207, 0.69855207, 0.69855207, 0.69855207, 0.69855207, 0.69855207,
        1.69741797, 1.69741797, 1.69741797, 1.69741797, 1.69741797
    ], [
        0.77073824, 0.77073824, 0.77073824, 0.77073824, 0.77073824, 0.77073824,
        1.84003687, 1.84003687, 1.84003687, 1.84003687, 1.84003687
    ], [
        0.78973997, 0.78973997, 0.78973997, 0.78973997, 0.78973997, 0.78973997,
        1.87398517, 1.87398517, 1.87398517, 1.87398517, 1.87398517
    ]])
    with self.test_session() as sess:
      with variable_scope.variable_scope(
          "nas_proj_test", initializer=init_ops.constant_initializer(0.5)):
        cell = contrib_rnn_cell.NASCell(num_units=num_units, num_proj=num_proj)
        inputs = constant_op.constant(
            np.array(
                [[1., 1., 1., 1.], [2., 2., 2., 2.], [3., 3., 3., 3.]],
                dtype=np.float32),
            dtype=dtypes.float32)
        state_value_c = constant_op.constant(
            0.1 * np.ones((batch_size, num_units), dtype=np.float32),
            dtype=dtypes.float32)
        state_value_h = constant_op.constant(
            0.1 * np.ones((batch_size, num_proj), dtype=np.float32),
            dtype=dtypes.float32)
        init_state = rnn_cell.LSTMStateTuple(state_value_c, state_value_h)
        output, state = cell(inputs, init_state)
        sess.run([variables.global_variables_initializer()])
        res = sess.run([output, state])

        # This is a smoke test: Only making sure expected values not change.
        self.assertEqual(len(res), 2)
        self.assertAllClose(res[0], expected_output)
        # There should be 2 states in the tuple.
        self.assertEqual(len(res[1]), 2)
        # Checking the shape of each state to be batch_size * num_units
        new_c, new_h = res[1]
        self.assertEqual(new_c.shape[0], batch_size)
        self.assertEqual(new_c.shape[1], num_units)
        self.assertEqual(new_h.shape[0], batch_size)
        self.assertEqual(new_h.shape[1], num_proj)
        self.assertAllClose(np.concatenate(res[1], axis=1), expected_state)

  def testUGRNNCell(self):
    num_units = 2
    batch_size = 3
    expected_state_and_output = np.array(
        [[0.13752282, 0.13752282], [0.10545051, 0.10545051],
         [0.10074195, 0.10074195]],
        dtype=np.float32)
    with self.test_session() as sess:
      with variable_scope.variable_scope(
          "ugrnn_cell_test", initializer=init_ops.constant_initializer(0.5)):
        cell = contrib_rnn_cell.UGRNNCell(num_units=num_units)
        inputs = constant_op.constant(
            np.array(
                [[1., 1., 1., 1.], [2., 2., 2., 2.], [3., 3., 3., 3.]],
                dtype=np.float32),
            dtype=dtypes.float32)
        init_state = constant_op.constant(
            0.1 * np.ones((batch_size, num_units), dtype=np.float32),
            dtype=dtypes.float32)
        output, state = cell(inputs, init_state)
        sess.run([variables.global_variables_initializer()])
        res = sess.run([output, state])
        # This is a smoke test: Only making sure expected values didn't change.
        self.assertEqual(len(res), 2)
        self.assertAllClose(res[0], expected_state_and_output)
        self.assertAllClose(res[1], expected_state_and_output)

  def testIntersectionRNNCell(self):
    num_units = 2
    batch_size = 3
    expected_state = np.array(
        [[0.13752282, 0.13752282], [0.10545051, 0.10545051],
         [0.10074195, 0.10074195]],
        dtype=np.float32)
    expected_output = np.array(
        [[2.00431061, 2.00431061], [4.00060606, 4.00060606],
         [6.00008249, 6.00008249]],
        dtype=np.float32)
    with self.test_session() as sess:
      with variable_scope.variable_scope(
          "intersection_rnn_cell_test",
          initializer=init_ops.constant_initializer(0.5)):
        cell = contrib_rnn_cell.IntersectionRNNCell(
            num_units=num_units, num_in_proj=num_units)
        inputs = constant_op.constant(
            np.array(
                [[1., 1., 1., 1.], [2., 2., 2., 2.], [3., 3., 3., 3.]],
                dtype=np.float32),
            dtype=dtypes.float32)
        init_state = constant_op.constant(
            0.1 * np.ones((batch_size, num_units), dtype=np.float32),
            dtype=dtypes.float32)
        output, state = cell(inputs, init_state)
        sess.run([variables.global_variables_initializer()])
        res = sess.run([output, state])
        # This is a smoke test: Only making sure expected values didn't change.
        self.assertEqual(len(res), 2)
        self.assertAllClose(res[0], expected_output)
        self.assertAllClose(res[1], expected_state)

  def testIntersectionRNNCellFailure(self):
    num_units = 2
    batch_size = 3
    cell = contrib_rnn_cell.IntersectionRNNCell(num_units=num_units)
    inputs = constant_op.constant(
        np.array(
            [[1., 1., 1., 1.], [2., 2., 2., 2.], [3., 3., 3., 3.]],
            dtype=np.float32),
        dtype=dtypes.float32)
    init_state = constant_op.constant(
        0.1 * np.ones((batch_size, num_units), dtype=np.float32),
        dtype=dtypes.float32)
    with self.assertRaisesRegexp(ValueError,
                                 "Must have input size == output size for "
                                 "Intersection RNN. To fix, num_in_proj should "
                                 "be set to num_units at cell init."):
      cell(inputs, init_state)

  def testPhasedLSTMCell(self):
    with self.test_session() as sess:
      num_units = 2
      batch_size = 3
      input_size = 4
      expected_state_c = np.array(
          [[6.450831e-04, 4.697885e-04], [9.862894e-05, 7.212213e-04],
           [4.401947e-04, 9.143004e-04]],
          dtype=np.float32)
      expected_state_h = np.array(
          [[4.621217e-04, 3.365449e-04], [7.438179e-05, 5.439147e-04],
           [3.347936e-04, 6.953785e-04]],
          dtype=np.float32)
      with variable_scope.variable_scope(
          "root", initializer=init_ops.constant_initializer(0.5)):
        t = array_ops.zeros([batch_size, 1], dtype=dtypes.float64)
        x = array_ops.zeros([batch_size, input_size])
        c0 = array_ops.zeros([batch_size, 2])
        h0 = array_ops.zeros([batch_size, 2])
        state0 = rnn_cell.LSTMStateTuple(c0, h0)
        output, state = contrib_rnn_cell.PhasedLSTMCell(num_units=num_units)(
            (t, x), state0)
        sess.run([variables.global_variables_initializer()])
        res = sess.run(
            [output, state], {
                t.name:
                    np.array([[1.], [2.], [3.]]),
                x.name:
                    np.array([[1., 1., 1., 1.], [2., 2., 2., 2.],
                              [3., 3., 3., 3.]]),
            })
        # This is a smoke test, making sure expected values are unchanged.
        self.assertEqual(len(res), 2)
        self.assertAllClose(res[0], res[1].h)
        self.assertAllClose(res[1].c, expected_state_c)
        self.assertAllClose(res[1].h, expected_state_h)

  def testConv1DLSTMCell(self):
    with self.test_session() as sess:
      shape = [2, 1]
      filter_size = [3]
      num_features = 1
      batch_size = 2
      expected_state_c = np.array(
          [[[1.4375670191], [1.4375670191]], [[2.7542609292], [2.7542609292]]],
          dtype=np.float32)
      expected_state_h = np.array(
          [[[0.6529865603], [0.6529865603]], [[0.8736877431], [0.8736877431]]],
          dtype=np.float32)
      with variable_scope.variable_scope(
          "root", initializer=init_ops.constant_initializer(1.0 / 2.0)):
        x = array_ops.placeholder(dtypes.float32, [None, None, 1])
        cell = contrib_rnn_cell.Conv1DLSTMCell(
            input_shape=shape,
            kernel_shape=filter_size,
            output_channels=num_features)
        hidden = cell.zero_state(array_ops.shape(x)[0], dtypes.float32)
        output, state = cell(x, hidden)

        sess.run([variables.global_variables_initializer()])
        res = sess.run(
            [output, state], {
                hidden[0].name: np.array([[[1.], [1.]], [[2.], [2.]]]),
                x.name: np.array([[[1.], [1.]], [[2.], [2.]]]),
            })
        # This is a smoke test, making sure expected values are unchanged.
        self.assertEqual(len(res), 2)
        self.assertAllClose(res[0], res[1].h)
        self.assertAllClose(res[1].c, expected_state_c)
        self.assertAllClose(res[1].h, expected_state_h)

  def testConv2DLSTMCell(self):
    with self.test_session() as sess:
      shape = [2, 2, 1]
      filter_size = [3, 3]
      num_features = 1
      batch_size = 2
      expected_state_c = np.array(
          [[[[1.4375670191], [1.4375670191]], [[1.4375670191], [1.4375670191]]],
           [[[2.7542609292], [2.7542609292]], [[2.7542609292], [2.7542609292]]
           ]],
          dtype=np.float32)
      expected_state_h = np.array(
          [[[[0.6529865603], [0.6529865603]], [[0.6529865603], [0.6529865603]]],
           [[[0.8736877431], [0.8736877431]], [[0.8736877431], [0.8736877431]]
           ]],
          dtype=np.float32)
      with variable_scope.variable_scope(
          "root", initializer=init_ops.constant_initializer(1.0 / 4.0)):
        x = array_ops.placeholder(dtypes.float32, [None, None, None, 1])
        cell = contrib_rnn_cell.Conv2DLSTMCell(
            input_shape=shape,
            kernel_shape=filter_size,
            output_channels=num_features)
        hidden = cell.zero_state(array_ops.shape(x)[0], dtypes.float32)
        output, state = cell(x, hidden)

        sess.run([variables.global_variables_initializer()])
        res = sess.run(
            [output, state], {
                hidden[0].name:
                    np.array([[[[1.], [1.]], [[1.], [1.]]], [[[2.], [2.]],
                                                             [[2.], [2.]]]]),
                x.name:
                    np.array([[[[1.], [1.]], [[1.], [1.]]], [[[2.], [2.]],
                                                             [[2.], [2.]]]]),
            })
        # This is a smoke test, making sure expected values are unchanged.
        self.assertEqual(len(res), 2)
        self.assertAllClose(res[0], res[1].h)
        self.assertAllClose(res[1].c, expected_state_c)
        self.assertAllClose(res[1].h, expected_state_h)

  def testConv3DLSTMCell(self):
    with self.test_session() as sess:
      shape = [2, 2, 2, 1]
      filter_size = [3, 3, 3]
      num_features = 1
      batch_size = 2
      expected_state_c = np.array(
          [[[[[1.4375670191], [1.4375670191]], [[1.4375670191], [1.4375670191]]
            ], [[[1.4375670191], [1.4375670191]], [[1.4375670191],
                                                   [1.4375670191]]]],
           [[[[2.7542609292], [2.7542609292]], [[2.7542609292], [2.7542609292]]
            ], [[[2.7542609292], [2.7542609292]], [[2.7542609292],
                                                   [2.7542609292]]]]],
          dtype=np.float32)
      expected_state_h = np.array(
          [[[[[0.6529865603], [0.6529865603]], [[0.6529865603], [0.6529865603]]
            ], [[[0.6529865603], [0.6529865603]], [[0.6529865603],
                                                   [0.6529865603]]]],
           [[[[0.8736877431], [0.8736877431]], [[0.8736877431], [0.8736877431]]
            ], [[[0.8736877431], [0.8736877431]], [[0.8736877431],
                                                   [0.8736877431]]]]],
          dtype=np.float32)
      with variable_scope.variable_scope(
          "root", initializer=init_ops.constant_initializer(1.0 / 8.0)):
        x = array_ops.placeholder(dtypes.float32, [None, None, None, None, 1])
        cell = contrib_rnn_cell.Conv3DLSTMCell(
            input_shape=shape,
            kernel_shape=filter_size,
            output_channels=num_features)
        hidden = cell.zero_state(array_ops.shape(x)[0], dtypes.float32)
        output, state = cell(x, hidden)

        sess.run([variables.global_variables_initializer()])
        res = sess.run(
            [output, state], {
                hidden[0].name:
                    np.array([[[[[1.], [1.]], [[1.], [1.]]], [[[1.], [1.]], [[
                        1.
                    ], [1.]]]], [[[[2.], [2.]], [[2.], [2.]]],
                                 [[[2.], [2.]], [[2.], [2.]]]]]),
                x.name:
                    np.array([[[[[1.], [1.]], [[1.], [1.]]], [[[1.], [1.]], [[
                        1.
                    ], [1.]]]], [[[[2.], [2.]], [[2.], [2.]]], [[[2.], [2.]],
                                                                [[2.], [2.]]]]])
            })
        # This is a smoke test, making sure expected values are unchanged.
        self.assertEqual(len(res), 2)
        self.assertAllClose(res[0], res[1].h)
        self.assertAllClose(res[1].c, expected_state_c)
        self.assertAllClose(res[1].h, expected_state_h)

  def testHighwayWrapper(self):
    with self.test_session() as sess:
      with variable_scope.variable_scope(
          "base_cell", initializer=init_ops.constant_initializer(0.5)):
        x = array_ops.zeros([1, 3])
        m = array_ops.zeros([1, 3])
        base_cell = rnn_cell.GRUCell(3)
        g, m_new = base_cell(x, m)
      with variable_scope.variable_scope(
          "hw_cell", initializer=init_ops.constant_initializer(0.5)):
        hw_cell = contrib_rnn_cell.HighwayWrapper(
            rnn_cell.GRUCell(3), carry_bias_init=-100.0)
        g_res, m_new_res = hw_cell(x, m)
        sess.run([variables.global_variables_initializer()])
      res = sess.run([g, g_res, m_new, m_new_res], {
          x: np.array([[1., 1., 1.]]),
          m: np.array([[0.1, 0.1, 0.1]])
      })
      # As carry_bias_init is very negative, the carry gate is 'open' and the
      # transform gate is 'closed'. This means the output equals the input.
      self.assertAllClose(res[1], res[0])
      # States are left untouched
      self.assertAllClose(res[2], res[3])

  def testGLSTMCell(self):
    # Ensure that G-LSTM matches LSTM when number_of_groups = 1
    batch_size = 2
    num_units = 4
    number_of_groups = 1

    with self.test_session() as sess:
      with variable_scope.variable_scope(
          "root1", initializer=init_ops.constant_initializer(0.5)):
        x = array_ops.ones([batch_size, num_units])
        # When number_of_groups = 1, G-LSTM is equivalent to regular LSTM
        gcell = contrib_rnn_cell.GLSTMCell(
            num_units=num_units, number_of_groups=number_of_groups)
        cell = rnn_cell.LSTMCell(num_units=num_units)
        self.assertTrue(isinstance(gcell.state_size, tuple))
        zero_state = gcell.zero_state(
            batch_size=batch_size, dtype=dtypes.float32)
        gh, gs = gcell(x, zero_state)
        h, g = cell(x, zero_state)

        sess.run([variables.global_variables_initializer()])
        glstm_result = sess.run([gh, gs])
        lstm_result = sess.run([h, g])

        self.assertAllClose(glstm_result[0], lstm_result[0], 1e-5)
        self.assertAllClose(glstm_result[1], lstm_result[1], 1e-5)

    # Test that G-LSTM subgroup act like corresponding sub-LSTMs
    batch_size = 2
    num_units = 4
    number_of_groups = 2

    with self.test_session() as sess:
      with variable_scope.variable_scope(
          "root2", initializer=init_ops.constant_initializer(0.5)):
        # input for G-LSTM with 2 groups
        glstm_input = array_ops.ones([batch_size, num_units])
        gcell = contrib_rnn_cell.GLSTMCell(
            num_units=num_units, number_of_groups=number_of_groups)
        gcell_zero_state = gcell.zero_state(
            batch_size=batch_size, dtype=dtypes.float32)
        gh, gs = gcell(glstm_input, gcell_zero_state)

        # input for LSTM cell simulating single G-LSTM group
        lstm_input = array_ops.ones([batch_size, num_units / number_of_groups])
        # note division by number_of_groups. This cell one simulates G-LSTM group
        cell = rnn_cell.LSTMCell(num_units=int(num_units / number_of_groups))
        cell_zero_state = cell.zero_state(
            batch_size=batch_size, dtype=dtypes.float32)
        h, g = cell(lstm_input, cell_zero_state)

        sess.run([variables.global_variables_initializer()])
        [gh_res, h_res] = sess.run([gh, h])
        self.assertAllClose(gh_res[:, 0:int(num_units / number_of_groups)],
                            h_res, 1e-5)
        self.assertAllClose(gh_res[:, int(num_units / number_of_groups):],
                            h_res, 1e-5)


<<<<<<< HEAD
class LayerNormBasicGRUCellTest(test.TestCase):

  # NOTE: all the values in the current test case have been calculated.

  def testMultiCellLayerNormBasicGRUCell(self):
    with self.test_session() as sess:
      with variable_scope.variable_scope("root", initializer=init_ops.Identity()):
        x = array_ops.zeros([1, 3])
        h0 = array_ops.zeros([1, 3])
        h1 = array_ops.zeros([1, 3])
        state = (h0, h1)
        single_cell = lambda: contrib_rnn_cell.LayerNormBasicGRUCell(3)
        cell = rnn_cell.MultiRNNCell([single_cell() for _ in range(2)], state_is_tuple=True)

        g, out_m = cell(x, state)
        sess.run([variables.global_variables_initializer()])
        res = sess.run([g, out_m], {
          x.name: np.array([[0, 1, 2]]),
          h0.name: 0.1 * np.asarray([[3, 4, 5]]),
          h1.name: 0.1 * np.asarray([[6, 7, 8]])
        })

        expected_state0 = np.array([[0.0261896, 0.2, 0.8666091]])
        expected_state1 = np.array([[0.18898079, 0.26299422, 0.94606379]])

        actual_h = res[0]
        actual_state0 = res[1][0]
        actual_state1 = res[1][1]

        self.assertAllClose(expected_state1, actual_h, 1e-5)
        self.assertAllClose(expected_state0, actual_state0, 1e-5)
        self.assertAllClose(expected_state1, actual_state1, 1e-5)

  def testLayerNormBasicGRUCellWithInputSizeDifferentThanNbUnits(self):
    with self.test_session() as sess:
      with variable_scope.variable_scope("root", initializer=init_ops.Identity()):
        x = array_ops.zeros(
          [1, 3])
        h = array_ops.zeros([1, 2])
        cell = contrib_rnn_cell.LayerNormBasicGRUCell(2)
        g, out_m = cell(x, h)
        sess.run([variables.global_variables_initializer()])
        res = sess.run([g, out_m], {
          x.name: np.array([[1., 2., 3.]]),
          h.name: 0.1 * np.asarray([[4, 5]]),
        })

        expected_h = np.array([[0.06287911, 0.82106697]])
        self.assertEqual(len(res), 2)
        self.assertAllClose(res[1], expected_h, 1e-5)

  def testLayerNormBasicGRUCellWithoutLayerNorm(self):
    with self.test_session() as sess:
      with variable_scope.variable_scope("root", initializer=init_ops.constant_initializer(0.5)):
        x = array_ops.zeros(
          [1, 3])
        h = array_ops.zeros([1, 3])
        cell = contrib_rnn_cell.LayerNormBasicGRUCell(3, layer_norm=False)
        g, out_m = cell(x, h)
        sess.run([variables.global_variables_initializer()])
        res = sess.run([g, out_m], {
          x.name: np.array([[1., 2., 3.]]),
          h.name: 0.1 * np.asarray([[4, 5, 6]]),
        })

        expected_h = np.array([[0.99140896, 0.99281532, 0.99422168]])
        self.assertEqual(len(res), 2)
        self.assertAllClose(res[1], expected_h, 1e-5)


=======
>>>>>>> bd0d2047
class LayerNormBasicLSTMCellTest(test.TestCase):

  # NOTE: all the values in the current test case have been calculated.

  def testBasicLSTMCell(self):
    with self.test_session() as sess:
      with variable_scope.variable_scope(
          "root", initializer=init_ops.constant_initializer(0.5)):
        x = array_ops.zeros([1, 2])
        c0 = array_ops.zeros([1, 2])
        h0 = array_ops.zeros([1, 2])
        state0 = rnn_cell.LSTMStateTuple(c0, h0)
        c1 = array_ops.zeros([1, 2])
        h1 = array_ops.zeros([1, 2])
        state1 = rnn_cell.LSTMStateTuple(c1, h1)
        state = (state0, state1)
        single_cell = lambda: contrib_rnn_cell.LayerNormBasicLSTMCell(2)
        cell = rnn_cell.MultiRNNCell([single_cell() for _ in range(2)])
        g, out_m = cell(x, state)
        sess.run([variables.global_variables_initializer()])
        res = sess.run(
            [g, out_m], {
                x.name: np.array([[1., 1.]]),
                c0.name: 0.1 * np.asarray([[0, 1]]),
                h0.name: 0.1 * np.asarray([[2, 3]]),
                c1.name: 0.1 * np.asarray([[4, 5]]),
                h1.name: 0.1 * np.asarray([[6, 7]]),
            })

        expected_h = np.array([[-0.38079708, 0.38079708]])
        expected_state0_c = np.array([[-1.0, 1.0]])
        expected_state0_h = np.array([[-0.38079708, 0.38079708]])
        expected_state1_c = np.array([[-1.0, 1.0]])
        expected_state1_h = np.array([[-0.38079708, 0.38079708]])

        actual_h = res[0]
        actual_state0_c = res[1][0].c
        actual_state0_h = res[1][0].h
        actual_state1_c = res[1][1].c
        actual_state1_h = res[1][1].h

        self.assertAllClose(actual_h, expected_h, 1e-5)
        self.assertAllClose(expected_state0_c, actual_state0_c, 1e-5)
        self.assertAllClose(expected_state0_h, actual_state0_h, 1e-5)
        self.assertAllClose(expected_state1_c, actual_state1_c, 1e-5)
        self.assertAllClose(expected_state1_h, actual_state1_h, 1e-5)

      with variable_scope.variable_scope(
          "other", initializer=init_ops.constant_initializer(0.5)):
        x = array_ops.zeros(
            [1, 3])  # Test BasicLSTMCell with input_size != num_units.
        c = array_ops.zeros([1, 2])
        h = array_ops.zeros([1, 2])
        state = rnn_cell.LSTMStateTuple(c, h)
        cell = contrib_rnn_cell.LayerNormBasicLSTMCell(2)
        g, out_m = cell(x, state)
        sess.run([variables.global_variables_initializer()])
        res = sess.run(
            [g, out_m], {
                x.name: np.array([[1., 1., 1.]]),
                c.name: 0.1 * np.asarray([[0, 1]]),
                h.name: 0.1 * np.asarray([[2, 3]]),
            })

        expected_h = np.array([[-0.38079708, 0.38079708]])
        expected_c = np.array([[-1.0, 1.0]])
        self.assertEqual(len(res), 2)
        self.assertAllClose(res[0], expected_h, 1e-5)
        self.assertAllClose(res[1].c, expected_c, 1e-5)
        self.assertAllClose(res[1].h, expected_h, 1e-5)

  def testBasicLSTMCellWithoutNorm(self):
    """Tests that BasicLSTMCell with layer_norm=False."""
    with self.test_session() as sess:
      with variable_scope.variable_scope(
          "root", initializer=init_ops.constant_initializer(0.5)):
        x = array_ops.zeros([1, 2])
        c0 = array_ops.zeros([1, 2])
        h0 = array_ops.zeros([1, 2])
        state0 = rnn_cell.LSTMStateTuple(c0, h0)
        c1 = array_ops.zeros([1, 2])
        h1 = array_ops.zeros([1, 2])
        state1 = rnn_cell.LSTMStateTuple(c1, h1)
        state = (state0, state1)
        single_cell = lambda: contrib_rnn_cell.LayerNormBasicLSTMCell(2, layer_norm=False)
        cell = rnn_cell.MultiRNNCell([single_cell() for _ in range(2)])
        g, out_m = cell(x, state)
        sess.run([variables.global_variables_initializer()])
        res = sess.run(
            [g, out_m], {
                x.name: np.array([[1., 1.]]),
                c0.name: 0.1 * np.asarray([[0, 1]]),
                h0.name: 0.1 * np.asarray([[2, 3]]),
                c1.name: 0.1 * np.asarray([[4, 5]]),
                h1.name: 0.1 * np.asarray([[6, 7]]),
            })

        expected_h = np.array([[0.70230919, 0.72581059]])
        expected_state0_c = np.array([[0.8020075, 0.89599884]])
        expected_state0_h = np.array([[0.56668288, 0.60858738]])
        expected_state1_c = np.array([[1.17500675, 1.26892781]])
        expected_state1_h = np.array([[0.70230919, 0.72581059]])

        actual_h = res[0]
        actual_state0_c = res[1][0].c
        actual_state0_h = res[1][0].h
        actual_state1_c = res[1][1].c
        actual_state1_h = res[1][1].h

        self.assertAllClose(actual_h, expected_h, 1e-5)
        self.assertAllClose(expected_state0_c, actual_state0_c, 1e-5)
        self.assertAllClose(expected_state0_h, actual_state0_h, 1e-5)
        self.assertAllClose(expected_state1_c, actual_state1_c, 1e-5)
        self.assertAllClose(expected_state1_h, actual_state1_h, 1e-5)

      with variable_scope.variable_scope(
          "other", initializer=init_ops.constant_initializer(0.5)) as vs:
        x = array_ops.zeros(
            [1, 3])  # Test BasicLSTMCell with input_size != num_units.
        c = array_ops.zeros([1, 2])
        h = array_ops.zeros([1, 2])
        state = rnn_cell.LSTMStateTuple(c, h)
        cell = contrib_rnn_cell.LayerNormBasicLSTMCell(2, layer_norm=False)
        g, out_m = cell(x, state)
        sess.run([variables.global_variables_initializer()])
        res = sess.run(
            [g, out_m], {
                x.name: np.array([[1., 1., 1.]]),
                c.name: 0.1 * np.asarray([[0, 1]]),
                h.name: 0.1 * np.asarray([[2, 3]]),
            })

        expected_h = np.array([[0.64121795, 0.68166804]])
        expected_c = np.array([[0.88477188, 0.98103917]])
        self.assertEqual(len(res), 2)
        self.assertAllClose(res[0], expected_h, 1e-5)
        self.assertAllClose(res[1].c, expected_c, 1e-5)
        self.assertAllClose(res[1].h, expected_h, 1e-5)

  def testBasicLSTMCellWithStateTuple(self):
    with self.test_session() as sess:
      with variable_scope.variable_scope(
          "root", initializer=init_ops.constant_initializer(0.5)):
        x = array_ops.zeros([1, 2])
        c0 = array_ops.zeros([1, 2])
        h0 = array_ops.zeros([1, 2])
        state0 = rnn_cell.LSTMStateTuple(c0, h0)
        c1 = array_ops.zeros([1, 2])
        h1 = array_ops.zeros([1, 2])
        state1 = rnn_cell.LSTMStateTuple(c1, h1)
        cell = rnn_cell.MultiRNNCell(
            [contrib_rnn_cell.LayerNormBasicLSTMCell(2) for _ in range(2)])
        h, (s0, s1) = cell(x, (state0, state1))
        sess.run([variables.global_variables_initializer()])
        res = sess.run(
            [h, s0, s1], {
                x.name: np.array([[1., 1.]]),
                c0.name: 0.1 * np.asarray([[0, 1]]),
                h0.name: 0.1 * np.asarray([[2, 3]]),
                c1.name: 0.1 * np.asarray([[4, 5]]),
                h1.name: 0.1 * np.asarray([[6, 7]]),
            })

        expected_h = np.array([[-0.38079708, 0.38079708]])
        expected_h0 = np.array([[-0.38079708, 0.38079708]])
        expected_c0 = np.array([[-1.0, 1.0]])
        expected_h1 = np.array([[-0.38079708, 0.38079708]])
        expected_c1 = np.array([[-1.0, 1.0]])

        self.assertEqual(len(res), 3)
        self.assertAllClose(res[0], expected_h, 1e-5)
        self.assertAllClose(res[1].c, expected_c0, 1e-5)
        self.assertAllClose(res[1].h, expected_h0, 1e-5)
        self.assertAllClose(res[2].c, expected_c1, 1e-5)
        self.assertAllClose(res[2].h, expected_h1, 1e-5)

  def testBasicLSTMCellWithStateTupleLayerNorm(self):
    """The results of LSTMCell and LayerNormBasicLSTMCell should be the same."""
    with self.test_session() as sess:
      with variable_scope.variable_scope(
          "root", initializer=init_ops.constant_initializer(0.5)):
        x = array_ops.zeros([1, 2])
        c0 = array_ops.zeros([1, 2])
        h0 = array_ops.zeros([1, 2])
        state0 = rnn_cell_impl.LSTMStateTuple(c0, h0)
        c1 = array_ops.zeros([1, 2])
        h1 = array_ops.zeros([1, 2])
        state1 = rnn_cell_impl.LSTMStateTuple(c1, h1)
        cell = rnn_cell_impl.MultiRNNCell([
            contrib_rnn_cell.LayerNormLSTMCell(
                2, layer_norm=True, norm_gain=1.0, norm_shift=0.0)
            for _ in range(2)
        ])
        h, (s0, s1) = cell(x, (state0, state1))
        sess.run([variables.global_variables_initializer()])
        res = sess.run(
            [h, s0, s1], {
                x.name: np.array([[1., 1.]]),
                c0.name: 0.1 * np.asarray([[0, 1]]),
                h0.name: 0.1 * np.asarray([[2, 3]]),
                c1.name: 0.1 * np.asarray([[4, 5]]),
                h1.name: 0.1 * np.asarray([[6, 7]]),
            })

        expected_h = np.array([[-0.38079708, 0.38079708]])
        expected_h0 = np.array([[-0.38079708, 0.38079708]])
        expected_c0 = np.array([[-1.0, 1.0]])
        expected_h1 = np.array([[-0.38079708, 0.38079708]])
        expected_c1 = np.array([[-1.0, 1.0]])

        self.assertEqual(len(res), 3)
        self.assertAllClose(res[0], expected_h, 1e-5)
        self.assertAllClose(res[1].c, expected_c0, 1e-5)
        self.assertAllClose(res[1].h, expected_h0, 1e-5)
        self.assertAllClose(res[2].c, expected_c1, 1e-5)
        self.assertAllClose(res[2].h, expected_h1, 1e-5)

  def testBasicLSTMCellWithDropout(self):

    def _is_close(x, y, digits=4):
      delta = x - y
      return delta < 10**(-digits)

    def _is_close_in(x, items, digits=4):
      for i in items:
        if _is_close(x, i, digits):
          return True
      return False

    keep_prob = 0.5
    c_high = 2.9998924946
    c_low = 0.999983298578
    h_low = 0.761552567265
    h_high = 0.995008519604
    num_units = 5
    allowed_low = [1, 2, 3]

    with self.test_session() as sess:
      with variable_scope.variable_scope(
          "other", initializer=init_ops.constant_initializer(1)):
        x = array_ops.zeros([1, 5])
        c = array_ops.zeros([1, 5])
        h = array_ops.zeros([1, 5])
        state = rnn_cell.LSTMStateTuple(c, h)
        cell = contrib_rnn_cell.LayerNormBasicLSTMCell(
            num_units, layer_norm=False, dropout_keep_prob=keep_prob)

        g, s = cell(x, state)
        sess.run([variables.global_variables_initializer()])
        res = sess.run(
            [g, s], {
                x.name: np.ones([1, 5]),
                c.name: np.ones([1, 5]),
                h.name: np.ones([1, 5]),
            })

        # Since the returned tensors are of size [1,n]
        # get the first component right now.
        actual_h = res[0][0]
        actual_state_c = res[1].c[0]
        actual_state_h = res[1].h[0]

        # For each item in `c` (the cell inner state) check that
        # it is equal to one of the allowed values `c_high` (not
        # dropped out) or `c_low` (dropped out) and verify that the
        # corresponding item in `h` (the cell activation) is coherent.
        # Count the dropped activations and check that their number is
        # coherent with the dropout probability.
        dropped_count = 0
        self.assertTrue((actual_h == actual_state_h).all())
        for citem, hitem in zip(actual_state_c, actual_state_h):
          self.assertTrue(_is_close_in(citem, [c_low, c_high]))
          if _is_close(citem, c_low):
            self.assertTrue(_is_close(hitem, h_low))
            dropped_count += 1
          elif _is_close(citem, c_high):
            self.assertTrue(_is_close(hitem, h_high))
        self.assertIn(dropped_count, allowed_low)


def _create_multi_lstm_cell_ops(batch_size, num_units, input_depth, num_layers,
                                max_time, compiled):
  with variable_scope.variable_scope(
      "root",
      initializer=init_ops.random_uniform_initializer(-0.1, 0.1, seed=2)):
    inputs = variable_scope.get_variable(
        "inputs",
        initializer=random_ops.random_uniform(
            (max_time, batch_size, input_depth), seed=1))
    maybe_xla = lambda c: contrib_rnn_cell.CompiledWrapper(c) if compiled else c
    cell = rnn_cell.MultiRNNCell(
        [maybe_xla(rnn_cell.LSTMCell(num_units)) for _ in range(num_layers)])
    initial_state = cell.zero_state(batch_size=batch_size, dtype=dtypes.float32)
    outputs, final_state = rnn.dynamic_rnn(
        cell=cell, inputs=inputs, initial_state=initial_state, time_major=True)
    flat_final_state = nest.flatten(final_state)
    trainable_variables = variables.trainable_variables()
    outputs_grad = gradients_impl.gradients(
        [outputs], trainable_variables + [inputs] + nest.flatten(initial_state))
    final_state_grad = gradients_impl.gradients(
        flat_final_state,
        trainable_variables + [inputs] + nest.flatten(initial_state))

    return {
        "outputs": outputs,
        "final_state": flat_final_state,
        "outputs_grad": outputs_grad,
        "final_state_grad": final_state_grad
    }


class CompiledWrapperTest(test.TestCase):

  def testMultiRNNCellWithLSTMCellAndXLA(self):
    # TODO(b/34735319): Don't run this test if XLA is not available.
    batch_size = 16
    num_units = 32
    input_depth = 12
    num_layers = 2
    max_time = 20

    atol = 1e-5

    random_seed.set_random_seed(1234)
    with self.test_session(graph=ops.Graph()) as sess:
      xla_ops = _create_multi_lstm_cell_ops(
          batch_size=batch_size,
          num_units=num_units,
          input_depth=input_depth,
          num_layers=num_layers,
          max_time=max_time,
          compiled=True)
      sess.run([variables.global_variables_initializer()])
      xla_results = sess.run(xla_ops)

    random_seed.set_random_seed(1234)
    with self.test_session(graph=ops.Graph()) as sess:
      non_xla_ops = _create_multi_lstm_cell_ops(
          batch_size=batch_size,
          num_units=num_units,
          input_depth=input_depth,
          num_layers=num_layers,
          max_time=max_time,
          compiled=False)
      sess.run([variables.global_variables_initializer()])
      non_xla_results = sess.run(non_xla_ops)

    self.assertAllClose(
        non_xla_results["outputs"], xla_results["outputs"], atol=atol)

    for xla_value, non_xla_value in zip(xla_results["final_state"],
                                        non_xla_results["final_state"]):
      self.assertAllClose(xla_value, non_xla_value, atol=atol)

    for xla_g, non_xla_g in zip(xla_results["outputs_grad"],
                                non_xla_results["outputs_grad"]):
      self.assertAllClose(xla_g, non_xla_g, atol=atol)

    for xla_g, non_xla_g in zip(xla_results["final_state_grad"],
                                non_xla_results["final_state_grad"]):
      self.assertAllClose(xla_g, non_xla_g, atol=atol)

  def testMultiRNNCellWithStateTuple(self):
    with self.test_session() as sess:
      with variable_scope.variable_scope(
          "root", initializer=init_ops.constant_initializer(0.5)):
        x = array_ops.zeros([1, 2])
        m_bad = array_ops.zeros([1, 4])
        m_good = (array_ops.zeros([1, 2]), array_ops.zeros([1, 2]))

        # Test incorrectness of state
        with self.assertRaisesRegexp(ValueError, "Expected state .* a tuple"):
          rnn_cell.MultiRNNCell(
              [rnn_cell.GRUCell(2) for _ in range(2)],
              state_is_tuple=True)(x, m_bad)

        _, ml = rnn_cell.MultiRNNCell(
            [rnn_cell.GRUCell(2) for _ in range(2)],
            state_is_tuple=True)(x, m_good)

        sess.run([variables.global_variables_initializer()])
        res = sess.run(
            ml, {
                x.name: np.array([[1., 1.]]),
                m_good[0].name: np.array([[0.1, 0.1]]),
                m_good[1].name: np.array([[0.1, 0.1]])
            })

        # The numbers in results were not calculated, this is just a
        # smoke test.  However, these numbers should match those of
        # the test testMultiRNNCell.
        self.assertAllClose(res[0], [[0.175991, 0.175991]])
        self.assertAllClose(res[1], [[0.13248, 0.13248]])


class BenchmarkLSTMCellXLA(test.Benchmark):

  def benchmarkDynamicRNNWithMultiLSTMCell(self):
    num_layers = 3
    max_time = 50
    print("benchmarkDynamicRNNWithMultiLSTMCell")
    print("\t" + "\t".join([
        "inter_th", "intra_th", "batch_size", "num_units", "input_depth",
        "device", "compiled", "wall_time"
    ]))

    warmup_run = True
    for (threads, device, num_units, batch_size, input_depth,
         compiled) in itertools.product([{
             "inter": 0,
             "intra": 0
         }, {
             "inter": 1,
             "intra": 4
         }], ["cpu", "gpu"], [32, 512], [1, 32, 256], [32, 512], [False, True]):
      if threads["inter"] != 0:
        # We only care about testing inter/intra op limitations on
        # CPU with small batch size, to mimic embedded devices.
        if device != "cpu" or batch_size != 1:
          continue
      if device == "cpu" and batch_size > 32:
        continue
      random_seed.set_random_seed(1234)
      config = config_pb2.ConfigProto(
          inter_op_parallelism_threads=threads["inter"],
          intra_op_parallelism_threads=threads["intra"],
          allow_soft_placement=False)
      with session.Session(config=config, graph=ops.Graph()) as sess:
        with ops.device("/%s:0" % device):
          ops_dict = _create_multi_lstm_cell_ops(
              batch_size=batch_size,
              num_units=num_units,
              input_depth=input_depth,
              num_layers=num_layers,
              max_time=max_time,
              compiled=compiled)
        sess.run([variables.global_variables_initializer()])
        all_ops = nest.flatten(ops_dict.values())
        all_ops_group = control_flow_ops.group(*all_ops)
        name_suffix = ("inter_th_%d_intra_th_%d_bs_%d_units_%d_inputdepth_%d"
                       "_device_%s_xla_%s" %
                       (threads["inter"], threads["intra"], batch_size,
                        num_units, input_depth, device, compiled))
        if warmup_run:
          self.run_op_benchmark(
              sess, all_ops_group, min_iters=30, name="ignore_warmup")
          warmup_run = False
        benchmark_results = self.run_op_benchmark(
            sess,
            all_ops_group,
            min_iters=50,
            name="benchmarkDynamicRNNWithMultiLSTMCell_%s" % name_suffix)
        print("\t" + "\t".join([
            "%s" % x
            for x in [
                threads["inter"], threads["intra"], batch_size, num_units,
                input_depth, device, compiled, benchmark_results["wall_time"]
            ]
        ]))


class WeightNormLSTMCellTest(test.TestCase):
  """Compared cell output with pre-calculated values."""

  def _cell_output(self, cell):
    """Calculate cell output"""

    with self.test_session() as sess:
      init = init_ops.constant_initializer(0.5)
      with variable_scope.variable_scope("root",
                                         initializer=init):
        x = array_ops.zeros([1, 2])
        c0 = array_ops.zeros([1, 2])
        h0 = array_ops.zeros([1, 2])

        state0 = rnn_cell.LSTMStateTuple(c0, h0)

        xout, sout = cell()(x, state0)

      sess.run([variables.global_variables_initializer()])
      res = sess.run([xout, sout], {
          x.name: np.array([[1., 1.]]),
          c0.name: 0.1 * np.asarray([[0, 1]]),
          h0.name: 0.1 * np.asarray([[2, 3]]),
      })

    actual_state_c = res[1].c
    actual_state_h = res[1].h

    return actual_state_c, actual_state_h

  def testBasicCell(self):
    """Tests cell w/o peepholes and w/o normalisation"""

    def cell():
      return contrib_rnn_cell.WeightNormLSTMCell(2,
                                                 norm=False,
                                                 use_peepholes=False)

    actual_c, actual_h = self._cell_output(cell)

    expected_c = np.array([[0.65937078, 0.74983585]])
    expected_h = np.array([[0.44923624, 0.49362513]])

    self.assertAllClose(expected_c, actual_c, 1e-5)
    self.assertAllClose(expected_h, actual_h, 1e-5)

  def testNonbasicCell(self):
    """Tests cell with peepholes and w/o normalisation"""

    def cell():
      return contrib_rnn_cell.WeightNormLSTMCell(2,
                                                 norm=False,
                                                 use_peepholes=True)

    actual_c, actual_h = self._cell_output(cell)

    expected_c = np.array([[0.65937084, 0.7574988]])
    expected_h = np.array([[0.4792085, 0.53470564]])

    self.assertAllClose(expected_c, actual_c, 1e-5)
    self.assertAllClose(expected_h, actual_h, 1e-5)


  def testBasicCellWithNorm(self):
    """Tests cell w/o peepholes and with normalisation"""

    def cell():
      return contrib_rnn_cell.WeightNormLSTMCell(2,
                                                 norm=True,
                                                 use_peepholes=False)

    actual_c, actual_h = self._cell_output(cell)

    expected_c = np.array([[0.50125383, 0.58805949]])
    expected_h = np.array([[0.32770363, 0.37397948]])

    self.assertAllClose(expected_c, actual_c, 1e-5)
    self.assertAllClose(expected_h, actual_h, 1e-5)

  def testNonBasicCellWithNorm(self):
    """Tests cell with peepholes and with normalisation"""

    def cell():
      return contrib_rnn_cell.WeightNormLSTMCell(2,
                                                 norm=True,
                                                 use_peepholes=True)

    actual_c, actual_h = self._cell_output(cell)

    expected_c = np.array([[0.50125383, 0.59587258]])
    expected_h = np.array([[0.35041603, 0.40873795]])

    self.assertAllClose(expected_c, actual_c, 1e-5)
    self.assertAllClose(expected_h, actual_h, 1e-5)

if __name__ == "__main__":
  test.main()<|MERGE_RESOLUTION|>--- conflicted
+++ resolved
@@ -1084,7 +1084,6 @@
                             h_res, 1e-5)
 
 
-<<<<<<< HEAD
 class LayerNormBasicGRUCellTest(test.TestCase):
 
   # NOTE: all the values in the current test case have been calculated.
@@ -1154,9 +1153,7 @@
         self.assertEqual(len(res), 2)
         self.assertAllClose(res[1], expected_h, 1e-5)
 
-
-=======
->>>>>>> bd0d2047
+        
 class LayerNormBasicLSTMCellTest(test.TestCase):
 
   # NOTE: all the values in the current test case have been calculated.
