# Copyright 2017 The TensorFlow Authors. All Rights Reserved.
#
# Licensed under the Apache License, Version 2.0 (the "License");
# you may not use this file except in compliance with the License.
# You may obtain a copy of the License at
#
#     http://www.apache.org/licenses/LICENSE-2.0
#
# Unless required by applicable law or agreed to in writing, software
# distributed under the License is distributed on an "AS IS" BASIS,
# WITHOUT WARRANTIES OR CONDITIONS OF ANY KIND, either express or implied.
# See the License for the specific language governing permissions and
# limitations under the License.
# ==============================================================================
enable_testing()

#
# get a temp path for test data
#
function(GetTestRunPath VAR_NAME OBJ_NAME)
    if(WIN32)
      if(DEFINED ENV{TMP})
        set(TMPDIR "$ENV{TMP}")
      elseif(DEFINED ENV{TEMP})
        set(TMPDIR "$ENV{TEMP}")
      endif()
      string(REPLACE "\\" "/" TMPDIR ${TMPDIR})
    else()
      set(TMPDIR "$ENV{TMPDIR}")
    endif()
    if(NOT EXISTS "${TMPDIR}")
       message(FATAL_ERROR "Unable to determine a path to the temporary directory")
    endif()
    set(${VAR_NAME} "${TMPDIR}/${OBJ_NAME}" PARENT_SCOPE)
endfunction(GetTestRunPath)

#
# create test for each source
#
function(AddTests)
  cmake_parse_arguments(_AT "" "" "SOURCES;OBJECTS;LIBS;DATA;DEPENDS" ${ARGN})
  foreach(sourcefile ${_AT_SOURCES})
    string(REPLACE "${tensorflow_source_dir}/" "" exename ${sourcefile})
    string(REPLACE ".cc" "" exename ${exename})
    string(REPLACE "/" "_" exename ${exename})
    AddTest(
      TARGET ${exename}
      SOURCES ${sourcefile}
      OBJECTS ${_AT_OBJECTS}
      LIBS ${_AT_LIBS}
      DATA ${_AT_DATA}
      DEPENDS ${_AT_DEPENDS}
    )
  endforeach()
endfunction(AddTests)

#
# create once test
#
function(AddTest)
  cmake_parse_arguments(_AT "" "TARGET" "SOURCES;OBJECTS;LIBS;DATA;DEPENDS" ${ARGN})

  list(REMOVE_DUPLICATES _AT_SOURCES)
  list(REMOVE_DUPLICATES _AT_OBJECTS)
  list(REMOVE_DUPLICATES _AT_LIBS)
  if (_AT_DATA)
    list(REMOVE_DUPLICATES _AT_DATA)
  endif(_AT_DATA)
  if (_AT_DEPENDS)
    list(REMOVE_DUPLICATES _AT_DEPENDS)
  endif(_AT_DEPENDS)

  add_executable(${_AT_TARGET} ${_AT_SOURCES} ${_AT_OBJECTS})
  target_link_libraries(${_AT_TARGET} ${_AT_LIBS})

  GetTestRunPath(testdir ${_AT_TARGET})
  set(tempdir "${testdir}/tmp")
  file(REMOVE_RECURSE "${testdir}")
  file(MAKE_DIRECTORY "${testdir}")
  file(MAKE_DIRECTORY "${tempdir}")
  add_test(NAME ${_AT_TARGET} COMMAND ${_AT_TARGET} WORKING_DIRECTORY "${testdir}")
  set_tests_properties(${_AT_TARGET}
    PROPERTIES ENVIRONMENT "TEST_TMPDIR=${tempdir};TEST_SRCDIR=${testdir}"
  )
  set_tests_properties(${_AT_TARGET} PROPERTIES TIMEOUT "600")

  foreach(datafile ${_AT_DATA})
    file(RELATIVE_PATH datafile_rel ${tensorflow_source_dir} ${datafile})
    add_custom_command(
      TARGET ${_AT_TARGET} POST_BUILD
      COMMAND ${CMAKE_COMMAND} -E copy
             "${datafile}"
             "${testdir}/${datafile_rel}"
      DEPENDS "${datafile}"
    )
  endforeach()

  if (_AT_DEPENDS)
    add_dependencies(${_AT_TARGET} ${_AT_DEPENDS} googletest)
  endif()
endfunction(AddTest)

#
# create python test for each script
#
function(AddPythonTests)
  cmake_parse_arguments(_AT "" "" "SOURCES;DATA;DEPENDS" ${ARGN})
  list(REMOVE_DUPLICATES _AT_SOURCES)
  if (_AT_DATA)
    list(REMOVE_DUPLICATES _AT_DATA)
  endif(_AT_DATA)
  if (_AT_DEPENDS)
    list(REMOVE_DUPLICATES _AT_DEPENDS)
  endif(_AT_DEPENDS)

  foreach(sourcefile ${_AT_SOURCES})
    add_test(NAME ${sourcefile} COMMAND ${PYTHON_EXECUTABLE} ${sourcefile} WORKING_DIRECTORY ${tensorflow_source_dir})
    if (_AT_DEPENDS)
      add_dependencies(${_AT_TARGET} ${_AT_DEPENDS})
    endif()
    set_tests_properties(${sourcefile} PROPERTIES TIMEOUT "600")
  endforeach()
endfunction(AddPythonTests)

if (tensorflow_BUILD_PYTHON_TESTS)
  #
  # python tests. This assumes that the tensorflow wheel is
  # installed on the test system.
  # TODO: we currently don't handle tests that need to have
  # some environment setup: see AddTest how to add this
  #

  # include all test
  if (WIN32)
    file(GLOB_RECURSE tf_test_rnn_src_py
      "${tensorflow_source_dir}/tensorflow/contrib/rnn/python/kernel_tests/*_test.py"
    )
  endif()

  file(GLOB_RECURSE tf_test_src_py
    ${tf_test_rnn_src_py}
    "${tensorflow_source_dir}/tensorflow/python/debug/cli/*_test.py"
    "${tensorflow_source_dir}/tensorflow/python/debug/lib/*_test.py"
    "${tensorflow_source_dir}/tensorflow/python/debug/wrappers/*_test.py"
    "${tensorflow_source_dir}/tensorflow/contrib/estimator/python/estimator/*_test.py"
    "${tensorflow_source_dir}/tensorflow/python/kernel_tests/*.py"
    "${tensorflow_source_dir}/tensorflow/python/meta_graph_transform/*_test.py"
    "${tensorflow_source_dir}/tensorflow/python/platform/build_info_test.py"
    "${tensorflow_source_dir}/tensorflow/python/profiler/*_test.py"
    "${tensorflow_source_dir}/tensorflow/python/profiler/internal/*_test.py"
    "${tensorflow_source_dir}/tensorflow/python/saved_model/*_test.py"
    "${tensorflow_source_dir}/tensorflow/python/training/*_test.py"
    "${tensorflow_source_dir}/tensorflow/contrib/data/*_test.py"
    "${tensorflow_source_dir}/tensorflow/contrib/factorization/*_test.py"
    "${tensorflow_source_dir}/tensorflow/contrib/image/*_test.py"
    "${tensorflow_source_dir}/tensorflow/contrib/keras/python/keras/integration_test.py"
    "${tensorflow_source_dir}/tensorflow/contrib/nearest_neighbor/python/kernel_tests/*_test.py"
    "${tensorflow_source_dir}/tensorflow/contrib/seq2seq/python/kernel_tests/*_test.py"
    "${tensorflow_source_dir}/tensorflow/contrib/stateless/python/kernel_tests/*_test.py"
    # NOTE: tensor_forest tests in tensor_forest/hybrid/... still don't pass.
    "${tensorflow_source_dir}/tensorflow/contrib/tensor_forest/client/*_test.py"
    "${tensorflow_source_dir}/tensorflow/contrib/tensor_forest/python/*_test.py"
  )

  if (tensorflow_BUILD_MORE_PYTHON_TESTS)
    # Adding other major packages
    file(GLOB_RECURSE tf_test_src_py
      ${tf_test_src_py}
      "${tensorflow_source_dir}/tensorflow/contrib/legacy_seq2seq/*_test.py"
      "${tensorflow_source_dir}/tensorflow/contrib/linalg/*_test.py"
      "${tensorflow_source_dir}/tensorflow/contrib/graph_editor/*_test.py"
      "${tensorflow_source_dir}/tensorflow/contrib/bayesflow/*_test.py"
      "${tensorflow_source_dir}/tensorflow/contrib/framework/*_test.py"
      "${tensorflow_source_dir}/tensorflow/contrib/keras/*_test.py"
      "${tensorflow_source_dir}/tensorflow/contrib/distributions/*_test.py"
      "${tensorflow_source_dir}/tensorflow/contrib/learn/*_test.py"
    )
  endif()

  # exclude the ones we don't want
  set(tf_test_src_py_exclude
    # Python source line inspection tests are flaky on Windows (b/36375074).
    "${tensorflow_source_dir}/tensorflow/python/debug/cli/analyzer_cli_test.py"
    "${tensorflow_source_dir}/tensorflow/python/debug/cli/profile_analyzer_cli_test.py"
    # Windows does not have the curses library and uses readline.
    "${tensorflow_source_dir}/tensorflow/python/debug/cli/curses_ui_test.py"
    # TFDBG grpc:// mode is not yet available on Windows.
    "${tensorflow_source_dir}/tensorflow/python/debug/lib/dist_session_debug_grpc_test.py"
    "${tensorflow_source_dir}/tensorflow/python/debug/lib/session_debug_grpc_test.py"
    # generally not working
    "${tensorflow_source_dir}/tensorflow/python/kernel_tests/__init__.py"
    "${tensorflow_source_dir}/tensorflow/python/kernel_tests/benchmark_test.py"
    "${tensorflow_source_dir}/tensorflow/python/kernel_tests/resource_variable_ops_test.py"
    "${tensorflow_source_dir}/tensorflow/python/profiler/pprof_profiler_test.py"
    # flaky test
    "${tensorflow_source_dir}/tensorflow/python/profiler/internal/run_metadata_test.py"
    "${tensorflow_source_dir}/tensorflow/python/saved_model/saved_model_test.py"
    # requires scipy
    "${tensorflow_source_dir}/tensorflow/contrib/keras/python/keras/preprocessing/*_test.py"
    "${tensorflow_source_dir}/tensorflow/contrib/tfprof/python/tools/tfprof/pprof_profiler_test.py"
    # flaky tests
    "${tensorflow_source_dir}/tensorflow/python/kernel_tests/cwise_ops_test.py"
    "${tensorflow_source_dir}/tensorflow/contrib/tfprof/python/tools/tfprof/internal/run_metadata_test.py"
    # Loading resources in contrib doesn't seem to work on Windows
    "${tensorflow_source_dir}/tensorflow/contrib/tensor_forest/client/random_forest_test.py"
    "${tensorflow_source_dir}/tensorflow/contrib/tensor_forest/python/tensor_forest_test.py"
    # dask need fix
    "${tensorflow_source_dir}/tensorflow/contrib/learn/python/learn/learn_io/generator_io_test.py"
    "${tensorflow_source_dir}/tensorflow/contrib/learn/python/learn/learn_io/graph_io_test.py"
    # Test is flaky on Windows GPU builds (b/38283730).
    "${tensorflow_source_dir}/tensorflow/contrib/factorization/python/ops/gmm_test.py"
  )
  if (WIN32)
    set(tf_test_src_py_exclude
      ${tf_test_src_py_exclude}
      # generally excluded
      "${tensorflow_source_dir}/tensorflow/python/kernel_tests/__init__.py"

      # TODO: failing tests.
      # Nothing critical in here but should get this list down to []
      # The failing list is grouped by failure source
      # stl on windows handles overflows different
      "${tensorflow_source_dir}/tensorflow/python/kernel_tests/as_string_op_test.py"
      "${tensorflow_source_dir}/tensorflow/python/kernel_tests/cast_op_test.py"
      "${tensorflow_source_dir}/tensorflow/python/kernel_tests/string_to_number_op_test.py"
      "${tensorflow_source_dir}/tensorflow/python/kernel_tests/clip_ops_test.py"
      "${tensorflow_source_dir}/tensorflow/python/kernel_tests/tensor_array_ops_test.py"  # Needs portpicker.
      # Matrix_set_diag failing on GPU on windows.
      "${tensorflow_source_dir}/tensorflow/python/kernel_tests/cholesky_op_test.py"
      "${tensorflow_source_dir}/tensorflow/python/kernel_tests/diag_op_test.py"
      "${tensorflow_source_dir}/tensorflow/python/kernel_tests/linalg_ops_test.py"
      "${tensorflow_source_dir}/tensorflow/python/kernel_tests/init_ops_test.py"
<<<<<<< HEAD
=======
      # Type error in testRemoteIteratorUsingRemoteCallOpDirectSessionGPUCPU.
      "${tensorflow_source_dir}/tensorflow/python/kernel_tests/iterator_ops_test.py"
>>>>>>> 8a0ac6c1
      "${tensorflow_source_dir}/tensorflow/python/kernel_tests/self_adjoint_eig_op_test.py"
      # misc
      "${tensorflow_source_dir}/tensorflow/python/kernel_tests/variable_scope_test.py"
      "${tensorflow_source_dir}/tensorflow/python/kernel_tests/reshape_op_test.py"
      "${tensorflow_source_dir}/tensorflow/python/training/evaluation_test.py"
      "${tensorflow_source_dir}/tensorflow/python/kernel_tests/neon_depthwise_conv_op_test.py"  # Depends on gemmlowp -> pthread.
      # int32/int64 mixup
      "${tensorflow_source_dir}/tensorflow/python/kernel_tests/functional_ops_test.py"
      "${tensorflow_source_dir}/tensorflow/python/kernel_tests/py_func_test.py"
      # training tests
      "${tensorflow_source_dir}/tensorflow/python/training/basic_session_run_hooks_test.py"  # Needs tf.contrib fix.
      "${tensorflow_source_dir}/tensorflow/python/training/localhost_cluster_performance_test.py"  # Needs portpicker.
      "${tensorflow_source_dir}/tensorflow/python/training/quantize_training_test.py"  # Needs quantization ops to be included in windows.
      "${tensorflow_source_dir}/tensorflow/python/training/supervisor_test.py"  # Flaky I/O error on rename.
      "${tensorflow_source_dir}/tensorflow/python/training/sync_replicas_optimizer_test.py"  # Needs portpicker.
      "${tensorflow_source_dir}/tensorflow/python/training/server_lib_test.py"  # Test occasionally deadlocks.
      "${tensorflow_source_dir}/tensorflow/python/debug/lib/session_debug_multi_gpu_test.py"
      "${tensorflow_source_dir}/tensorflow/python/kernel_tests/concat_op_test.py"  # numerical issues
      "${tensorflow_source_dir}/tensorflow/python/kernel_tests/linalg_grad_test.py"  # cudaSolver handle creation fails.

      "${tensorflow_source_dir}/tensorflow/python/kernel_tests/array_ops_test.py"  # depends on python/framework/test_ops     
      # Dataset tests
      "${tensorflow_source_dir}/tensorflow/python/kernel_tests/dataset_constructor_op_test.py"
      "${tensorflow_source_dir}/tensorflow/python/kernel_tests/iterator_ops_cluster_test.py"
      # Broken tensorboard test due to cmake issues.
      "${tensorflow_source_dir}/tensorflow/contrib/data/python/kernel_tests/dataset_constructor_op_test.py"
      "${tensorflow_source_dir}/tensorflow/contrib/data/python/kernel_tests/iterator_ops_cluster_test.py"  # Needs portpicker
      "${tensorflow_source_dir}/tensorflow/contrib/data/python/kernel_tests/sloppy_transformation_dataset_op_test.py"  # b/65430561
      # Type error in testRemoteIteratorUsingRemoteCallOpDirectSessionGPUCPU.
      "${tensorflow_source_dir}/tensorflow/contrib/data/python/kernel_tests/iterator_ops_test.py"
      # tensor_forest tests (also note that we exclude the hybrid tests for now)
      "${tensorflow_source_dir}/tensorflow/contrib/tensor_forest/python/kernel_tests/count_extremely_random_stats_op_test.py"  # Results in wrong order.
      "${tensorflow_source_dir}/tensorflow/contrib/tensor_forest/python/kernel_tests/sample_inputs_op_test.py"  # Results in wrong order.
      "${tensorflow_source_dir}/tensorflow/contrib/tensor_forest/python/kernel_tests/scatter_add_ndim_op_test.py"  # Bad placement.
      "${tensorflow_source_dir}/tensorflow/contrib/tensor_forest/python/topn_test.py"  # Results inaccurate
      "${tensorflow_source_dir}/tensorflow/python/ops/cloud/bigquery_reader_ops_test.py"  # No libcurl support
      # Newly running on Windows since TensorBoard backend move. Fail on Windows and need debug.
      "${tensorflow_source_dir}/tensorflow/contrib/data/python/kernel_tests/dataset_constructor_op_test.py"  # Segfaults on Windows.
      # Dask.Dataframe bugs on Window Build
      "${tensorflow_source_dir}/tensorflow/contrib/learn/python/learn/tests/dataframe/tensorflow_dataframe_test.py"
      "${tensorflow_source_dir}/tensorflow/contrib/learn/python/learn/learn_io/data_feeder_test.py"
      "${tensorflow_source_dir}/tensorflow/contrib/learn/python/learn/learn_io/io_test.py"
      "${tensorflow_source_dir}/tensorflow/contrib/learn/python/learn/graph_actions_test.py"
      # Need extra build
      "${tensorflow_source_dir}/tensorflow/contrib/distributions/python/kernel_tests/conditional_distribution_test.py"
      "${tensorflow_source_dir}/tensorflow/contrib/distributions/python/kernel_tests/conditional_transformed_distribution_test.py"
      # Windows Path
      "${tensorflow_source_dir}/tensorflow/contrib/framework/python/ops/checkpoint_ops_test.py" #TODO: Fix path
      "${tensorflow_source_dir}/tensorflow/contrib/keras/python/keras/models_test.py"
      # Related to Windows Multiprocessing https://github.com/fchollet/keras/issues/5071
      "${tensorflow_source_dir}/tensorflow/contrib/keras/python/keras/engine/training_test.py"
      "${tensorflow_source_dir}/tensorflow/contrib/keras/python/keras/utils/data_utils_test.py"
      "${tensorflow_source_dir}/tensorflow/contrib/keras/python/keras/callbacks_test.py"
      # Scipy needed
      "${tensorflow_source_dir}/tensorflow/contrib/keras/python/keras/preprocessing/image_test.py"
      "${tensorflow_source_dir}/tensorflow/contrib/distributions/python/kernel_tests/bijectors/sigmoid_test.py"
      "${tensorflow_source_dir}/tensorflow/contrib/distributions/python/kernel_tests/binomial_test.py"
      "${tensorflow_source_dir}/tensorflow/contrib/distributions/python/kernel_tests/chi2_test.py"
      "${tensorflow_source_dir}/tensorflow/contrib/distributions/python/kernel_tests/geometric_test.py"
      "${tensorflow_source_dir}/tensorflow/contrib/distributions/python/kernel_tests/inverse_gamma_test.py"
      "${tensorflow_source_dir}/tensorflow/contrib/distributions/python/kernel_tests/logistic_test.py"
      "${tensorflow_source_dir}/tensorflow/contrib/distributions/python/kernel_tests/mixture_test.py"
      "${tensorflow_source_dir}/tensorflow/contrib/distributions/python/kernel_tests/mvn_diag_test.py"
      "${tensorflow_source_dir}/tensorflow/contrib/distributions/python/kernel_tests/mvn_full_covariance_test.py"
      "${tensorflow_source_dir}/tensorflow/contrib/distributions/python/kernel_tests/mvn_tril_test.py"
      "${tensorflow_source_dir}/tensorflow/contrib/distributions/python/kernel_tests/negative_binomial_test.py"
      "${tensorflow_source_dir}/tensorflow/contrib/distributions/python/kernel_tests/poisson_test.py"
      "${tensorflow_source_dir}/tensorflow/contrib/distributions/python/kernel_tests/quantized_distribution_test.py"
      "${tensorflow_source_dir}/tensorflow/contrib/distributions/python/kernel_tests/relaxed_bernoulli_test.py"
      "${tensorflow_source_dir}/tensorflow/contrib/distributions/python/kernel_tests/relaxed_onehot_categorical_test.py"
      "${tensorflow_source_dir}/tensorflow/contrib/distributions/python/kernel_tests/transformed_distribution_test.py"
      "${tensorflow_source_dir}/tensorflow/contrib/distributions/python/kernel_tests/vector_student_t_test.py"
      "${tensorflow_source_dir}/tensorflow/contrib/distributions/python/kernel_tests/wishart_test.py"
      "${tensorflow_source_dir}/tensorflow/contrib/factorization/python/ops/kmeans_test.py"
      "${tensorflow_source_dir}/tensorflow/contrib/learn/python/learn/estimators/kmeans_test.py"
      # Failing with TF 1.3 (TODO)
      "${tensorflow_source_dir}/tensorflow/contrib/distributions/python/kernel_tests/estimator_test.py"
      "${tensorflow_source_dir}/tensorflow/contrib/distributions/python/kernel_tests/bijectors/sinh_arcsinh_test.py"
      # Test should only be run manually
      "${tensorflow_source_dir}/tensorflow/python/kernel_tests/reduction_ops_test_big.py"
      "${tensorflow_source_dir}/tensorflow/python/kernel_tests/svd_op_test.py"
  )
  endif()
  list(REMOVE_ITEM tf_test_src_py ${tf_test_src_py_exclude})

  AddPythonTests(
    SOURCES ${tf_test_src_py}
  )
endif(tensorflow_BUILD_PYTHON_TESTS)

if (tensorflow_BUILD_CC_TESTS)
  #
  # cc unit tests. Be aware that by default we include 250+ tests which
  # will take time and space to build.
  # If you want to cut this down, for example to a specific test, modify
  # tf_test_src_simple to your needs
  #

  include_directories(${googletest_INCLUDE_DIRS})

  # cc tests wrapper
  set(tf_src_testlib
    "${tensorflow_source_dir}/tensorflow/cc/framework/testutil.cc"
    "${tensorflow_source_dir}/tensorflow/cc/gradients/grad_testutil.cc"
    "${tensorflow_source_dir}/tensorflow/core/common_runtime/kernel_benchmark_testlib.cc"
    "${tensorflow_source_dir}/tensorflow/core/framework/function_testlib.cc"
    "${tensorflow_source_dir}/tensorflow/core/framework/shape_inference_testutil.cc"
    "${tensorflow_source_dir}/tensorflow/core/framework/tensor_testutil.cc"
    "${tensorflow_source_dir}/tensorflow/core/graph/testlib.cc"
    "${tensorflow_source_dir}/tensorflow/core/platform/test.cc"
    "${tensorflow_source_dir}/tensorflow/core/platform/test_main.cc"
    "${tensorflow_source_dir}/tensorflow/core/platform/default/test_benchmark.cc"
    "${tensorflow_source_dir}/tensorflow/c/c_api.cc"
    "${tensorflow_source_dir}/tensorflow/c/checkpoint_reader.cc"
    "${tensorflow_source_dir}/tensorflow/c/tf_status_helper.cc"
  )

  if(WIN32)
     set(tf_src_testlib
       ${tf_src_testlib}
       "${tensorflow_source_dir}/tensorflow/core/platform/windows/test.cc"
     )
  else()
     set(tf_src_testlib
       ${tf_src_testlib}
       "${tensorflow_source_dir}/tensorflow/core/platform/posix/test.cc"
     )
  endif()

  # include all test
  file(GLOB_RECURSE tf_test_src_simple
    "${tensorflow_source_dir}/tensorflow/cc/*_test.cc"
    "${tensorflow_source_dir}/tensorflow/python/*_test.cc"
    "${tensorflow_source_dir}/tensorflow/core/*_test.cc"
    "${tensorflow_source_dir}/tensorflow/user_ops/*_test.cc"
    "${tensorflow_source_dir}/tensorflow/contrib/nearest_neighbor/*_test.cc"
    "${tensorflow_source_dir}/tensorflow/contrib/rnn/*_test.cc"
  )

  # exclude the ones we don't want
  set(tf_test_src_simple_exclude
    # generally not working
    "${tensorflow_source_dir}/tensorflow/cc/client/client_session_test.cc"
    "${tensorflow_source_dir}/tensorflow/cc/framework/gradients_test.cc"
    "${tensorflow_source_dir}/tensorflow/core/distributed_runtime/call_options_test.cc"
    "${tensorflow_source_dir}/tensorflow/core/distributed_runtime/tensor_coding_test.cc"
    "${tensorflow_source_dir}/tensorflow/core/kernels/remote_fused_graph_rewriter_transform_test.cc"
    "${tensorflow_source_dir}/tensorflow/core/kernels/hexagon/graph_transferer_test.cc"
    "${tensorflow_source_dir}/tensorflow/core/kernels/hexagon/quantized_matmul_op_for_hexagon_test.cc"
  )

  if (NOT tensorflow_ENABLE_GPU)
    # exclude gpu tests if we are not buildig for gpu
    set(tf_test_src_simple_exclude
      ${tf_test_src_simple_exclude}
      "${tensorflow_source_dir}/tensorflow/core/common_runtime/gpu/gpu_allocator_retry_test.cc"
      "${tensorflow_source_dir}/tensorflow/core/common_runtime/gpu/gpu_bfc_allocator_test.cc"
      "${tensorflow_source_dir}/tensorflow/core/common_runtime/gpu/gpu_debug_allocator_test.cc"
      "${tensorflow_source_dir}/tensorflow/core/common_runtime/gpu/gpu_event_mgr_test.cc"
      "${tensorflow_source_dir}/tensorflow/core/common_runtime/gpu/gpu_stream_util_test.cc"
      "${tensorflow_source_dir}/tensorflow/core/common_runtime/gpu/pool_allocator_test.cc"
    )
  endif()

  if (WIN32)
    set(tf_test_src_simple_exclude
      ${tf_test_src_simple_exclude}
      # generally excluded
      "${tensorflow_source_dir}/tensorflow/contrib/ffmpeg/default/ffmpeg_lib_test.cc"
      "${tensorflow_source_dir}/tensorflow/cc/framework/cc_ops_test.cc" # test_op.h missing

      # TODO: test failing
      "${tensorflow_source_dir}/tensorflow/core/common_runtime/simple_placer_test.cc"
      "${tensorflow_source_dir}/tensorflow/core/debug/debug_gateway_test.cc" # hangs
      "${tensorflow_source_dir}/tensorflow/core/distributed_runtime/executor_test.cc"
      "${tensorflow_source_dir}/tensorflow/core/kernels/quantized_reshape_op_test.cc"
      "${tensorflow_source_dir}/tensorflow/core/kernels/requantization_range_op_test.cc"
      "${tensorflow_source_dir}/tensorflow/core/kernels/requantize_op_test.cc"
      "${tensorflow_source_dir}/tensorflow/core/kernels/quantize_op_test.cc"
      "${tensorflow_source_dir}/tensorflow/core/lib/strings/str_util_test.cc"
      "${tensorflow_source_dir}/tensorflow/core/lib/strings/numbers_test.cc"
      "${tensorflow_source_dir}/tensorflow/core/lib/monitoring/collection_registry_test.cc"
      "${tensorflow_source_dir}/tensorflow/core/platform/file_system_test.cc"
      "${tensorflow_source_dir}/tensorflow/contrib/cudnn_rnn/cudnn_rnn_ops_test.cc"
      "${tensorflow_source_dir}/tensorflow/contrib/rnn/ops/gru_ops_test.cc" # status 5
      "${tensorflow_source_dir}/tensorflow/contrib/rnn/ops/lstm_ops_test.cc" # status 5

      # TODO: not compiling
      "${tensorflow_source_dir}/tensorflow/core/kernels/quantization_utils_test.cc"
      "${tensorflow_source_dir}/tensorflow/core/kernels/quantize_and_dequantize_op_test.cc"
      "${tensorflow_source_dir}/tensorflow/core/kernels/quantize_down_and_shrink_range_op_test.cc"
      "${tensorflow_source_dir}/tensorflow/core/kernels/debug_ops_test.cc"
      "${tensorflow_source_dir}/tensorflow/core/kernels/quantized_activation_ops_test.cc"
      "${tensorflow_source_dir}/tensorflow/core/kernels/quantized_bias_add_op_test.cc"
      "${tensorflow_source_dir}/tensorflow/core/kernels/quantized_concat_op_test.cc"
      "${tensorflow_source_dir}/tensorflow/core/kernels/quantized_conv_ops_test.cc"
      "${tensorflow_source_dir}/tensorflow/core/kernels/quantized_matmul_op_test.cc"
      "${tensorflow_source_dir}/tensorflow/core/kernels/quantized_pooling_ops_test.cc"
      "${tensorflow_source_dir}/tensorflow/core/kernels/quantized_batch_norm_op_test.cc"
      "${tensorflow_source_dir}/tensorflow/core/kernels/cloud/bigquery_table_accessor_test.cc"
      "${tensorflow_source_dir}/tensorflow/core/platform/cloud/gcs_file_system_test.cc"
      "${tensorflow_source_dir}/tensorflow/core/platform/cloud/google_auth_provider_test.cc"
      "${tensorflow_source_dir}/tensorflow/core/platform/cloud/http_request_test.cc"
      "${tensorflow_source_dir}/tensorflow/core/platform/cloud/oauth_client_test.cc"
      "${tensorflow_source_dir}/tensorflow/core/platform/cloud/retrying_file_system_test.cc"
      "${tensorflow_source_dir}/tensorflow/core/platform/cloud/time_util_test.cc"
      "${tensorflow_source_dir}/tensorflow/core/platform/hadoop/hadoop_file_system_test.cc"
      "${tensorflow_source_dir}/tensorflow/core/platform/profile_utils/cpu_utils_test.cc"
      "${tensorflow_source_dir}/tensorflow/core/platform/subprocess_test.cc"
      "${tensorflow_source_dir}/tensorflow/core/common_runtime/gpu/gpu_allocator_retry_test.cc"
      "${tensorflow_source_dir}/tensorflow/core/common_runtime/gpu/gpu_debug_allocator_test.cc"
      "${tensorflow_source_dir}/tensorflow/core/distributed_runtime/master_test.cc"
      "${tensorflow_source_dir}/tensorflow/core/distributed_runtime/remote_device_test.cc"
      "${tensorflow_source_dir}/tensorflow/core/distributed_runtime/rpc/grpc_channel_test.cc"
      "${tensorflow_source_dir}/tensorflow/core/distributed_runtime/rpc/grpc_session_test.cc"
      "${tensorflow_source_dir}/tensorflow/core/distributed_runtime/rpc/grpc_tensor_coding_test.cc"
      "${tensorflow_source_dir}/tensorflow/core/distributed_runtime/rpc/rpc_rendezvous_mgr_test.cc"
      "${tensorflow_source_dir}/tensorflow/core/distributed_runtime/master_test.cc"
      "${tensorflow_source_dir}/tensorflow/core/example/example_parser_configuration_test.cc"
      "${tensorflow_source_dir}/tensorflow/core/example/feature_util_test.cc"
      "${tensorflow_source_dir}/tensorflow/core/util/reporter_test.cc"
      "${tensorflow_source_dir}/tensorflow/contrib/factorization/kernels/clustering_ops_test.cc"
      "${tensorflow_source_dir}/tensorflow/contrib/session_bundle/bundle_shim_test.cc"
      "${tensorflow_source_dir}/tensorflow/contrib/session_bundle/bundle_test.cc"
      "${tensorflow_source_dir}/tensorflow/contrib/session_bundle/signature_test.cc"
      "${tensorflow_source_dir}/tensorflow/contrib/tensor_forest/core/ops/training_ops_test.cc"
      "${tensorflow_source_dir}/tensorflow/contrib/tensor_forest/core/ops/tree_utils_test.cc"
    )
  endif()

  # Tests for saved_model require data, so need to treat them separately.
  file(GLOB tf_cc_saved_model_test_srcs
    "${tensorflow_source_dir}/tensorflow/cc/saved_model/*_test.cc"
  )

  list(REMOVE_ITEM tf_test_src_simple
    ${tf_test_src_simple_exclude}
    ${tf_cc_saved_model_test_srcs}
  )

  file(GLOB tf_core_profiler_test_srcs
    "${tensorflow_source_dir}/tensorflow/core/profiler/internal/*_test.cc"
    "${tensorflow_source_dir}/tensorflow/core/profiler/internal/advisor/*_test.cc"
  )

  set(tf_test_lib tf_test_lib)
  add_library(${tf_test_lib} STATIC ${tf_src_testlib})

  # this is giving to much objects and libraries to the linker but
  # it makes this script much easier. So for now we do it this way.
  set(tf_obj_test
    $<TARGET_OBJECTS:tf_core_lib>
    $<TARGET_OBJECTS:tf_core_cpu>
    $<TARGET_OBJECTS:tf_core_framework>
    $<TARGET_OBJECTS:tf_core_kernels>
    $<TARGET_OBJECTS:tf_cc>
    $<TARGET_OBJECTS:tf_cc_framework>
    $<TARGET_OBJECTS:tf_cc_ops>
    $<TARGET_OBJECTS:tf_core_ops>
    $<TARGET_OBJECTS:tf_core_direct_session>
    $<$<BOOL:${tensorflow_ENABLE_GPU}>:$<TARGET_OBJECTS:tf_stream_executor>>
  )

  set(tf_test_libs
    tf_protos_cc
    tf_test_lib
    ${tf_core_gpu_kernels_lib}
    ${googletest_STATIC_LIBRARIES}
    ${tensorflow_EXTERNAL_LIBRARIES}
  )

  # All tests that require no data.
  AddTests(
    SOURCES ${tf_test_src_simple}
    OBJECTS ${tf_obj_test}
    LIBS ${tf_test_libs}
  )

  # Tests for tensorflow/cc/saved_model.
  file(GLOB_RECURSE tf_cc_saved_model_test_data
    "${tensorflow_source_dir}/tensorflow/cc/saved_model/testdata/*"
  )

  AddTests(
    SOURCES ${tf_cc_saved_model_test_srcs}
    DATA ${tf_cc_saved_model_test_data}
    OBJECTS ${tf_obj_test}
    LIBS ${tf_test_libs}
  )

  file(GLOB_RECURSE tf_core_profiler_test_data
    "${tensorflow_source_dir}/tensorflow/core/profiler/testdata/*"
  )

  AddTests(
    SOURCES ${tf_core_profiler_test_srcs}
    DATA ${tf_core_profiler_test_data}
    OBJECTS ${tf_obj_test}
    LIBS ${tf_test_libs}
  )

endif(tensorflow_BUILD_CC_TESTS)<|MERGE_RESOLUTION|>--- conflicted
+++ resolved
@@ -230,11 +230,8 @@
       "${tensorflow_source_dir}/tensorflow/python/kernel_tests/diag_op_test.py"
       "${tensorflow_source_dir}/tensorflow/python/kernel_tests/linalg_ops_test.py"
       "${tensorflow_source_dir}/tensorflow/python/kernel_tests/init_ops_test.py"
-<<<<<<< HEAD
-=======
       # Type error in testRemoteIteratorUsingRemoteCallOpDirectSessionGPUCPU.
       "${tensorflow_source_dir}/tensorflow/python/kernel_tests/iterator_ops_test.py"
->>>>>>> 8a0ac6c1
       "${tensorflow_source_dir}/tensorflow/python/kernel_tests/self_adjoint_eig_op_test.py"
       # misc
       "${tensorflow_source_dir}/tensorflow/python/kernel_tests/variable_scope_test.py"
