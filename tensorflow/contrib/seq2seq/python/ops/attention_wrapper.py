--- conflicted
+++ resolved
@@ -388,44 +388,8 @@
         `[batch_size, alignments_size]` (`alignments_size` is memory's
         `max_time`).
     """
-<<<<<<< HEAD
-    depth = query.get_shape()[-1]
-    key_units = self.keys.get_shape()[-1]
-    if depth != key_units:
-      raise ValueError(
-          "Incompatible or unknown inner dimensions between query and keys.  "
-          "Query (%s) has units: %s.  Keys (%s) have units: %s.  "
-          "Perhaps you need to set num_units to the keys' dimension (%s)?"
-          % (query, depth, self.keys, key_units, key_units))
-    dtype = query.dtype
-
-    with variable_scope.variable_scope(None, "luong_attention", [query]):
-      # Reshape from [batch_size, depth] to [batch_size, 1, depth]
-      # for matmul.
-      query = array_ops.expand_dims(query, 1)
-
-      # Inner product along the query units dimension.
-      # matmul shapes: query is [batch_size, 1, depth] and
-      #                keys is [batch_size, max_time, depth].
-      # the inner product is asked to **transpose keys' inner shape** to get a
-      # batched matmul on:
-      #   [batch_size, 1, depth] . [batch_size, depth, max_time]
-      # resulting in an output shape of:
-      #   [batch_time, 1, max_time].
-      # we then squeeze out the center singleton dimension.
-      score = math_ops.matmul(query, self.keys, transpose_b=True)
-      score = array_ops.squeeze(score, [1])
-
-      if self._scale:
-        # Scalar used in weight scaling
-        g = variable_scope.get_variable(
-            "attention_g", dtype=dtype, initializer=1.)
-        score = g * score
-
-=======
     with variable_scope.variable_scope(None, "luong_attention", [query]):
       score = _luong_score(query, self._keys, self._scale)
->>>>>>> 4d1c869b
     alignments = self._probability_fn(score, previous_alignments)
     return alignments
 
