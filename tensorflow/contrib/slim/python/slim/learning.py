# Copyright 2016 The TensorFlow Authors. All Rights Reserved.
#
# Licensed under the Apache License, Version 2.0 (the "License");
# you may not use this file except in compliance with the License.
# You may obtain a copy of the License at
#
#     http://www.apache.org/licenses/LICENSE-2.0
#
# Unless required by applicable law or agreed to in writing, software
# distributed under the License is distributed on an "AS IS" BASIS,
# WITHOUT WARRANTIES OR CONDITIONS OF ANY KIND, either express or implied.
# See the License for the specific language governing permissions and
# limitations under the License.
# ==============================================================================
"""Contains TF-Slim code for training models.

This script contains various functions for training models. These include
manipulating gradients, creating a `train_op` (an operation that computes the
loss and applies the gradients) and a training loop function. The training loop
allows the user to pass in the `train_op` and runs the optimization according
to user-specified arguments. Note that the training loop uses the tf.Supervisor
and its managed_session in its implementation to ensure the ability of worker
processes to recover from failures.

************************************
* A simple working training script *
************************************

  # Load data and create the model:
  images, labels = LoadData(...)
  predictions = MyModel(images)

  # Define the loss:
  slim.losses.log_loss(predictions, labels)
  total_loss = slim.losses.get_total_loss()

  # Define the optimizer:
  optimizer = tf.train.MomentumOptimizer(FLAGS.learning_rate, FLAGS.momentum)

  # Create the train_op
  train_op = slim.learning.create_train_op(total_loss, optimizer)

  # Run training.
  slim.learning.train(train_op, my_log_dir)

*************************
* Creating the train_op *
*************************

In order to train, TF-Slim's train loop needs a train_op: an `Operation` that
(a) computes the loss, (b) applies the gradients to update the weights and
(c) returns the value of the loss. slim.learning.create_train_op creates
such an `Operation`. This function also provides the ability to manipulate
the gradients using a few arguments:

  # Create the train_op and clip the gradient norms:
  train_op = slim.learning.create_train_op(
      total_loss,
      optimizer,
      clip_gradient_norm=4)

  # Create the train_op and scale the gradients by providing a map from variable
  # name (or variable) to a scaling coefficient:
  gradient_multipliers = {
    'conv0/weights': 1.2,
    'fc8/weights': 3.4,
  }
  train_op = slim.learning.create_train_op(
      total_loss,
      optimizer,
      gradient_multipliers=gradient_multipliers)

****************************************************************
* Performing additional (non-gradient) updates during training *
****************************************************************

Many networks utilize modules, like BatchNorm, that require performing a series
of non-gradient updates during training. slim.learning.create_train_op allows
a user to pass in a list of update_ops to call along with the gradient updates.

  train_op = slim.learning.create_train_op(total_loss, optimizer, update_ops)

By default, slim.learning.create_train_op includes all update ops that are
part of the `tf.GraphKeys.UPDATE_OPS` collection. Additionally, TF-Slim's
slim.batch_norm function adds the moving mean and moving variance updates to
this collection. Consequently, users who want to use slim.batch_norm will not
need to take any additional steps in order to have the moving mean and moving
variance updates be computed.

However, users with additional, specialized updates can either override the
default update ops or simply add additional update ops to the
`tf.GraphKeys.UPDATE_OPS` collection:

  # Force TF-Slim NOT to use ANY update_ops:
  train_op = slim.learning.create_train_op(
     total_loss,
     optimizer,
     update_ops=[])

  # Use an alternative set of update ops:
  train_op = slim.learning.create_train_op(
     total_loss,
     optimizer,
     update_ops=my_other_update_ops)

  # Use an alternative set of update ops in addition to the default updates:
  tf.add_to_collection(tf.GraphKeys.UPDATE_OPS, my_update0)
  tf.add_to_collection(tf.GraphKeys.UPDATE_OPS, my_update1)

  train_op = slim.learning.create_train_op(
     total_loss,
     optimizer)

  # Which is the same as:
  train_op = slim.learning.create_train_op(
     total_loss,
     optimizer,
     update_ops=tf.get_collection(tf.GraphKeys.UPDATE_OPS))

******************************************
* Initializing a model from a checkpoint *
******************************************

It is common to want to 'warm-start' a model from a pre-trained checkpoint.
TF-Slim provides a convenient mechanism for doing so:

  ...

  # Create the train_op
  train_op = slim.learning.create_train_op(total_loss, optimizer)

  # Create the initial assignment op
  checkpoint_path = '/path/to/old_model_checkpoint'
  variables_to_restore = slim.get_model_variables()
  init_assign_op, init_feed_dict = slim.assign_from_checkpoint(
      checkpoint_path, variables_to_restore)

  # Create an initial assignment function.
  def InitAssignFn(sess):
      sess.run(init_assign_op, init_feed_dict)

  # Run training.
  slim.learning.train(train_op, my_log_dir, init_fn=InitAssignFn)

***************************************************************************
* Initializing a model from a checkpoint whose variable names don't match *
***************************************************************************

At times, a user may want to initialize a new model with values from a
checkpoint whose variable names do not match those of the current model. In this
case, one needs to create a mapping from the checkpoint variable names to the
current model variables. This requires only a small modification of the code
above:
  ...
  # Creates a model with two variables, var0 and var1
  predictions = MyModel(images)
  ...

  # Create the train_op
  train_op = slim.learning.create_train_op(total_loss, optimizer)

  checkpoint_path = '/path/to/old_model_checkpoint'

  # Create the mapping:
  variables_to_restore = {
      'name_var_0_in_checkpoint': slim.get_unique_variable('var0'),
      'name_var_1_in_checkpoint': slim.get_unique_variable('var1')
  }
  init_assign_op, init_feed_dict = slim.assign_from_checkpoint(
      checkpoint_path, variables_to_restore)

  # Create an initial assignment function.
  def InitAssignFn(sess):
      sess.run(init_assign_op, init_feed_dict)

  # Run training.
  slim.learning.train(train_op, my_log_dir, init_fn=InitAssignFn)


*************************************************
* Fine-Tuning Part of a model from a checkpoint *
*************************************************

Rather than initializing all of the weights of a given model, we sometimes
only want to restore some of the weights from a checkpoint. To do this, one
need only filter those variables to initialize as follows:

  ...

  # Create the train_op
  train_op = slim.learning.create_train_op(total_loss, optimizer)

  checkpoint_path = '/path/to/old_model_checkpoint'

  # Specify the variables to restore via a list of inclusion or exclusion
  # patterns:
  variables_to_restore = slim.get_variables_to_restore(
      include=["conv"], exclude=["fc8", "fc9])
  # or
  variables_to_restore = slim.get_variables_to_restore(exclude=["conv"])

  init_assign_op, init_feed_dict = slim.assign_from_checkpoint(
      checkpoint_path, variables_to_restore)

  # Create an initial assignment function.
  def InitAssignFn(sess):
      sess.run(init_assign_op, init_feed_dict)

  # Run training.
  slim.learning.train(train_op, my_log_dir, init_fn=InitAssignFn)

******************************************************
* Initializing model variables from values in memory *
******************************************************

One may want to initialize the weights of a model from values from an arbitrary
source (a text document, matlab file, etc). While this is technically feasible
using plain TensorFlow, it also results in the values of your weights being
stored in the graph. For large models, this becomes prohibitively large. TF-Slim
allows you to perform this initial assignment without having to store the values
of the initial model in the graph itself by using placeholders and a feed
dictionary:

  ...

  # Create the train_op
  train_op = slim.learning.create_train_op(total_loss, optimizer)

  # Create the mapping from variable names to values:
  var0_initial_value = ReadFromDisk(...)
  var1_initial_value = ReadFromDisk(...)

  var_names_to_values = {
    'var0': var0_initial_value,
    'var1': var1_initial_value,
  }
  init_assign_op, init_feed_dict = slim.assign_from_values(var_names_to_values)

  # Create an initial assignment function.
  def InitAssignFn(sess):
      sess.run(init_assign_op, init_feed_dict)

  # Run training.
  slim.learning.train(train_op, my_log_dir, init_fn=InitAssignFn)
"""
from __future__ import absolute_import
from __future__ import division
from __future__ import print_function

import os
import sys
import time

from tensorflow.contrib.framework.python.ops import variables
from tensorflow.core.protobuf import config_pb2
from tensorflow.python.client import timeline
from tensorflow.python.framework import constant_op
from tensorflow.python.framework import errors
from tensorflow.python.framework import ops
from tensorflow.python.lib.io import file_io
from tensorflow.python.ops import array_ops
from tensorflow.python.ops import clip_ops
from tensorflow.python.ops import control_flow_ops
from tensorflow.python.ops import data_flow_ops
from tensorflow.python.ops import math_ops
from tensorflow.python.ops import variables as tf_variables
from tensorflow.python.platform import tf_logging as logging
from tensorflow.python.summary import summary
from tensorflow.python.training import optimizer as tf_optimizer
from tensorflow.python.training import saver as tf_saver
from tensorflow.python.training import supervisor
from tensorflow.python.training import sync_replicas_optimizer
from tensorflow.python.training import training_util

__all__ = [
    'add_gradients_summaries', 'clip_gradient_norms', 'multiply_gradients',
    'create_train_op', 'train_step', 'train'
]


def clip_gradient_norms(gradients_to_variables, max_norm):
  """Clips the gradients by the given value.

  Args:
    gradients_to_variables: A list of gradient to variable pairs (tuples).
    max_norm: the maximum norm value.

  Returns:
    A list of clipped gradient to variable pairs.
  """
  clipped_grads_and_vars = []
  for grad, var in gradients_to_variables:
    if grad is not None:
      if isinstance(grad, ops.IndexedSlices):
        tmp = clip_ops.clip_by_norm(grad.values, max_norm)
        grad = ops.IndexedSlices(tmp, grad.indices, grad.dense_shape)
      else:
        grad = clip_ops.clip_by_norm(grad, max_norm)
    clipped_grads_and_vars.append((grad, var))
  return clipped_grads_and_vars


def multiply_gradients(grads_and_vars, gradient_multipliers):
  """Multiply specified gradients.

  Args:
    grads_and_vars: A list of gradient to variable pairs (tuples).
    gradient_multipliers: A map from either `Variables` or `Variable` op names
      to the coefficient by which the associated gradient should be scaled.

  Returns:
    The updated list of gradient to variable pairs.

  Raises:
    ValueError: If `grads_and_vars` is not a list or if `gradient_multipliers`
    is empty or None or if `gradient_multipliers` is not a dictionary.
  """
  if not isinstance(grads_and_vars, list):
    raise ValueError('`grads_and_vars` must be a list.')
  if not gradient_multipliers:
    raise ValueError('`gradient_multipliers` is empty.')
  if not isinstance(gradient_multipliers, dict):
    raise ValueError('`gradient_multipliers` must be a dict.')

  multiplied_grads_and_vars = []
  for grad, var in grads_and_vars:
    if var in gradient_multipliers or var.op.name in gradient_multipliers:
      key = var if var in gradient_multipliers else var.op.name
      if grad is None:
        raise ValueError('Requested multiple of `None` gradient.')

      if isinstance(grad, ops.IndexedSlices):
        tmp = grad.values * constant_op.constant(
            gradient_multipliers[key], dtype=grad.dtype)
        grad = ops.IndexedSlices(tmp, grad.indices, grad.dense_shape)
      else:
        grad *= constant_op.constant(
            gradient_multipliers[key], dtype=grad.dtype)
    multiplied_grads_and_vars.append((grad, var))
  return multiplied_grads_and_vars


def add_gradients_summaries(grads_and_vars):
  """Add summaries to gradients.

  Args:
    grads_and_vars: A list of gradient to variable pairs (tuples).

  Returns:
    The list of created summaries.
  """
  summaries = []
  for grad, var in grads_and_vars:
    if grad is not None:
      if isinstance(grad, ops.IndexedSlices):
        grad_values = grad.values
      else:
        grad_values = grad
      summaries.append(
          summary.histogram(var.op.name + '/gradient', grad_values))
      summaries.append(
          summary.histogram(var.op.name + '/gradient_norm',
                            clip_ops.global_norm([grad_values])))
    else:
      logging.info('Var %s has no gradient', var.op.name)

  return summaries


_USE_GLOBAL_STEP = 0


def create_train_op(total_loss,
                    optimizer,
                    global_step=_USE_GLOBAL_STEP,
                    update_ops=None,
                    variables_to_train=None,
                    clip_gradient_norm=0,
                    summarize_gradients=False,
                    gate_gradients=tf_optimizer.Optimizer.GATE_OP,
                    aggregation_method=None,
                    colocate_gradients_with_ops=False,
                    gradient_multipliers=None):
  """Creates an `Operation` that evaluates the gradients and returns the loss.

  Args:
    total_loss: A `Tensor` representing the total loss.
    optimizer: A tf.Optimizer to use for computing the gradients.
    global_step: A `Tensor` representing the global step variable. If left as
      `_USE_GLOBAL_STEP`, then slim.variables.global_step() is used.
    update_ops: An optional list of updates to execute. If `update_ops` is
      `None`, then the update ops are set to the contents of the
      `tf.GraphKeys.UPDATE_OPS` collection. If `update_ops` is not `None`, but
      it doesn't contain all of the update ops in `tf.GraphKeys.UPDATE_OPS`,
      a warning will be displayed.
    variables_to_train: an optional list of variables to train. If None, it will
      default to all tf.trainable_variables().
    clip_gradient_norm: If greater than 0 then the gradients would be clipped
      by it.
    summarize_gradients: Whether or not add summaries for each gradient.
    gate_gradients: How to gate the computation of gradients. See tf.Optimizer.
    aggregation_method: Specifies the method used to combine gradient terms.
      Valid values are defined in the class `AggregationMethod`.
    colocate_gradients_with_ops: Whether or not to try colocating the gradients
      with the ops that generated them.
    gradient_multipliers: A dictionary of either `Variables` or `Variable` op
      names to the coefficient by which the associated gradient should be
      scaled.
  Returns:
    A `Tensor` that when evaluated, computes the gradients and returns the total
      loss value.
  """
  if global_step is _USE_GLOBAL_STEP:
    global_step = variables.get_or_create_global_step()

  # Update ops use GraphKeys.UPDATE_OPS collection if update_ops is None.
  global_update_ops = set(ops.get_collection(ops.GraphKeys.UPDATE_OPS))
  if update_ops is None:
    update_ops = global_update_ops
  else:
    update_ops = set(update_ops)
  if not global_update_ops.issubset(update_ops):
    logging.warning('update_ops in create_train_op does not contain all the '
                    ' update_ops in GraphKeys.UPDATE_OPS')

  # Make sure update_ops are computed before total_loss.
  if update_ops:
    with ops.control_dependencies(update_ops):
      barrier = control_flow_ops.no_op(name='update_barrier')
    total_loss = control_flow_ops.with_dependencies([barrier], total_loss)

  if variables_to_train is None:
    # Default to tf.trainable_variables()
    variables_to_train = tf_variables.trainable_variables()
  else:
    # Make sure that variables_to_train are in tf.trainable_variables()
    for v in variables_to_train:
      assert v in tf_variables.trainable_variables()

  assert variables_to_train

  # Create the gradients. Note that apply_gradients adds the gradient
  # computation to the current graph.
  grads = optimizer.compute_gradients(
      total_loss,
      variables_to_train,
      gate_gradients=gate_gradients,
      aggregation_method=aggregation_method,
      colocate_gradients_with_ops=colocate_gradients_with_ops)

  # Scale gradients.
  if gradient_multipliers:
    with ops.name_scope('multiply_grads'):
      grads = multiply_gradients(grads, gradient_multipliers)

  # Clip gradients.
  if clip_gradient_norm > 0:
    with ops.name_scope('clip_grads'):
      grads = clip_gradient_norms(grads, clip_gradient_norm)

  # Summarize gradients.
  if summarize_gradients:
    with ops.name_scope('summarize_grads'):
      add_gradients_summaries(grads)

  # Create gradient updates.
  grad_updates = optimizer.apply_gradients(grads, global_step=global_step)

  with ops.name_scope('train_op'):
    # Make sure total_loss is valid.
    total_loss = array_ops.check_numerics(total_loss,
                                          'LossTensor is inf or nan')

    # Ensure the train_tensor computes grad_updates.
    train_op = control_flow_ops.with_dependencies([grad_updates], total_loss)

  # Add the operation used for training to the 'train_op' collection
  train_ops = ops.get_collection_ref(ops.GraphKeys.TRAIN_OP)
  if train_op not in train_ops:
    train_ops.append(train_op)

  return train_op


def _wait_for_step(sess, global_step, step):
  """Wait till the global step has reached at least 'step'.

  Args:
    sess: A session.
    global_step: A Tensor.
    step: Int.  The global step to reach.
  """
  while True:
    if training_util.global_step(sess, global_step) >= step:
      break
    time.sleep(1.0)


def train_step(sess, train_op, global_step, train_step_kwargs):
  """Function that takes a gradient step and specifies whether to stop.

  Args:
    sess: The current session.
    train_op: An `Operation` that evaluates the gradients and returns the
      total loss.
    global_step: A `Tensor` representing the global training step.
    train_step_kwargs: A dictionary of keyword arguments.

  Returns:
    The total loss and a boolean indicating whether or not to stop training.

  Raises:
    ValueError: if 'should_trace' is in `train_step_kwargs` but `logdir` is not.
  """
  start_time = time.time()

  trace_run_options = None
  run_metadata = None
  if 'should_trace' in train_step_kwargs:
    if 'logdir' not in train_step_kwargs:
      raise ValueError('logdir must be present in train_step_kwargs when '
                       'should_trace is present')
    if sess.run(train_step_kwargs['should_trace']):
      trace_run_options = config_pb2.RunOptions(
          trace_level=config_pb2.RunOptions.FULL_TRACE)
      run_metadata = config_pb2.RunMetadata()

  total_loss, np_global_step = sess.run([train_op, global_step],
                                        options=trace_run_options,
                                        run_metadata=run_metadata)
  time_elapsed = time.time() - start_time

  if run_metadata is not None:
    tl = timeline.Timeline(run_metadata.step_stats)
    trace = tl.generate_chrome_trace_format()
    trace_filename = os.path.join(train_step_kwargs['logdir'],
                                  'tf_trace-%d.json' % np_global_step)
    logging.info('Writing trace to %s', trace_filename)
    file_io.write_string_to_file(trace_filename, trace)
    if 'summary_writer' in train_step_kwargs:
      train_step_kwargs['summary_writer'].add_run_metadata(run_metadata,
                                                           'run_metadata-%d' %
                                                           np_global_step)

  if 'should_log' in train_step_kwargs:
    if sess.run(train_step_kwargs['should_log']):
      logging.info('global step %d: loss = %.4f (%.2f sec/step)',
                   np_global_step, total_loss, time_elapsed)

  # TODO(nsilberman): figure out why we can't put this into sess.run. The
  # issue right now is that the stop check depends on the global step. The
  # increment of global step often happens via the train op, which used
  # created using optimizer.apply_gradients.
  #
  # Since running `train_op` causes the global step to be incremented, one
  # would expected that using a control dependency would allow the
  # should_stop check to be run in the same session.run call:
  #
  #   with ops.control_dependencies([train_op]):
  #     should_stop_op = ...
  #
  # However, this actually seems not to work on certain platforms.
  if 'should_stop' in train_step_kwargs:
    should_stop = sess.run(train_step_kwargs['should_stop'])
  else:
    should_stop = False

  return total_loss, should_stop


_USE_DEFAULT = 0


def train(train_op,
          logdir,
          train_step_fn=train_step,
          train_step_kwargs=_USE_DEFAULT,
          log_every_n_steps=1,
          graph=None,
          master='',
          is_chief=True,
          global_step=None,
          number_of_steps=None,
          init_op=_USE_DEFAULT,
          init_feed_dict=None,
          local_init_op=_USE_DEFAULT,
          init_fn=None,
          ready_op=_USE_DEFAULT,
          summary_op=_USE_DEFAULT,
          save_summaries_secs=600,
          summary_writer=_USE_DEFAULT,
          startup_delay_steps=0,
          saver=None,
          save_interval_secs=600,
          sync_optimizer=None,
          session_config=None,
          trace_every_n_steps=None):
  """Runs a training loop using a TensorFlow supervisor.

  When the sync_optimizer is supplied, gradient updates are applied
  synchronously. Otherwise, gradient updates are applied asynchronous.

  Args:
    train_op: A `Tensor` that, when executed, will apply the gradients and
      return the loss value.
    logdir: The directory where training logs are written to. If None, model
      checkpoints and summaries will not be written.
    train_step_fn: The function to call in order to execute a single gradient
      step. The function must have take exactly four arguments: the current
      session, the `train_op` `Tensor`, a global step `Tensor` and a dictionary.
    train_step_kwargs: A dictionary which is passed to the `train_step_fn`. By
      default, two `Boolean`, scalar ops called "should_stop" and "should_log"
      are provided.
    log_every_n_steps: The frequency, in terms of global steps, that the loss
      and global step and logged.
    graph: The graph to pass to the supervisor. If no graph is supplied the
      default graph is used.
    master: The address of the tensorflow master.
    is_chief: Specifies whether or not the training is being run by the primary
      replica during replica training.
    global_step: The `Tensor` representing the global step. If left as `None`,
      then slim.variables.get_or_create_global_step() is used.
    number_of_steps: The max number of gradient steps to take during training.
      If the value is left as None, training proceeds indefinitely.
    init_op: The initialization operation. If left to its default value, then
      the session is initialized by calling `tf.global_variables_initializer()`.
    init_feed_dict: A feed dictionary to use when executing the `init_op`.
    local_init_op: The local initialization operation. If left to its default
      value, then the session is initialized by calling
      `tf.local_variables_initializer()` and `tf.initialize_all_tables()`.
    init_fn: An optional callable to be executed after `init_op` is called. The
      callable must accept one argument, the session being initialized.
    ready_op: Operation to check if the model is ready to use. If left to its
      default value, then the session checks for readiness by calling
      `tf.report_uninitialized_variables()`.
    summary_op: The summary operation.
    save_summaries_secs: How often, in seconds, to save summaries.
    summary_writer: `SummaryWriter` to use.  Can be `None`
      to indicate that no summaries should be written. If unset, we
      create a SummaryWriter.
    startup_delay_steps: The number of steps to wait for before beginning. Note
      that this must be 0 if a sync_optimizer is supplied.
    saver: Saver to save checkpoints. If None, a default one will be created
      and used.
    save_interval_secs: How often, in seconds, to save the model to `logdir`.
    sync_optimizer: an instance of tf.train.SyncReplicasOptimizer. If the
      argument is supplied, gradient updates will be synchronous. If left as
      `None`, gradient updates will be asynchronous.
    session_config: An instance of `tf.ConfigProto` that will be used to
      configure the `Session`. If left as `None`, the default will be used.
    trace_every_n_steps: produce and save a `Timeline` in Chrome trace format
      and add it to the summaries every `trace_every_n_steps`. If None, no trace
      information will be produced or saved.

  Returns:
    the value of the loss function after training.

  Raises:
    ValueError: if `train_op` is empty or if `startup_delay_steps` is
      non-zero when `sync_optimizer` is supplied, if `number_of_steps` is
      negative, or if `trace_every_n_steps` is not `None` and no `logdir` is
      provided.
  """
  if train_op is None:
    raise ValueError('train_op cannot be None.')

  if logdir is None:
    if summary_op != _USE_DEFAULT:
      raise ValueError('Cannot provide summary_op because logdir=None')
    if saver is not None:
      raise ValueError('Cannot provide saver because logdir=None')
    if trace_every_n_steps is not None:
      raise ValueError('Cannot provide trace_every_n_steps because '
                       'logdir=None')

  if sync_optimizer is not None and startup_delay_steps > 0:
    raise ValueError(
        'startup_delay_steps must be zero when sync_optimizer is supplied.')

  if number_of_steps is not None and number_of_steps <= 0:
    raise ValueError(
        '`number_of_steps` must be either None or a positive number.')

  graph = graph or ops.get_default_graph()
  with graph.as_default():
    if global_step is None:
      global_step = variables.get_or_create_global_step()
    saver = saver or tf_saver.Saver()

    with ops.name_scope('init_ops'):
      if init_op == _USE_DEFAULT:
        init_op = tf_variables.global_variables_initializer()

      if ready_op == _USE_DEFAULT:
        ready_op = tf_variables.report_uninitialized_variables()

      if local_init_op == _USE_DEFAULT:
        local_init_op = control_flow_ops.group(
            tf_variables.local_variables_initializer(),
            data_flow_ops.initialize_all_tables())

      if sync_optimizer is not None and isinstance(
          sync_optimizer, sync_replicas_optimizer.SyncReplicasOptimizer):
        with ops.control_dependencies([local_init_op] if local_init_op is
                                      not None else []):
          if is_chief:
            local_init_op = sync_optimizer.chief_init_op
          else:
            local_init_op = sync_optimizer.local_step_init_op
        ready_for_local_init_op = sync_optimizer.ready_for_local_init_op
      else:
        ready_for_local_init_op = None

    if summary_op == _USE_DEFAULT:
      summary_op = summary.merge_all()

    if summary_writer == _USE_DEFAULT:
      summary_writer = supervisor.Supervisor.USE_DEFAULT

    cleanup_op = None

    if is_chief and sync_optimizer is not None:
      if not isinstance(sync_optimizer,
                        (sync_replicas_optimizer.SyncReplicasOptimizer)):
        raise ValueError(
            '`sync_optimizer` must be a tf.train.SyncReplicasOptimizer.')

      # Need to create these BEFORE the supervisor finalizes the graph:
      init_tokens_op = sync_optimizer.get_init_tokens_op()
      chief_queue_runner = sync_optimizer.get_chief_queue_runner()
      if isinstance(sync_optimizer,
                    sync_replicas_optimizer.SyncReplicasOptimizer):
        cleanup_op = sync_optimizer.get_clean_up_op()

    if train_step_kwargs == _USE_DEFAULT:
      with ops.name_scope('train_step'):
        train_step_kwargs = {}

        if number_of_steps:
          should_stop_op = math_ops.greater_equal(global_step, number_of_steps)
        else:
          should_stop_op = constant_op.constant(False)
        train_step_kwargs['should_stop'] = should_stop_op
        train_step_kwargs['should_log'] = math_ops.equal(
            math_ops.mod(global_step, log_every_n_steps), 0)
        if is_chief and trace_every_n_steps is not None:
          train_step_kwargs['should_trace'] = math_ops.equal(
              math_ops.mod(global_step, trace_every_n_steps), 0)
          train_step_kwargs['logdir'] = logdir

  sv = supervisor.Supervisor(
      graph=graph,
      is_chief=is_chief,
      logdir=logdir,
      init_op=init_op,
      init_feed_dict=init_feed_dict,
      local_init_op=local_init_op,
      ready_for_local_init_op=ready_for_local_init_op,
      ready_op=ready_op,
      summary_op=summary_op,
      summary_writer=summary_writer,
      global_step=global_step,
      saver=saver,
      save_summaries_secs=save_summaries_secs,
      save_model_secs=save_interval_secs,
      init_fn=init_fn)

  if summary_writer is not None:
    train_step_kwargs['summary_writer'] = sv.summary_writer

  should_retry = True
  while should_retry:
    try:
      should_retry = False
      with sv.managed_session(
          master, start_standard_services=False, config=session_config) as sess:
        logging.info('Starting Session.')
        if is_chief:
          if logdir:
            sv.start_standard_services(sess)
        elif startup_delay_steps > 0:
          _wait_for_step(sess, global_step,
                         min(startup_delay_steps, number_of_steps or
                             sys.maxint))
        sv.start_queue_runners(sess)
        logging.info('Starting Queues.')
        if is_chief and sync_optimizer is not None:
          sv.start_queue_runners(sess, [chief_queue_runner])
          sess.run(init_tokens_op)
        try:
<<<<<<< HEAD
          try:
            while not sv.should_stop():
              total_loss, should_stop = train_step_fn(
                  sess, train_op, global_step, train_step_kwargs)
              if should_stop:
                logging.info('Stopping Training.')
                break
          except errors.OutOfRangeError:
            logging.info('Caught OutOfRangeError. Stopping Training.')
=======
          while not sv.should_stop():
            total_loss, should_stop = train_step_fn(sess, train_op, global_step,
                                                    train_step_kwargs)
            if should_stop:
              logging.info('Stopping Training.')
              break
>>>>>>> d4b5c606
          if logdir and sv.is_chief:
            logging.info('Finished training! Saving model to disk.')
            sv.saver.save(sess, sv.save_path, global_step=sv.global_step)
        except:
          if sv.is_chief and cleanup_op is not None:
            logging.info('About to execute sync_clean_up_op!')
            sess.run(cleanup_op)
          raise

    except errors.AbortedError:
      # Always re-run on AbortedError as it indicates a restart of one of the
      # distributed tensorflow servers.
      logging.info('Retrying training!')
      should_retry = True

  return total_loss<|MERGE_RESOLUTION|>--- conflicted
+++ resolved
@@ -788,24 +788,15 @@
           sv.start_queue_runners(sess, [chief_queue_runner])
           sess.run(init_tokens_op)
         try:
-<<<<<<< HEAD
           try:
             while not sv.should_stop():
-              total_loss, should_stop = train_step_fn(
-                  sess, train_op, global_step, train_step_kwargs)
+              total_loss, should_stop = train_step_fn(sess, train_op, global_step,
+                                                      train_step_kwargs)
               if should_stop:
                 logging.info('Stopping Training.')
                 break
           except errors.OutOfRangeError:
             logging.info('Caught OutOfRangeError. Stopping Training.')
-=======
-          while not sv.should_stop():
-            total_loss, should_stop = train_step_fn(sess, train_op, global_step,
-                                                    train_step_kwargs)
-            if should_stop:
-              logging.info('Stopping Training.')
-              break
->>>>>>> d4b5c606
           if logdir and sv.is_chief:
             logging.info('Finished training! Saving model to disk.')
             sv.saver.save(sess, sv.save_path, global_step=sv.global_step)
