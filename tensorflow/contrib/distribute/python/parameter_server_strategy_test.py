--- conflicted
+++ resolved
@@ -29,12 +29,6 @@
 from tensorflow.core.protobuf import config_pb2
 from tensorflow.python.data.ops import dataset_ops
 from tensorflow.python.distribute import device_util
-<<<<<<< HEAD
-from tensorflow.python.distribute import distribution_strategy_context as ds_context
-from tensorflow.python.distribute import multi_worker_util
-from tensorflow.python.distribute import reduce_util
-from tensorflow.python.distribute import values
-=======
 from tensorflow.python.distribute import distribute_lib
 from tensorflow.python.distribute import distribution_strategy_context as ds_context
 from tensorflow.python.distribute import multi_worker_util
@@ -42,7 +36,6 @@
 from tensorflow.python.distribute import reduce_util
 from tensorflow.python.distribute import values
 from tensorflow.python.distribute.cluster_resolver import SimpleClusterResolver
->>>>>>> f91aeed3
 from tensorflow.python.eager import backprop
 from tensorflow.python.eager import context
 from tensorflow.python.estimator import run_config
@@ -74,8 +67,6 @@
   return replica_id
 
 
-<<<<<<< HEAD
-=======
 class MockCoreParameterServerStrategy(distribute_lib.DistributionStrategy):
   """Mock the strategy to allow cluster resolver as an argument."""
 
@@ -127,7 +118,6 @@
   return distribution, target, sess_config
 
 
->>>>>>> f91aeed3
 class ParameterServerStrategyTestBase(
     multi_worker_test_base.MultiWorkerTestBase):
 
@@ -259,14 +249,9 @@
         self.assertEqual(f_val, 46.0)
 
   def _test_device_assignment_distributed_enable_partitioner(
-<<<<<<< HEAD
-      self, task_type, task_id, num_gpus):
-    d, _, sess_config = self._get_test_objects(task_type, task_id, num_gpus)
-=======
       self, task_type, task_id, num_gpus, use_core_strategy=False):
     d, _, sess_config = self._get_test_objects(
         task_type, task_id, num_gpus, use_core_strategy=use_core_strategy)
->>>>>>> f91aeed3
     num_shards = len(d.parameter_devices)
     partitioner = partitioned_variables.fixed_size_partitioner(num_shards)
     with ops.Graph().as_default(), \
@@ -420,11 +405,7 @@
                              num_gpus,
                              use_core_strategy=False):
     d, master_target, sess_config = self._get_test_objects(
-<<<<<<< HEAD
-        task_type, task_id, num_gpus)
-=======
         task_type, task_id, num_gpus, use_core_strategy=use_core_strategy)
->>>>>>> f91aeed3
     if d.extended._cluster_spec:
       num_workers = len(d.extended._cluster_spec.as_dict().get(WORKER))
       if 'chief' in d.extended._cluster_spec.as_dict():
@@ -498,11 +479,7 @@
                                 num_gpus,
                                 use_core_strategy=False):
     d, master_target, sess_config = self._get_test_objects(
-<<<<<<< HEAD
-        task_type, task_id, num_gpus)
-=======
         task_type, task_id, num_gpus, use_core_strategy=use_core_strategy)
->>>>>>> f91aeed3
     if task_type:
       # Multi-worker
       assert hasattr(d.extended, '_cluster_spec') and d.extended._cluster_spec
@@ -588,12 +565,6 @@
       self.assertLess(error_after, error_before)
       return error_after < error_before
 
-<<<<<<< HEAD
-  def _test_input_fn_iterator(self, task_type, task_id, num_gpus, input_fn,
-                              expected_values):
-    distribution, master_target, config = self._get_test_objects(
-        task_type, task_id, num_gpus)
-=======
   def _test_input_fn_iterator(self,
                               task_type,
                               task_id,
@@ -603,7 +574,6 @@
                               use_core_strategy=False):
     distribution, master_target, config = self._get_test_objects(
         task_type, task_id, num_gpus, use_core_strategy=use_core_strategy)
->>>>>>> f91aeed3
     devices = distribution.extended.worker_devices
 
     with ops.Graph().as_default(), \
@@ -684,16 +654,6 @@
         'worker', 1, num_gpus, use_core_strategy=use_core_strategy)
 
   @combinations.generate(
-<<<<<<< HEAD
-      combinations.combine(mode=['graph'], num_gpus=[0, 1, 2]))
-  def testDeviceAssignmentDistributedEnablePartitioner(self, num_gpus):
-    self._test_device_assignment_distributed_enable_partitioner(
-        'worker', 1, num_gpus)
-
-  def testSimpleBetweenGraph(self):
-    self._run_between_graph_clients(self._test_simple_increment,
-                                    self._cluster_spec, context.num_gpus())
-=======
       combinations.combine(
           mode=['graph'], num_gpus=[0, 1, 2], use_core_strategy=[True, False]))
   def testDeviceAssignmentDistributedEnablePartitioner(self, num_gpus,
@@ -790,7 +750,6 @@
   def testGlobalStepUpdate(self, use_core_strategy):
     strategy, _, _ = create_test_objects(use_core_strategy=use_core_strategy)
     self._test_global_step_update(strategy)
->>>>>>> f91aeed3
 
   @combinations.generate(
       combinations.combine(mode=['graph'], use_core_strategy=[True, False]))
@@ -812,12 +771,6 @@
     self.assertFalse(new_config.isolate_session_state)
 
   @combinations.generate(
-<<<<<<< HEAD
-      combinations.combine(mode=['graph'], num_gpus=[0, 1, 2]))
-  def testMinimizeLossGraphDistributed(self, num_gpus):
-    self._run_between_graph_clients(self._test_minimize_loss_graph,
-                                    self._cluster_spec, num_gpus)
-=======
       combinations.combine(mode=['graph'], use_core_strategy=[True, False]))
   def testUpdateConfigProtoLocal(self, use_core_strategy):
     strategy, _, _ = create_test_objects(
@@ -825,79 +778,6 @@
 
     config_proto = config_pb2.ConfigProto()
     new_config = strategy.update_config_proto(config_proto)
-
-    # Verify isolate_session_state
-    self.assertTrue(new_config.isolate_session_state)
->>>>>>> f91aeed3
-
-  @combinations.generate(
-      combinations.combine(mode=['graph'], num_gpus=[0, 1, 2]))
-  def testMinimizeLossGraphLocal(self, num_gpus):
-    self._test_minimize_loss_graph(None, None, num_gpus)
-
-  # TODO(priyag): Refactor this and other multi worker tests.
-  @combinations.generate(
-      combinations.combine(mode=['graph'], num_gpus=[1, 2], required_gpus=1))
-  def testMakeInputFnIteratorDistributed(self, num_gpus):
-    if context.num_gpus() < num_gpus:
-      self.skipTest('Not enough GPUs')
-    dataset_fn = lambda: dataset_ops.Dataset.range(100)
-    expected_values = [[i+j for j in range(num_gpus)]
-                       for i in range(0, 100, num_gpus)]
-
-    input_fn = self._input_fn_to_test_input_context(
-        dataset_fn,
-        expected_num_replicas_in_sync=num_gpus,
-        expected_num_input_pipelines=3,
-        expected_input_pipeline_id=1)  # because task_id = 1
-    self._test_input_fn_iterator('worker', 1, num_gpus,
-                                 input_fn, expected_values)
-
-  @combinations.generate(
-      combinations.combine(mode=['graph'], num_gpus=[1, 2], required_gpus=1))
-  def testMakeInputFnIteratorLocal(self, num_gpus):
-    if context.num_gpus() < num_gpus:
-      self.skipTest('Not enough GPUs')
-    dataset_fn = lambda: dataset_ops.Dataset.range(100)
-    expected_values = [[i+j for j in range(num_gpus)]
-                       for i in range(0, 100, num_gpus)]
-
-    input_fn = self._input_fn_to_test_input_context(
-        dataset_fn,
-        expected_num_replicas_in_sync=num_gpus,
-        expected_num_input_pipelines=1,
-        expected_input_pipeline_id=0)  # only one worker and pipeline for local.
-    self._test_input_fn_iterator(None, None, num_gpus,
-                                 input_fn, expected_values)
-
-  def testGlobalStepUpdate(self):
-    strategy = parameter_server_strategy.ParameterServerStrategy(
-        num_gpus_per_worker=context.num_gpus())
-    self._test_global_step_update(strategy)
-
-  def testUpdateConfigProtoMultiWorker(self):
-    distribution = parameter_server_strategy.ParameterServerStrategy(
-        num_gpus_per_worker=2)
-    distribution.configure(
-        cluster_spec=self._cluster_spec, task_type='worker', task_id=1)
-
-    config_proto = config_pb2.ConfigProto(device_filters=['to_be_overridden'])
-
-    new_config = distribution.update_config_proto(config_proto)
-
-    # Verify device filters.
-    self.assertEqual(['/job:worker/task:1', '/job:ps'],
-                     new_config.device_filters)
-
-    # Verify isolate_session_state
-    self.assertFalse(new_config.isolate_session_state)
-
-  def testUpdateConfigProtoLocal(self):
-    distribution = parameter_server_strategy.ParameterServerStrategy(
-        num_gpus_per_worker=2)
-
-    config_proto = config_pb2.ConfigProto()
-    new_config = distribution.update_config_proto(config_proto)
 
     # Verify isolate_session_state
     self.assertTrue(new_config.isolate_session_state)
@@ -931,19 +811,12 @@
         num_gpus,
         use_core_strategy=use_core_strategy)
 
-<<<<<<< HEAD
-  def testGlobalStepIsWrappedOnTwoGPUs(self):
-    distribution = parameter_server_strategy.ParameterServerStrategy(
-        num_gpus_per_worker=2)
-    with ops.Graph().as_default(), distribution.scope():
-=======
   @combinations.generate(
       combinations.combine(mode=['graph'], use_core_strategy=[True, False]))
   def testGlobalStepIsWrappedOnTwoGPUs(self, use_core_strategy):
     strategy, _, _ = create_test_objects(
         num_gpus=2, use_core_strategy=use_core_strategy)
     with ops.Graph().as_default(), strategy.scope():
->>>>>>> f91aeed3
       created_step = training_util.create_global_step()
       get_step = training_util.get_global_step()
       self.assertEqual(created_step, get_step,
@@ -952,14 +825,6 @@
                              id(get_step), get_step.__class__.__name__)))
       self.assertIs(values.AggregatingVariable, type(created_step))
       self.assertIs(values.AggregatingVariable, type(get_step))
-<<<<<<< HEAD
-      self.assertIs(distribution, created_step.distribute_strategy)
-
-  def testGlobalStepIsNotWrappedOnOneGPU(self):
-    distribution = parameter_server_strategy.ParameterServerStrategy(
-        num_gpus_per_worker=1)
-    with ops.Graph().as_default(), distribution.scope():
-=======
       self.assertIs(strategy, created_step.distribute_strategy)
 
   @combinations.generate(
@@ -968,7 +833,6 @@
     strategy, _, _ = create_test_objects(
         num_gpus=1, use_core_strategy=use_core_strategy)
     with ops.Graph().as_default(), strategy.scope():
->>>>>>> f91aeed3
       created_step = training_util.create_global_step()
       get_step = training_util.get_global_step()
       self.assertEqual(created_step, get_step,
@@ -977,9 +841,6 @@
                              id(get_step), get_step.__class__.__name__)))
       self.assertIs(resource_variable_ops.ResourceVariable, type(created_step))
       self.assertIs(resource_variable_ops.ResourceVariable, type(get_step))
-<<<<<<< HEAD
-      self.assertIs(distribution, created_step.distribute_strategy)
-=======
       self.assertIs(strategy, created_step.distribute_strategy)
 
   @combinations.generate(
@@ -988,23 +849,16 @@
     strategy, _, _ = create_test_objects(
         num_gpus=2, use_core_strategy=use_core_strategy)
     with ops.Graph().as_default(), strategy.scope():
->>>>>>> f91aeed3
 
       def f():
         with backprop.GradientTape() as tape:
           v = variable_scope.get_variable('v', initializer=10.0)
           _ = v * v
         v, = tape.watched_variables()
-<<<<<<< HEAD
-        w = distribution.extended.value_container(v)
-        self.assertIs(values.AggregatingVariable, type(w))
-      distribution.extended.call_for_each_replica(f)
-=======
         w = strategy.extended.value_container(v)
         self.assertIs(values.AggregatingVariable, type(w))
 
       strategy.extended.call_for_each_replica(f)
->>>>>>> f91aeed3
 
 
 if __name__ == '__main__':
