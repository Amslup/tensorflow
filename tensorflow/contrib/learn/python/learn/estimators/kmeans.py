# Copyright 2016 The TensorFlow Authors. All Rights Reserved.
#
# Licensed under the Apache License, Version 2.0 (the "License");
# you may not use this file except in compliance with the License.
# You may obtain a copy of the License at
#
#     http://www.apache.org/licenses/LICENSE-2.0
#
# Unless required by applicable law or agreed to in writing, software
# distributed under the License is distributed on an "AS IS" BASIS,
# WITHOUT WARRANTIES OR CONDITIONS OF ANY KIND, either express or implied.
# See the License for the specific language governing permissions and
# limitations under the License.
# ==============================================================================
"""Implementation of k-means clustering on top of tf.learn API."""

from __future__ import absolute_import
from __future__ import division
from __future__ import print_function

import time
import numpy as np

from tensorflow.contrib.factorization.python.ops import clustering_ops
from tensorflow.contrib.framework.python.ops import variables
from tensorflow.contrib.learn.python.learn.estimators import estimator
from tensorflow.contrib.learn.python.learn.estimators.model_fn import ModelFnOps
from tensorflow.python.framework import ops
from tensorflow.python.ops import array_ops
from tensorflow.python.ops import math_ops
from tensorflow.python.ops import state_ops
from tensorflow.python.summary import summary
from tensorflow.python.ops.control_flow_ops import with_dependencies
from tensorflow.python.platform import tf_logging as logging
from tensorflow.python.training import session_run_hook
from tensorflow.python.training.session_run_hook import SessionRunArgs


class _LossRelativeChangeHook(session_run_hook.SessionRunHook):
  """Stops when the change in loss goes below a tolerance."""

  def __init__(self, tolerance):
    """Initializes _LossRelativeChangeHook.

    Args:
      tolerance: A relative tolerance of change between iterations.
    """
    self._tolerance = tolerance
    self._prev_loss = None

  def begin(self):
    self._loss_tensor = ops.get_default_graph().get_tensor_by_name(
        KMeansClustering.LOSS_OP_NAME + ':0')
    assert self._loss_tensor is not None

  def before_run(self, run_context):
    del run_context
    return SessionRunArgs(
        fetches={KMeansClustering.LOSS_OP_NAME: self._loss_tensor})

  def after_run(self, run_context, run_values):
    loss = run_values.results[KMeansClustering.LOSS_OP_NAME]
    assert loss is not None
    if self._prev_loss is not None:
      relative_change = (abs(loss - self._prev_loss) /
                         (1 + abs(self._prev_loss)))
      if relative_change < self._tolerance:
        run_context.request_stop()
    self._prev_loss = loss


class _InitializeClustersHook(session_run_hook.SessionRunHook):
  """Initializes clusters or waits for cluster initialization."""

  def __init__(self, init_op, is_initialized_op, is_chief):
    self._init_op = init_op
    self._is_chief = is_chief
    self._is_initialized_op = is_initialized_op

  def after_create_session(self, session, _):
    assert self._init_op.graph == ops.get_default_graph()
    assert self._is_initialized_op.graph == self._init_op.graph
    while True:
      try:
        if session.run(self._is_initialized_op):
          break
        elif self._is_chief:
          session.run(self._init_op)
        else:
          time.sleep(1)
      except RuntimeError as e:
        logging.info(e)


def _parse_tensor_or_dict(features):
  """Helper function to parse features."""
  if isinstance(features, dict):
    keys = sorted(features.keys())
    with ops.colocate_with(features[keys[0]]):
      features = array_ops.concat([features[k] for k in keys], 1)
  return features


def _kmeans_clustering_model_fn(features, labels, mode, params, config):
  """Model function for KMeansClustering estimator."""
  assert labels is None, labels
  (all_scores, model_predictions, losses,
   is_initialized, init_op, training_op) = clustering_ops.KMeans(
       _parse_tensor_or_dict(features),
       params.get('num_clusters'),
       initial_clusters=params.get('training_initial_clusters'),
       distance_metric=params.get('distance_metric'),
       use_mini_batch=params.get('use_mini_batch'),
       mini_batch_steps_per_iteration=params.get(
           'mini_batch_steps_per_iteration'),
       random_seed=params.get('random_seed'),
       kmeans_plus_plus_num_retries=params.get(
           'kmeans_plus_plus_num_retries')).training_graph()
  incr_step = state_ops.assign_add(variables.get_global_step(), 1)
  loss = math_ops.reduce_sum(losses, name=KMeansClustering.LOSS_OP_NAME)
  logging_ops.scalar_summary('loss/raw', loss)
  training_op = with_dependencies([training_op, incr_step], loss)
  predictions = {
      KMeansClustering.ALL_SCORES: all_scores[0],
      KMeansClustering.CLUSTER_IDX: model_predictions[0],
  }
  eval_metric_ops = {KMeansClustering.SCORES: loss}
  training_hooks = [_InitializeClustersHook(
      init_op, is_initialized, config.is_chief)]
  relative_tolerance = params.get('relative_tolerance')
  if relative_tolerance is not None:
    training_hooks.append(_LossRelativeChangeHook(relative_tolerance))
  return ModelFnOps(
      mode=mode,
      predictions=predictions,
      eval_metric_ops=eval_metric_ops,
      loss=loss,
      train_op=training_op,
      training_hooks=training_hooks)


# TODO(agarwal,ands): support sharded input.
class KMeansClustering(estimator.Estimator):
  """An Estimator for K-Means clustering."""
  SQUARED_EUCLIDEAN_DISTANCE = clustering_ops.SQUARED_EUCLIDEAN_DISTANCE
  COSINE_DISTANCE = clustering_ops.COSINE_DISTANCE
  RANDOM_INIT = clustering_ops.RANDOM_INIT
  KMEANS_PLUS_PLUS_INIT = clustering_ops.KMEANS_PLUS_PLUS_INIT
  SCORES = 'scores'
  CLUSTER_IDX = 'cluster_idx'
  CLUSTERS = 'clusters'
  ALL_SCORES = 'all_scores'
  LOSS_OP_NAME = 'kmeans_loss'

  def __init__(self,
               num_clusters,
               model_dir=None,
               initial_clusters=RANDOM_INIT,
               distance_metric=SQUARED_EUCLIDEAN_DISTANCE,
               random_seed=0,
               use_mini_batch=True,
               mini_batch_steps_per_iteration=1,
               kmeans_plus_plus_num_retries=2,
               relative_tolerance=None,
               config=None):
    """Creates a model for running KMeans training and inference.

    Args:
      num_clusters: number of clusters to train.
      model_dir: the directory to save the model results and log files.
      initial_clusters: specifies how to initialize the clusters for training.
        See clustering_ops.kmeans for the possible values.
      distance_metric: the distance metric used for clustering.
        See clustering_ops.kmeans for the possible values.
      random_seed: Python integer. Seed for PRNG used to initialize centers.
      use_mini_batch: If true, use the mini-batch k-means algorithm. Else assume
        full batch.
      mini_batch_steps_per_iteration: number of steps after which the updated
        cluster centers are synced back to a master copy. See clustering_ops.py
        for more details.
      kmeans_plus_plus_num_retries: For each point that is sampled during
        kmeans++ initialization, this parameter specifies the number of
        additional points to draw from the current distribution before selecting
        the best. If a negative value is specified, a heuristic is used to
        sample O(log(num_to_sample)) additional points.
      relative_tolerance: A relative tolerance of change in the loss between
        iterations.  Stops learning if the loss changes less than this amount.
        Note that this may not work correctly if use_mini_batch=True.
      config: See Estimator
    """
    params = {}
    params['num_clusters'] = num_clusters
    params['training_initial_clusters'] = initial_clusters
    params['distance_metric'] = distance_metric
    params['random_seed'] = random_seed
    params['use_mini_batch'] = use_mini_batch
    params['mini_batch_steps_per_iteration'] = mini_batch_steps_per_iteration
    params['kmeans_plus_plus_num_retries'] = kmeans_plus_plus_num_retries
    params['relative_tolerance'] = relative_tolerance
    super(KMeansClustering, self).__init__(
        model_fn=_kmeans_clustering_model_fn,
        params=params,
        model_dir=model_dir,
        config=config)

  def predict_cluster_idx(self, input_fn=None):
    """Yields predicted cluster indices."""
    key = KMeansClustering.CLUSTER_IDX
    results = super(KMeansClustering, self).predict(
        input_fn=input_fn, outputs=[key])
    for result in results:
      yield result[key]

  def score(self, input_fn=None, steps=None):
    """Predict total sum of distances to nearest clusters.

    Note that this function is different from the corresponding one in sklearn
    which returns the negative of the sum of distances.

    Args:
      input_fn: see predict.
      steps: see predict.

    Returns:
      Total sum of distances to nearest clusters.
    """
    return np.sum(
        self.evaluate(
            input_fn=input_fn, steps=steps)[KMeansClustering.SCORES])

  def transform(self, input_fn=None, as_iterable=False):
    """Transforms each element to distances to cluster centers.

    Note that this function is different from the corresponding one in sklearn.
    For SQUARED_EUCLIDEAN distance metric, sklearn transform returns the
    EUCLIDEAN distance, while this function returns the SQUARED_EUCLIDEAN
    distance.

    Args:
      input_fn: see predict.
      as_iterable: see predict

    Returns:
      Array with same number of rows as x, and num_clusters columns, containing
      distances to the cluster centers.
    """
    key = KMeansClustering.ALL_SCORES
    results = super(KMeansClustering, self).predict(
        input_fn=input_fn,
        outputs=[key],
        as_iterable=as_iterable)
    if not as_iterable:
      return results[key]
    else:
      return results

  def clusters(self):
    """Returns cluster centers."""
    return super(KMeansClustering, self).get_variable_value(self.CLUSTERS)
<<<<<<< HEAD

  def _parse_tensor_or_dict(self, features):
    if isinstance(features, dict):
      keys = sorted(features.keys())
      with ops.colocate_with(features[keys[0]]):
        features = array_ops.concat([features[k] for k in keys], 1)
    return features

  def _get_model_function(self):
    """Creates a model function."""

    def _model_fn(features, labels, mode):
      """Model function."""
      assert labels is None, labels
      (all_scores, model_predictions, losses,
       training_op) = clustering_ops.KMeans(
           self._parse_tensor_or_dict(features),
           self._num_clusters,
           initial_clusters=self._training_initial_clusters,
           distance_metric=self._distance_metric,
           use_mini_batch=self._use_mini_batch,
           mini_batch_steps_per_iteration=(
               self._mini_batch_steps_per_iteration),
           random_seed=self._random_seed,
           kmeans_plus_plus_num_retries=self.
           _kmeans_plus_plus_num_retries).training_graph()
      incr_step = state_ops.assign_add(variables.get_global_step(), 1)
      loss = math_ops.reduce_sum(losses, name=KMeansClustering.LOSS_OP_NAME)
      summary.scalar('loss/raw', loss)
      training_op = with_dependencies([training_op, incr_step], loss)
      predictions = {
          KMeansClustering.ALL_SCORES: all_scores[0],
          KMeansClustering.CLUSTER_IDX: model_predictions[0],
      }
      eval_metric_ops = {KMeansClustering.SCORES: loss,}
      if self._relative_tolerance is not None:
        training_hooks = [self.LossRelativeChangeHook(self._relative_tolerance)]
      else:
        training_hooks = None
      return ModelFnOps(
          mode=mode,
          predictions=predictions,
          eval_metric_ops=eval_metric_ops,
          loss=loss,
          train_op=training_op,
          training_hooks=training_hooks)

    return _model_fn
=======
>>>>>>> fc1567c7
<|MERGE_RESOLUTION|>--- conflicted
+++ resolved
@@ -256,55 +256,4 @@
 
   def clusters(self):
     """Returns cluster centers."""
-    return super(KMeansClustering, self).get_variable_value(self.CLUSTERS)
-<<<<<<< HEAD
-
-  def _parse_tensor_or_dict(self, features):
-    if isinstance(features, dict):
-      keys = sorted(features.keys())
-      with ops.colocate_with(features[keys[0]]):
-        features = array_ops.concat([features[k] for k in keys], 1)
-    return features
-
-  def _get_model_function(self):
-    """Creates a model function."""
-
-    def _model_fn(features, labels, mode):
-      """Model function."""
-      assert labels is None, labels
-      (all_scores, model_predictions, losses,
-       training_op) = clustering_ops.KMeans(
-           self._parse_tensor_or_dict(features),
-           self._num_clusters,
-           initial_clusters=self._training_initial_clusters,
-           distance_metric=self._distance_metric,
-           use_mini_batch=self._use_mini_batch,
-           mini_batch_steps_per_iteration=(
-               self._mini_batch_steps_per_iteration),
-           random_seed=self._random_seed,
-           kmeans_plus_plus_num_retries=self.
-           _kmeans_plus_plus_num_retries).training_graph()
-      incr_step = state_ops.assign_add(variables.get_global_step(), 1)
-      loss = math_ops.reduce_sum(losses, name=KMeansClustering.LOSS_OP_NAME)
-      summary.scalar('loss/raw', loss)
-      training_op = with_dependencies([training_op, incr_step], loss)
-      predictions = {
-          KMeansClustering.ALL_SCORES: all_scores[0],
-          KMeansClustering.CLUSTER_IDX: model_predictions[0],
-      }
-      eval_metric_ops = {KMeansClustering.SCORES: loss,}
-      if self._relative_tolerance is not None:
-        training_hooks = [self.LossRelativeChangeHook(self._relative_tolerance)]
-      else:
-        training_hooks = None
-      return ModelFnOps(
-          mode=mode,
-          predictions=predictions,
-          eval_metric_ops=eval_metric_ops,
-          loss=loss,
-          train_op=training_op,
-          training_hooks=training_hooks)
-
-    return _model_fn
-=======
->>>>>>> fc1567c7
+    return super(KMeansClustering, self).get_variable_value(self.CLUSTERS)