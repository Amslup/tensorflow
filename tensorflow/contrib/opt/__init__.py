    # Copyright 2016 The TensorFlow Authors. All Rights Reserved.
#
# Licensed under the Apache License, Version 2.0 (the "License");
# you may not use this file except in compliance with the License.
# You may obtain a copy of the License at
#
#     http://www.apache.org/licenses/LICENSE-2.0
#
# Unless required by applicable law or agreed to in writing, software
# distributed under the License is distributed on an "AS IS" BASIS,
# WITHOUT WARRANTIES OR CONDITIONS OF ANY KIND, either express or implied.
# See the License for the specific language governing permissions and
# limitations under the License.
# ==============================================================================
"""A module containing optimization routines."""

from __future__ import absolute_import
from __future__ import division
from __future__ import print_function

# pylint: disable=wildcard-import
from tensorflow.contrib.opt.python.training.addsign import *
from tensorflow.contrib.opt.python.training.drop_stale_gradient_optimizer import *
from tensorflow.contrib.opt.python.training.external_optimizer import *
from tensorflow.contrib.opt.python.training.lazy_adam_optimizer import *
from tensorflow.contrib.opt.python.training.moving_average_optimizer import *
from tensorflow.contrib.opt.python.training.multitask_optimizer_wrapper import *
from tensorflow.contrib.opt.python.training.nadam_optimizer import *
from tensorflow.contrib.opt.python.training.powersign import *
from tensorflow.contrib.opt.python.training.variable_clipping_optimizer import *
from tensorflow.contrib.opt.python.training.elastic_average_optimizer import *
# pylint: enable=wildcard-import

from tensorflow.python.util.all_util import remove_undocumented


_allowed_symbols = [
    'PowerSignOptimizer',
    'AddSignOptimizer'
    'DelayCompensatedGradientDescentOptimizer',
<<<<<<< HEAD
    'DropStaleGradientOptimizer', 'ExternalOptimizerInterface',
    'LazyAdamOptimizer', 'NadamOptimizer', 'MovingAverageOptimizer',
    'ScipyOptimizerInterface', 'VariableClippingOptimizer',
    'MultitaskOptimizerWrapper', 'clip_gradients_by_global_norm',
    'ElasticAverageOptimizer', 'ElasticAverageCustomGetter'

=======
    'DropStaleGradientOptimizer',
    'ExternalOptimizerInterface',
    'LazyAdamOptimizer',
    'NadamOptimizer',
    'MovingAverageOptimizer',
    'ScipyOptimizerInterface',
    'VariableClippingOptimizer',
    'MultitaskOptimizerWrapper',
    'clip_gradients_by_global_norm',
>>>>>>> ab0fcace
]

remove_undocumented(__name__, _allowed_symbols)<|MERGE_RESOLUTION|>--- conflicted
+++ resolved
@@ -38,14 +38,6 @@
     'PowerSignOptimizer',
     'AddSignOptimizer'
     'DelayCompensatedGradientDescentOptimizer',
-<<<<<<< HEAD
-    'DropStaleGradientOptimizer', 'ExternalOptimizerInterface',
-    'LazyAdamOptimizer', 'NadamOptimizer', 'MovingAverageOptimizer',
-    'ScipyOptimizerInterface', 'VariableClippingOptimizer',
-    'MultitaskOptimizerWrapper', 'clip_gradients_by_global_norm',
-    'ElasticAverageOptimizer', 'ElasticAverageCustomGetter'
-
-=======
     'DropStaleGradientOptimizer',
     'ExternalOptimizerInterface',
     'LazyAdamOptimizer',
@@ -55,7 +47,8 @@
     'VariableClippingOptimizer',
     'MultitaskOptimizerWrapper',
     'clip_gradients_by_global_norm',
->>>>>>> ab0fcace
+    'ElasticAverageOptimizer', 
+    'ElasticAverageCustomGetter'
 ]
 
 remove_undocumented(__name__, _allowed_symbols)