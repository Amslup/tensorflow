--- conflicted
+++ resolved
@@ -34,7 +34,6 @@
 from tensorflow.python.ops import array_ops
 from tensorflow.python.ops import gradient_checker
 from tensorflow.python.ops import init_ops
-from tensorflow.python.ops import gradient_checker
 from tensorflow.python.ops import math_ops
 from tensorflow.python.ops import partitioned_variables
 from tensorflow.python.platform import test
@@ -630,13 +629,8 @@
         else:
           partition = extras + (i - threshold) // ids_per_partition
           offset = (i - threshold) % ids_per_partition
-<<<<<<< HEAD
-        val = np.copy(params[_PName(partition) + ":0"][
-            offset, :]) * weight_value
-=======
         val = np.copy(
             params[_PName(partition) + ":0"][offset, :]) * weight_value
->>>>>>> 2a276a0e
       else:
         assert False
       if value_aggregation is None:
@@ -711,32 +705,19 @@
     grouped_ignored_weights = self._GroupByBatchEntry(
         np.ones(np.sum(vals_per_batch_entry)), vals_per_batch_entry)
 
-<<<<<<< HEAD
-    for num_shards, combiner, dtype, ignore_weights in itertools.product([1, 5],
-        ["sum", "mean", "sqrtn"], [dtypes.float32, dtypes.float64],
-        [True, False]):
-=======
     for num_shards, combiner, dtype, ignore_weights in itertools.product(
         [1, 5], ["sum", "mean", "sqrtn"], [dtypes.float32,
                                            dtypes.float64], [True, False]):
->>>>>>> 2a276a0e
 
       with self.test_session():
         p, params, feed_dict = _EmbeddingParams(
             num_shards, vocab_size, shape=param_shape, dtype=dtype)
         embedding_sum = \
             embedding_ops.embedding_lookup_sparse_with_distributed_aggregation(
-<<<<<<< HEAD
-            p,
-            sp_ids,
-            None if ignore_weights else sp_weights,
-            combiner=combiner)
-=======
                 p,
                 sp_ids,
                 None if ignore_weights else sp_weights,
                 combiner=combiner)
->>>>>>> 2a276a0e
 
         self.assertEqual(embedding_sum.get_shape().as_list(),
                          expected_lookup_result_shape)
@@ -748,13 +729,8 @@
             grouped_ids,
             num_shards,
             vocab_size,
-<<<<<<< HEAD
-            weight_vals=grouped_ignored_weights if ignore_weights else
-            grouped_weights)
-=======
             weight_vals=grouped_ignored_weights
             if ignore_weights else grouped_weights)
->>>>>>> 2a276a0e
         if combiner == "mean":
           np_embedding_sum /= np.reshape(np_weight_sum, (batch_size, 1, 1))
         if combiner == "sqrtn":
@@ -766,21 +742,12 @@
     vocab_size = 12
     batch_size = 4
     param_shape = [2, 3]
-<<<<<<< HEAD
-    sp_ids, sp_weights, _, _, _ = (
-        self._RandomIdsAndWeights(batch_size, vocab_size))
-
-    for num_shards, combiner, dtype, ignore_weights in itertools.product([1, 3],
-        ["sum", "mean", "sqrtn"], [dtypes.float32, dtypes.float64],
-        [True, False]):
-=======
     sp_ids, sp_weights, _, _, _ = (self._RandomIdsAndWeights(
         batch_size, vocab_size))
 
     for num_shards, combiner, dtype, ignore_weights in itertools.product(
         [1, 3], ["sum", "mean", "sqrtn"], [dtypes.float32,
                                            dtypes.float64], [True, False]):
->>>>>>> 2a276a0e
       with self.test_session():
         x, params, _ = _EmbeddingParams(
             num_shards, vocab_size, shape=param_shape, dtype=dtype)
