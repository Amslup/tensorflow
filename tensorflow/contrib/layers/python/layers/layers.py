# -*- coding: utf-8 -*-
# Copyright 2016 The TensorFlow Authors. All Rights Reserved.
#
# Licensed under the Apache License, Version 2.0 (the "License");
# you may not use this file except in compliance with the License.
# You may obtain a copy of the License at
#
#     http://www.apache.org/licenses/LICENSE-2.0
#
# Unless required by applicable law or agreed to in writing, software
# distributed under the License is distributed on an "AS IS" BASIS,
# WITHOUT WARRANTIES OR CONDITIONS OF ANY KIND, either express or implied.
# See the License for the specific language governing permissions and
# limitations under the License.
# ==============================================================================

# pylint: disable=g-short-docstring-punctuation
"""Higher level ops for building layers."""

from __future__ import absolute_import
from __future__ import division
from __future__ import print_function

import functools
import six

from tensorflow.contrib.framework.python.ops import add_arg_scope
from tensorflow.contrib.framework.python.ops import variables
from tensorflow.contrib.layers.python.layers import initializers
from tensorflow.contrib.layers.python.layers import utils
from tensorflow.python.eager import context
from tensorflow.python.framework import constant_op
from tensorflow.python.framework import dtypes
from tensorflow.python.framework import function
from tensorflow.python.framework import ops
from tensorflow.python.framework import sparse_tensor
from tensorflow.python.framework import tensor_shape
from tensorflow.python.layers import base
from tensorflow.python.layers import convolutional as convolutional_layers
from tensorflow.python.layers import core as core_layers
from tensorflow.python.layers import normalization as normalization_layers
from tensorflow.python.layers import pooling as pooling_layers
from tensorflow.python.ops import array_ops
from tensorflow.python.ops import check_ops
from tensorflow.python.ops import init_ops
from tensorflow.python.ops import linalg_ops
from tensorflow.python.ops import math_ops
from tensorflow.python.ops import nn
from tensorflow.python.ops import sparse_ops
from tensorflow.python.ops import standard_ops
from tensorflow.python.ops import variable_scope
from tensorflow.python.ops import variables as tf_variables
from tensorflow.python.training import moving_averages
from tensorflow.python.layers.maxout import maxout

# TODO(b/28426988): Replace legacy_* fns migrated from slim.
# TODO(b/28426988): Remove legacy_* when all uses have migrated to new API.
__all__ = [
    'avg_pool2d', 'avg_pool3d', 'batch_norm', 'bias_add', 'conv2d', 'conv3d',
    'conv2d_in_plane', 'conv2d_transpose', 'conv3d_transpose', 'convolution',
    'convolution2d', 'convolution2d_in_plane', 'convolution2d_transpose',
<<<<<<< HEAD
    'convolution3d', 'convolution3d_transpose', 'dense_to_sparse',
    'dropout', 'elu', 'flatten', 'fully_connected', 'GDN', 'gdn',
    'images_to_sequence', 'layer_norm', 'linear', 'pool', 'max_pool2d',
    'max_pool3d', 'one_hot_encoding', 'relu', 'relu6', 'repeat',
    'scale_gradient', 'separable_conv2d', 'separable_convolution2d',
    'sequence_to_images', 'softmax', 'spatial_softmax', 'stack', 'unit_norm',
=======
    'convolution3d', 'convolution3d_transpose', 'dense_to_sparse', 'dropout',
    'elu', 'flatten', 'fully_connected', 'GDN', 'gdn', 'images_to_sequence',
    'layer_norm', 'linear', 'pool', 'max_pool2d', 'max_pool3d',
    'one_hot_encoding', 'relu', 'relu6', 'repeat', 'scale_gradient',
    'separable_conv2d', 'separable_convolution2d', 'sequence_to_images',
    'softmax', 'spatial_softmax', 'stack', 'unit_norm',
>>>>>>> 943a21fc
    'legacy_fully_connected', 'legacy_linear', 'legacy_relu', 'maxout'
]

DATA_FORMAT_NCHW = 'NCHW'
DATA_FORMAT_NHWC = 'NHWC'
DATA_FORMAT_NCDHW = 'NCDHW'
DATA_FORMAT_NDHWC = 'NDHWC'


@add_arg_scope
def avg_pool2d(inputs,
               kernel_size,
               stride=2,
               padding='VALID',
               data_format=DATA_FORMAT_NHWC,
               outputs_collections=None,
               scope=None):
  """Adds a 2D average pooling op.

  It is assumed that the pooling is done per image but not in batch or channels.

  Args:
    inputs: A 4-D tensor of shape `[batch_size, height, width, channels]` if
      `data_format` is `NHWC`, and `[batch_size, channels, height, width]` if
      `data_format` is `NCHW`.
    kernel_size: A list of length 2: [kernel_height, kernel_width] of the
      pooling kernel over which the op is computed. Can be an int if both
      values are the same.
    stride: A list of length 2: [stride_height, stride_width].
      Can be an int if both strides are the same. Note that presently
      both strides must have the same value.
    padding: The padding method, either 'VALID' or 'SAME'.
    data_format: A string. `NHWC` (default) and `NCHW` are supported.
    outputs_collections: The collections to which the outputs are added.
    scope: Optional scope for name_scope.

  Returns:
    A `Tensor` representing the results of the pooling operation.

  Raises:
    ValueError: If `data_format` is neither `NHWC` nor `NCHW`.
  """
  if data_format not in (DATA_FORMAT_NCHW, DATA_FORMAT_NHWC):
    raise ValueError('data_format has to be either NCHW or NHWC.')
  with ops.name_scope(scope, 'AvgPool2D', [inputs]) as sc:
    inputs = ops.convert_to_tensor(inputs)
    df = ('channels_first'
          if data_format and data_format.startswith('NC') else 'channels_last')
    layer = pooling_layers.AveragePooling2D(
        pool_size=kernel_size,
        strides=stride,
        padding=padding,
        data_format=df,
        _scope=sc)
    outputs = layer.apply(inputs)
    return utils.collect_named_outputs(outputs_collections, sc, outputs)


@add_arg_scope
def avg_pool3d(inputs,
               kernel_size,
               stride=2,
               padding='VALID',
               data_format=DATA_FORMAT_NDHWC,
               outputs_collections=None,
               scope=None):
  """Adds a 3D average pooling op.

  It is assumed that the pooling is done per image but not in batch or channels.

  Args:
    inputs: A 5-D tensor of shape `[batch_size, depth, height, width, channels]`
      if `data_format` is `NDHWC`, and `[batch_size, channels, depth, height,
      width]` if `data_format` is `NCDHW`.
    kernel_size: A list of length 3: [kernel_depth, kernel_height, kernel_width]
      of the pooling kernel over which the op is computed. Can be an int if both
      values are the same.
    stride: A list of length 3: [stride_depth, stride_height, stride_width].
      Can be an int if both strides are the same. Note that presently
      both strides must have the same value.
    padding: The padding method, either 'VALID' or 'SAME'.
    data_format: A string. `NDHWC` (default) and `NCDHW` are supported.
    outputs_collections: The collections to which the outputs are added.
    scope: Optional scope for name_scope.

  Returns:
    A `Tensor` representing the results of the pooling operation.

  Raises:
    ValueError: If `data_format` is neither `NDHWC` nor `NCDHW`.
  """
  if data_format not in (DATA_FORMAT_NCDHW, DATA_FORMAT_NDHWC):
    raise ValueError('data_format has to be either NCDHW or NDHWC.')
  with ops.name_scope(scope, 'AvgPool3D', [inputs]) as sc:
    inputs = ops.convert_to_tensor(inputs)
    df = ('channels_first'
          if data_format and data_format.startswith('NC') else 'channels_last')
    layer = pooling_layers.AveragePooling3D(
        pool_size=kernel_size,
        strides=stride,
        padding=padding,
        data_format=df,
        _scope=sc)
    outputs = layer.apply(inputs)
    return utils.collect_named_outputs(outputs_collections, sc, outputs)


def _fused_batch_norm(inputs,
                      decay=0.999,
                      center=True,
                      scale=False,
                      epsilon=0.001,
                      activation_fn=None,
                      param_initializers=None,
                      param_regularizers=None,
                      updates_collections=ops.GraphKeys.UPDATE_OPS,
                      is_training=True,
                      reuse=None,
                      variables_collections=None,
                      outputs_collections=None,
                      trainable=True,
                      data_format=DATA_FORMAT_NHWC,
                      zero_debias_moving_mean=False,
                      scope=None):
  """Adds a Batch Normalization layer from http://arxiv.org/abs/1502.03167.

    "Batch Normalization: Accelerating Deep Network Training by Reducing
    Internal Covariate Shift"

    Sergey Ioffe, Christian Szegedy

  Can be used as a normalizer function for conv2d and fully_connected.

  Note: when training, the moving_mean and moving_variance need to be updated.
  By default the update ops are placed in `tf.GraphKeys.UPDATE_OPS`, so they
  need to be added as a dependency to the `train_op`. For example:

  ```python
    update_ops = tf.get_collection(tf.GraphKeys.UPDATE_OPS)
    with tf.control_dependencies(update_ops):
      train_op = optimizer.minimize(loss)
  ```

  One can set updates_collections=None to force the updates in place, but that
  can have a speed penalty, especially in distributed settings.

  Args:
    inputs: A tensor with 2 or more dimensions, where the first dimension has
      `batch_size`. The normalization is over all but the last dimension if
      `data_format` is `NHWC` and the second dimension if `data_format` is
      `NCHW`.
    decay: Decay for the moving average. Reasonable values for `decay` are close
      to 1.0, typically in the multiple-nines range: 0.999, 0.99, 0.9, etc.
      Lower `decay` value (recommend trying `decay`=0.9) if model experiences
      reasonably good training performance but poor validation and/or test
      performance.
    center: If True, add offset of `beta` to normalized tensor.  If False,
      `beta` is ignored.
    scale: If True, multiply by `gamma`. If False, `gamma` is
      not used. When the next layer is linear (also e.g. `nn.relu`), this can be
      disabled since the scaling can be done by the next layer.
    epsilon: Small float added to variance to avoid dividing by zero.
    activation_fn: Activation function, default set to None to skip it and
      maintain a linear activation.
    param_initializers: Optional initializers for beta, gamma, moving mean and
      moving variance.
    param_regularizers: Optional regularizer for beta and gamma.
    updates_collections: Collections to collect the update ops for computation.
      The updates_ops need to be executed with the train_op.
      If None, a control dependency would be added to make sure the updates are
      computed in place.
    is_training: Whether or not the layer is in training mode. In training mode
      it would accumulate the statistics of the moments into `moving_mean` and
      `moving_variance` using an exponential moving average with the given
      `decay`. When it is not in training mode then it would use the values of
      the `moving_mean` and the `moving_variance`.
    reuse: Whether or not the layer and its variables should be reused. To be
      able to reuse the layer scope must be given.
    variables_collections: Optional collections for the variables.
    outputs_collections: Collections to add the outputs.
    trainable: If `True` also add variables to the graph collection
      `GraphKeys.TRAINABLE_VARIABLES` (see `tf.Variable`).
    data_format: A string. `NHWC` (default) and `NCHW` are supported.
    zero_debias_moving_mean: Use zero_debias for moving_mean.
    scope: Optional scope for `variable_scope`.

  Returns:
    A `Tensor` representing the output of the operation.

  Raises:
    ValueError: If `data_format` is neither `NHWC` nor `NCHW`.
    ValueError: If the rank of `inputs` is undefined.
    ValueError: If the rank of `inputs` is neither 2 or 4.
    ValueError: If rank or `C` dimension of `inputs` is undefined.
  """
  if data_format not in (DATA_FORMAT_NCHW, DATA_FORMAT_NHWC):
    raise ValueError('data_format has to be either NCHW or NHWC.')
  with variable_scope.variable_scope(
      scope, 'BatchNorm', [inputs], reuse=reuse) as sc:
    inputs = ops.convert_to_tensor(inputs)
    original_shape = inputs.get_shape()
    original_inputs = inputs
    original_rank = original_shape.ndims
    if original_rank is None:
      raise ValueError('Inputs %s has undefined rank' % inputs.name)
    elif original_rank not in [2, 4]:
      raise ValueError('Inputs %s has unsupported rank.'
                       ' Expected 2 or 4 but got %d' % (inputs.name,
                                                        original_rank))
    if original_rank == 2:
      channels = inputs.get_shape()[-1].value
      if channels is None:
        raise ValueError('`C` dimension must be known but is None')
      new_shape = [-1, 1, 1, channels]
      if data_format == DATA_FORMAT_NCHW:
        new_shape = [-1, channels, 1, 1]
      inputs = array_ops.reshape(inputs, new_shape)
    inputs_shape = inputs.get_shape()
    if data_format == DATA_FORMAT_NHWC:
      params_shape = inputs_shape[-1:]
    else:
      params_shape = inputs_shape[1:2]
    if not params_shape.is_fully_defined():
      raise ValueError('Inputs %s has undefined `C` dimension %s.' %
                       (inputs.name, params_shape))

    # Allocate parameters for the beta and gamma of the normalization.
    beta_collections = utils.get_variable_collections(variables_collections,
                                                      'beta')
    # Float32 required to avoid precision-loss when using fp16 input/output
    variable_dtype = dtypes.float32
    if not param_initializers:
      param_initializers = {}
    if not param_regularizers:
      param_regularizers = {}
    beta_regularizer = param_regularizers.get('beta')
    gamma_regularizer = param_regularizers.get('gamma')

    if center:
      beta_initializer = param_initializers.get('beta',
                                                init_ops.zeros_initializer())
      beta = variables.model_variable(
          'beta',
          shape=params_shape,
          dtype=variable_dtype,
          initializer=beta_initializer,
          regularizer=beta_regularizer,
          collections=beta_collections,
          trainable=trainable)
    else:
      beta = array_ops.constant(0.0, dtype=variable_dtype, shape=params_shape)

    if scale:
      gamma_collections = utils.get_variable_collections(
          variables_collections, 'gamma')
      gamma_initializer = param_initializers.get('gamma',
                                                 init_ops.ones_initializer())
      gamma = variables.model_variable(
          'gamma',
          shape=params_shape,
          dtype=variable_dtype,
          initializer=gamma_initializer,
          regularizer=gamma_regularizer,
          collections=gamma_collections,
          trainable=trainable)
    else:
      gamma = array_ops.constant(1.0, dtype=variable_dtype, shape=params_shape)

    # Create moving_mean and moving_variance variables and add them to the
    # appropriate collections. We disable variable partitioning while creating
    # them, because assign_moving_average is not yet supported for partitioned
    # variables (this needs to be handled carefully, as it may break
    # the checkpoint backward compatibility).
    with variable_scope.variable_scope(
        variable_scope.get_variable_scope()) as local_scope:
      local_scope.set_partitioner(None)
      moving_mean_collections = utils.get_variable_collections(
          variables_collections, 'moving_mean')
      moving_mean_initializer = param_initializers.get(
          'moving_mean', init_ops.zeros_initializer())
      moving_mean = variables.model_variable(
          'moving_mean',
          shape=params_shape,
          dtype=variable_dtype,
          initializer=moving_mean_initializer,
          trainable=False,
          collections=moving_mean_collections)
      moving_variance_collections = utils.get_variable_collections(
          variables_collections, 'moving_variance')
      moving_variance_initializer = param_initializers.get(
          'moving_variance', init_ops.ones_initializer())
      moving_variance = variables.model_variable(
          'moving_variance',
          shape=params_shape,
          dtype=variable_dtype,
          initializer=moving_variance_initializer,
          trainable=False,
          collections=moving_variance_collections)

    def _fused_batch_norm_training():
      return nn.fused_batch_norm(
          inputs, gamma, beta, epsilon=epsilon, data_format=data_format)

    def _fused_batch_norm_inference():
      return nn.fused_batch_norm(
          inputs,
          gamma,
          beta,
          mean=moving_mean,
          variance=moving_variance,
          epsilon=epsilon,
          is_training=False,
          data_format=data_format)

    outputs, mean, variance = utils.smart_cond(
        is_training, _fused_batch_norm_training, _fused_batch_norm_inference)

    # If `is_training` doesn't have a constant value, because it is a `Tensor`,
    # a `Variable` or `Placeholder` then is_training_value will be None and
    # `need_updates` will be true.
    is_training_value = utils.constant_value(is_training)
    need_updates = is_training_value is None or is_training_value
    if need_updates:
      if updates_collections is None:
        no_updates = lambda: outputs

        def _force_updates():
          """Internal function forces updates moving_vars if is_training."""
          update_moving_mean = moving_averages.assign_moving_average(
              moving_mean, mean, decay, zero_debias=zero_debias_moving_mean)
          update_moving_variance = moving_averages.assign_moving_average(
              moving_variance, variance, decay, zero_debias=False)
          with ops.control_dependencies(
              [update_moving_mean, update_moving_variance]):
            return array_ops.identity(outputs)

        outputs = utils.smart_cond(is_training, _force_updates, no_updates)
      else:
        moving_vars_fn = lambda: (moving_mean, moving_variance)

        def _delay_updates():
          """Internal function that delay updates moving_vars if is_training."""
          update_moving_mean = moving_averages.assign_moving_average(
              moving_mean, mean, decay, zero_debias=zero_debias_moving_mean)
          update_moving_variance = moving_averages.assign_moving_average(
              moving_variance, variance, decay, zero_debias=False)
          return update_moving_mean, update_moving_variance

        update_mean, update_variance = utils.smart_cond(
            is_training, _delay_updates, moving_vars_fn)
        ops.add_to_collections(updates_collections, update_mean)
        ops.add_to_collections(updates_collections, update_variance)

    outputs.set_shape(inputs_shape)
    if original_shape.ndims == 2:
      outputs = array_ops.reshape(outputs, array_ops.shape(original_inputs))
    if activation_fn is not None:
      outputs = activation_fn(outputs)
    return utils.collect_named_outputs(outputs_collections, sc.name, outputs)


@add_arg_scope
def batch_norm(inputs,
               decay=0.999,
               center=True,
               scale=False,
               epsilon=0.001,
               activation_fn=None,
               param_initializers=None,
               param_regularizers=None,
               updates_collections=ops.GraphKeys.UPDATE_OPS,
               is_training=True,
               reuse=None,
               variables_collections=None,
               outputs_collections=None,
               trainable=True,
               batch_weights=None,
               fused=None,
               data_format=DATA_FORMAT_NHWC,
               zero_debias_moving_mean=False,
               scope=None,
               renorm=False,
               renorm_clipping=None,
               renorm_decay=0.99,
               adjustment=None):
  """Adds a Batch Normalization layer from http://arxiv.org/abs/1502.03167.

    "Batch Normalization: Accelerating Deep Network Training by Reducing
    Internal Covariate Shift"

    Sergey Ioffe, Christian Szegedy

  Can be used as a normalizer function for conv2d and fully_connected. The
  normalization is over all but the last dimension if `data_format` is `NHWC`
  and all but the second dimension if `data_format` is `NCHW`.  In case of a 2D
  tensor this corresponds to the batch dimension, while in case of a 4D tensor
  this
  corresponds to the batch and space dimensions.

  Note: when training, the moving_mean and moving_variance need to be updated.
  By default the update ops are placed in `tf.GraphKeys.UPDATE_OPS`, so they
  need to be added as a dependency to the `train_op`. For example:

  ```python
    update_ops = tf.get_collection(tf.GraphKeys.UPDATE_OPS)
    with tf.control_dependencies(update_ops):
      train_op = optimizer.minimize(loss)
  ```

  One can set updates_collections=None to force the updates in place, but that
  can have a speed penalty, especially in distributed settings.

  Args:
    inputs: A tensor with 2 or more dimensions, where the first dimension has
      `batch_size`. The normalization is over all but the last dimension if
      `data_format` is `NHWC` and the second dimension if `data_format` is
      `NCHW`.
    decay: Decay for the moving average. Reasonable values for `decay` are close
      to 1.0, typically in the multiple-nines range: 0.999, 0.99, 0.9, etc.
      Lower `decay` value (recommend trying `decay`=0.9) if model experiences
      reasonably good training performance but poor validation and/or test
      performance. Try zero_debias_moving_mean=True for improved stability.
    center: If True, add offset of `beta` to normalized tensor. If False, `beta`
      is ignored.
    scale: If True, multiply by `gamma`. If False, `gamma` is
      not used. When the next layer is linear (also e.g. `nn.relu`), this can be
      disabled since the scaling can be done by the next layer.
    epsilon: Small float added to variance to avoid dividing by zero.
    activation_fn: Activation function, default set to None to skip it and
      maintain a linear activation.
    param_initializers: Optional initializers for beta, gamma, moving mean and
      moving variance.
    param_regularizers: Optional regularizer for beta and gamma.
    updates_collections: Collections to collect the update ops for computation.
      The updates_ops need to be executed with the train_op.
      If None, a control dependency would be added to make sure the updates are
      computed in place.
    is_training: Whether or not the layer is in training mode. In training mode
      it would accumulate the statistics of the moments into `moving_mean` and
      `moving_variance` using an exponential moving average with the given
      `decay`. When it is not in training mode then it would use the values of
      the `moving_mean` and the `moving_variance`.
    reuse: Whether or not the layer and its variables should be reused. To be
      able to reuse the layer scope must be given.
    variables_collections: Optional collections for the variables.
    outputs_collections: Collections to add the outputs.
    trainable: If `True` also add variables to the graph collection
      `GraphKeys.TRAINABLE_VARIABLES` (see `tf.Variable`).
    batch_weights: An optional tensor of shape `[batch_size]`,
      containing a frequency weight for each batch item. If present,
      then the batch normalization uses weighted mean and
      variance. (This can be used to correct for bias in training
      example selection.)
    fused: if `None` or `True`, use a faster, fused implementation if possible.
      If `False`, use the system recommended implementation.
    data_format: A string. `NHWC` (default) and `NCHW` are supported.
    zero_debias_moving_mean: Use zero_debias for moving_mean. It creates a new
      pair of variables 'moving_mean/biased' and 'moving_mean/local_step'.
    scope: Optional scope for `variable_scope`.
    renorm: Whether to use Batch Renormalization
      (https://arxiv.org/abs/1702.03275). This adds extra variables during
      training. The inference is the same for either value of this parameter.
    renorm_clipping: A dictionary that may map keys 'rmax', 'rmin', 'dmax' to
      scalar `Tensors` used to clip the renorm correction. The correction
      `(r, d)` is used as `corrected_value = normalized_value * r + d`, with
      `r` clipped to [rmin, rmax], and `d` to [-dmax, dmax]. Missing rmax, rmin,
      dmax are set to inf, 0, inf, respectively.
    renorm_decay: Momentum used to update the moving means and standard
      deviations with renorm. Unlike `momentum`, this affects training
      and should be neither too small (which would add noise) nor too large
      (which would give stale estimates). Note that `decay` is still applied
      to get the means and variances for inference.
    adjustment: A function taking the `Tensor` containing the (dynamic) shape of
      the input tensor and returning a pair (scale, bias) to apply to the
      normalized values (before gamma and beta), only during training. For
      example,
        `adjustment = lambda shape: (
          tf.random_uniform(shape[-1:], 0.93, 1.07),
          tf.random_uniform(shape[-1:], -0.1, 0.1))`
      will scale the normalized value by up to 7% up or down, then shift the
      result by up to 0.1 (with independent scaling and bias for each feature
      but shared across all examples), and finally apply gamma and/or beta. If
      `None`, no adjustment is applied.

  Returns:
    A `Tensor` representing the output of the operation.

  Raises:
    ValueError: If `data_format` is neither `NHWC` nor `NCHW`.
    ValueError: If the rank of `inputs` is undefined.
    ValueError: If rank or channels dimension of `inputs` is undefined.
  """
  if fused is None:
    fused = True

  # Only use _fused_batch_norm if all of the following three
  # conditions are true:
  # (1) fused is set True;
  # (2) it is possible to use (currently it doesn't support batch weights,
  #   renorm, and the case when rank is neither 2 nor 4);
  # (3) it is used with zero_debias_moving_mean, or an input shape of rank 2,
  #   or non-default updates_collections (not implemented in
  #   normalization_layers.BatchNormalization yet); otherwise use the fused
  #   implementation in normalization_layers.BatchNormalization.
  inputs = ops.convert_to_tensor(inputs)
  rank = inputs.get_shape().ndims
  possible_to_fuse = (
      batch_weights is None and not renorm and rank in [2, 4] and
      adjustment is None)
  if fused and possible_to_fuse and (
      zero_debias_moving_mean or rank == 2 or
      updates_collections is not ops.GraphKeys.UPDATE_OPS):
    return _fused_batch_norm(
        inputs,
        decay=decay,
        center=center,
        scale=scale,
        epsilon=epsilon,
        activation_fn=activation_fn,
        param_initializers=param_initializers,
        param_regularizers=param_regularizers,
        updates_collections=updates_collections,
        is_training=is_training,
        reuse=reuse,
        variables_collections=variables_collections,
        outputs_collections=outputs_collections,
        trainable=trainable,
        data_format=data_format,
        zero_debias_moving_mean=zero_debias_moving_mean,
        scope=scope)

  if data_format not in (DATA_FORMAT_NCHW, DATA_FORMAT_NHWC):
    raise ValueError('data_format has to be either NCHW or NHWC.')

  layer_variable_getter = _build_variable_getter()
  with variable_scope.variable_scope(
      scope,
      'BatchNorm', [inputs],
      reuse=reuse,
      custom_getter=layer_variable_getter) as sc:
    inputs = ops.convert_to_tensor(inputs)

    # Determine whether we can use the core layer class.
    if (batch_weights is None and
        updates_collections is ops.GraphKeys.UPDATE_OPS and
        not zero_debias_moving_mean):
      # Use the core layer class.
      axis = 1 if data_format == DATA_FORMAT_NCHW else -1
      if not param_initializers:
        param_initializers = {}
      beta_initializer = param_initializers.get('beta',
                                                init_ops.zeros_initializer())
      gamma_initializer = param_initializers.get('gamma',
                                                 init_ops.ones_initializer())
      moving_mean_initializer = param_initializers.get(
          'moving_mean', init_ops.zeros_initializer())
      moving_variance_initializer = param_initializers.get(
          'moving_variance', init_ops.ones_initializer())
      if not param_regularizers:
        param_regularizers = {}
      beta_regularizer = param_regularizers.get('beta')
      gamma_regularizer = param_regularizers.get('gamma')
      layer = normalization_layers.BatchNormalization(
          axis=axis,
          momentum=decay,
          epsilon=epsilon,
          center=center,
          scale=scale,
          beta_initializer=beta_initializer,
          gamma_initializer=gamma_initializer,
          moving_mean_initializer=moving_mean_initializer,
          moving_variance_initializer=moving_variance_initializer,
          beta_regularizer=beta_regularizer,
          gamma_regularizer=gamma_regularizer,
          trainable=trainable,
          renorm=renorm,
          renorm_clipping=renorm_clipping,
          renorm_momentum=renorm_decay,
          adjustment=adjustment,
          name=sc.name,
          _scope=sc,
          _reuse=reuse,
          fused=fused)
      outputs = layer.apply(inputs, training=is_training)

      # Add variables to collections.
      _add_variable_to_collections(layer.moving_mean, variables_collections,
                                   'moving_mean')
      _add_variable_to_collections(layer.moving_variance, variables_collections,
                                   'moving_variance')
      if layer.beta is not None:
        _add_variable_to_collections(layer.beta, variables_collections, 'beta')
      if layer.gamma is not None:
        _add_variable_to_collections(layer.gamma, variables_collections,
                                     'gamma')

      if activation_fn is not None:
        outputs = activation_fn(outputs)
      return utils.collect_named_outputs(outputs_collections, sc.name, outputs)

    # Not supported by layer class: batch_weights argument,
    # and custom updates_collections. In that case, use the legacy BN
    # implementation.
    # Custom updates collections are not supported because the update logic
    # is different in this case, in particular w.r.t. "forced updates" and
    # update op reuse.
    if renorm:
      raise ValueError('renorm is not supported with batch_weights, '
                       'updates_collections or zero_debias_moving_mean')
    inputs_shape = inputs.get_shape()
    inputs_rank = inputs_shape.ndims
    if inputs_rank is None:
      raise ValueError('Inputs %s has undefined rank.' % inputs.name)
    dtype = inputs.dtype.base_dtype
    if batch_weights is not None:
      batch_weights = ops.convert_to_tensor(batch_weights)
      inputs_shape[0:1].assert_is_compatible_with(batch_weights.get_shape())
      # Reshape batch weight values so they broadcast across inputs.
      nshape = [-1] + [1 for _ in range(inputs_rank - 1)]
      batch_weights = array_ops.reshape(batch_weights, nshape)

    if data_format == DATA_FORMAT_NCHW:
      moments_axes = [0] + list(range(2, inputs_rank))
      params_shape = inputs_shape[1:2]
      # For NCHW format, rather than relying on implicit broadcasting, we
      # explicitly reshape the params to params_shape_broadcast when computing
      # the moments and the batch normalization.
      params_shape_broadcast = list(
          [1, inputs_shape[1].value] + [1 for _ in range(2, inputs_rank)])
    else:
      moments_axes = list(range(inputs_rank - 1))
      params_shape = inputs_shape[-1:]
      params_shape_broadcast = None
    if not params_shape.is_fully_defined():
      raise ValueError('Inputs %s has undefined channels dimension %s.' %
                       (inputs.name, params_shape))

    # Allocate parameters for the beta and gamma of the normalization.
    beta, gamma = None, None
    if not param_initializers:
      param_initializers = {}
    if center:
      beta_collections = utils.get_variable_collections(variables_collections,
                                                        'beta')
      beta_initializer = param_initializers.get('beta',
                                                init_ops.zeros_initializer())
      beta = variables.model_variable(
          'beta',
          shape=params_shape,
          dtype=dtype,
          initializer=beta_initializer,
          collections=beta_collections,
          trainable=trainable)
    if scale:
      gamma_collections = utils.get_variable_collections(
          variables_collections, 'gamma')
      gamma_initializer = param_initializers.get('gamma',
                                                 init_ops.ones_initializer())
      gamma = variables.model_variable(
          'gamma',
          shape=params_shape,
          dtype=dtype,
          initializer=gamma_initializer,
          collections=gamma_collections,
          trainable=trainable)

    # Create moving_mean and moving_variance variables and add them to the
    # appropriate collections. We disable variable partitioning while creating
    # them, because assign_moving_average is not yet supported for partitioned
    # variables (this needs to be handled carefully, as it may break
    # the checkpoint backward compatibility).
    with variable_scope.variable_scope(
        variable_scope.get_variable_scope()) as local_scope:
      local_scope.set_partitioner(None)
      moving_mean_collections = utils.get_variable_collections(
          variables_collections, 'moving_mean')
      moving_mean_initializer = param_initializers.get(
          'moving_mean', init_ops.zeros_initializer())
      moving_mean = variables.model_variable(
          'moving_mean',
          shape=params_shape,
          dtype=dtype,
          initializer=moving_mean_initializer,
          trainable=False,
          collections=moving_mean_collections)
      moving_variance_collections = utils.get_variable_collections(
          variables_collections, 'moving_variance')
      moving_variance_initializer = param_initializers.get(
          'moving_variance', init_ops.ones_initializer())
      moving_variance = variables.model_variable(
          'moving_variance',
          shape=params_shape,
          dtype=dtype,
          initializer=moving_variance_initializer,
          trainable=False,
          collections=moving_variance_collections)

    # If `is_training` doesn't have a constant value, because it is a `Tensor`,
    # a `Variable` or `Placeholder` then is_training_value will be None and
    # `needs_moments` will be true.
    is_training_value = utils.constant_value(is_training)
    need_moments = is_training_value is None or is_training_value
    if need_moments:
      # Calculate the moments based on the individual batch.
      if batch_weights is None:
        if data_format == DATA_FORMAT_NCHW:
          mean, variance = nn.moments(inputs, moments_axes, keep_dims=True)
          mean = array_ops.reshape(mean, [-1])
          variance = array_ops.reshape(variance, [-1])
        else:
          mean, variance = nn.moments(inputs, moments_axes)
      else:
        if data_format == DATA_FORMAT_NCHW:
          mean, variance = nn.weighted_moments(
              inputs, moments_axes, batch_weights, keepdims=True)
          mean = array_ops.reshape(mean, [-1])
          variance = array_ops.reshape(variance, [-1])
        else:
          mean, variance = nn.weighted_moments(inputs, moments_axes,
                                               batch_weights)

      moving_vars_fn = lambda: (moving_mean, moving_variance)
      if updates_collections is None:

        def _force_updates():
          """Internal function forces updates moving_vars if is_training."""
          update_moving_mean = moving_averages.assign_moving_average(
              moving_mean, mean, decay, zero_debias=zero_debias_moving_mean)
          update_moving_variance = moving_averages.assign_moving_average(
              moving_variance, variance, decay, zero_debias=False)
          with ops.control_dependencies(
              [update_moving_mean, update_moving_variance]):
            return array_ops.identity(mean), array_ops.identity(variance)

        mean, variance = utils.smart_cond(is_training, _force_updates,
                                          moving_vars_fn)
      else:

        def _delay_updates():
          """Internal function that delay updates moving_vars if is_training."""
          update_moving_mean = moving_averages.assign_moving_average(
              moving_mean, mean, decay, zero_debias=zero_debias_moving_mean)
          update_moving_variance = moving_averages.assign_moving_average(
              moving_variance, variance, decay, zero_debias=False)
          return update_moving_mean, update_moving_variance

        update_mean, update_variance = utils.smart_cond(
            is_training, _delay_updates, moving_vars_fn)
        ops.add_to_collections(updates_collections, update_mean)
        ops.add_to_collections(updates_collections, update_variance)
        # Use computed moments during training and moving_vars otherwise.
        vars_fn = lambda: (mean, variance)
        mean, variance = utils.smart_cond(is_training, vars_fn, moving_vars_fn)
    else:
      mean, variance = moving_mean, moving_variance
    if data_format == DATA_FORMAT_NCHW:
      mean = array_ops.reshape(mean, params_shape_broadcast)
      variance = array_ops.reshape(variance, params_shape_broadcast)
      if beta is not None:
        beta = array_ops.reshape(beta, params_shape_broadcast)
      if gamma is not None:
        gamma = array_ops.reshape(gamma, params_shape_broadcast)

    # Compute batch_normalization.
    outputs = nn.batch_normalization(inputs, mean, variance, beta, gamma,
                                     epsilon)
    outputs.set_shape(inputs_shape)
    if activation_fn is not None:
      outputs = activation_fn(outputs)
    return utils.collect_named_outputs(outputs_collections, sc.name, outputs)


@add_arg_scope
def bias_add(inputs,
             activation_fn=None,
             initializer=init_ops.zeros_initializer(),
             regularizer=None,
             reuse=None,
             variables_collections=None,
             outputs_collections=None,
             trainable=True,
             data_format=DATA_FORMAT_NHWC,
             scope=None):
  """Adds a bias to the inputs.

  Can be used as a normalizer function for conv2d and fully_connected.

  Args:
    inputs: A tensor of with at least rank 2 and value for the last dimension,
      e.g. `[batch_size, depth]`, `[None, None, None, depth]`.
    activation_fn: Activation function, default set to None to skip it and
      maintain a linear activation.
    initializer: An initializer for the bias, defaults to 0.
    regularizer: A regularizer like the result of
      `l1_regularizer` or `l2_regularizer`.
    reuse: Whether or not the layer and its variables should be reused. To be
      able to reuse the layer scope must be given.
    variables_collections: Optional collections for the variables.
    outputs_collections: Collections to add the outputs.
    trainable: If `True` also add variables to the graph collection
      `GraphKeys.TRAINABLE_VARIABLES` (see tf.Variable).
    data_format: A string. 'NHWC' and 'NCHW' are supported.
    scope: Optional scope for variable_scope.

  Returns:
    A tensor representing the result of adding biases to the inputs.

  Raises:
    ValueError: If `data_format` is neither `NHWC` nor `NCHW`.
    ValueError: If `data_format` is `NCHW` and rank of `inputs` is not 4.
    ValueError: If the rank of `inputs` is undefined.
    ValueError: If rank or `C` dimension of `inputs` is undefined.
  """
  if data_format not in (DATA_FORMAT_NCHW, DATA_FORMAT_NHWC):
    raise ValueError('data_format has to be either NCHW or NHWC.')
  with variable_scope.variable_scope(
      scope, 'BiasAdd', [inputs], reuse=reuse) as sc:
    inputs = ops.convert_to_tensor(inputs)
    dtype = inputs.dtype.base_dtype
    inputs_shape = inputs.get_shape()
    inputs_rank = inputs_shape.ndims
    if inputs_rank is None:
      raise ValueError('Dims of shape must be known but is None')
    elif inputs_rank != 4 and data_format == DATA_FORMAT_NCHW:
      raise ValueError('Data format NCHW only supports 4D Tensor')
    axis = 1 if data_format == DATA_FORMAT_NCHW else -1
    num_features = inputs_shape[axis].value
    if num_features is None:
      raise ValueError('`C` dimension must be known but is None')
    biases_collections = utils.get_variable_collections(variables_collections,
                                                        'biases')
    biases = variables.model_variable(
        'biases',
        shape=[
            num_features,
        ],
        dtype=dtype,
        initializer=initializer,
        regularizer=regularizer,
        collections=biases_collections,
        trainable=trainable)
    outputs = nn.bias_add(inputs, biases, data_format=data_format)
    if activation_fn is not None:
      outputs = activation_fn(outputs)
    return utils.collect_named_outputs(outputs_collections, sc.name, outputs)


# TODO(jbms): change `rate` parameter to `dilation_rate` for consistency with
# underlying op.
@add_arg_scope
def convolution(inputs,
                num_outputs,
                kernel_size,
                stride=1,
                padding='SAME',
                data_format=None,
                rate=1,
                activation_fn=nn.relu,
                normalizer_fn=None,
                normalizer_params=None,
                weights_initializer=initializers.xavier_initializer(),
                weights_regularizer=None,
                biases_initializer=init_ops.zeros_initializer(),
                biases_regularizer=None,
                reuse=None,
                variables_collections=None,
                outputs_collections=None,
                trainable=True,
                scope=None):
  """Adds an N-D convolution followed by an optional batch_norm layer.

  It is required that 1 <= N <= 3.

  `convolution` creates a variable called `weights`, representing the
  convolutional kernel, that is convolved (actually cross-correlated) with the
  `inputs` to produce a `Tensor` of activations. If a `normalizer_fn` is
  provided (such as `batch_norm`), it is then applied. Otherwise, if
  `normalizer_fn` is None and a `biases_initializer` is provided then a `biases`
  variable would be created and added the activations. Finally, if
  `activation_fn` is not `None`, it is applied to the activations as well.

  Performs atrous convolution with input stride/dilation rate equal to `rate`
  if a value > 1 for any dimension of `rate` is specified.  In this case
  `stride` values != 1 are not supported.

  Args:
    inputs: A Tensor of rank N+2 of shape
      `[batch_size] + input_spatial_shape + [in_channels]` if data_format does
      not start with "NC" (default), or
      `[batch_size, in_channels] + input_spatial_shape` if data_format starts
      with "NC".
    num_outputs: Integer, the number of output filters.
    kernel_size: A sequence of N positive integers specifying the spatial
      dimensions of the filters.  Can be a single integer to specify the same
      value for all spatial dimensions.
    stride: A sequence of N positive integers specifying the stride at which to
      compute output.  Can be a single integer to specify the same value for all
      spatial dimensions.  Specifying any `stride` value != 1 is incompatible
      with specifying any `rate` value != 1.
    padding: One of `"VALID"` or `"SAME"`.
    data_format: A string or None.  Specifies whether the channel dimension of
      the `input` and output is the last dimension (default, or if `data_format`
      does not start with "NC"), or the second dimension (if `data_format`
      starts with "NC").  For N=1, the valid values are "NWC" (default) and
      "NCW".  For N=2, the valid values are "NHWC" (default) and "NCHW".
      For N=3, the valid values are "NDHWC" (default) and "NCDHW".
    rate: A sequence of N positive integers specifying the dilation rate to use
      for atrous convolution.  Can be a single integer to specify the same
      value for all spatial dimensions.  Specifying any `rate` value != 1 is
      incompatible with specifying any `stride` value != 1.
    activation_fn: Activation function. The default value is a ReLU function.
      Explicitly set it to None to skip it and maintain a linear activation.
    normalizer_fn: Normalization function to use instead of `biases`. If
      `normalizer_fn` is provided then `biases_initializer` and
      `biases_regularizer` are ignored and `biases` are not created nor added.
      default set to None for no normalizer function
    normalizer_params: Normalization function parameters.
    weights_initializer: An initializer for the weights.
    weights_regularizer: Optional regularizer for the weights.
    biases_initializer: An initializer for the biases. If None skip biases.
    biases_regularizer: Optional regularizer for the biases.
    reuse: Whether or not the layer and its variables should be reused. To be
      able to reuse the layer scope must be given.
    variables_collections: Optional list of collections for all the variables or
      a dictionary containing a different list of collection per variable.
    outputs_collections: Collection to add the outputs.
    trainable: If `True` also add variables to the graph collection
      `GraphKeys.TRAINABLE_VARIABLES` (see tf.Variable).
    scope: Optional scope for `variable_scope`.

  Returns:
    A tensor representing the output of the operation.

  Raises:
    ValueError: If `data_format` is invalid.
    ValueError: Both 'rate' and `stride` are not uniformly 1.
  """
  if data_format not in [None, 'NWC', 'NCW', 'NHWC', 'NCHW', 'NDHWC', 'NCDHW']:
    raise ValueError('Invalid data_format: %r' % (data_format,))

  layer_variable_getter = _build_variable_getter({
      'bias': 'biases',
      'kernel': 'weights'
  })

  with variable_scope.variable_scope(
      scope, 'Conv', [inputs], reuse=reuse,
      custom_getter=layer_variable_getter) as sc:
    inputs = ops.convert_to_tensor(inputs)
    input_rank = inputs.get_shape().ndims

    if input_rank == 3:
      layer_class = convolutional_layers.Convolution1D
    elif input_rank == 4:
      layer_class = convolutional_layers.Convolution2D
    elif input_rank == 5:
      layer_class = convolutional_layers.Convolution3D
    else:
      raise ValueError('Convolution not supported for input with rank',
                       input_rank)

    df = ('channels_first'
          if data_format and data_format.startswith('NC') else 'channels_last')
    layer = layer_class(
        filters=num_outputs,
        kernel_size=kernel_size,
        strides=stride,
        padding=padding,
        data_format=df,
        dilation_rate=rate,
        activation=None,
        use_bias=not normalizer_fn and biases_initializer,
        kernel_initializer=weights_initializer,
        bias_initializer=biases_initializer,
        kernel_regularizer=weights_regularizer,
        bias_regularizer=biases_regularizer,
        activity_regularizer=None,
        trainable=trainable,
        name=sc.name,
        dtype=inputs.dtype.base_dtype,
        _scope=sc,
        _reuse=reuse)
    outputs = layer.apply(inputs)

    # Add variables to collections.
    _add_variable_to_collections(layer.kernel, variables_collections, 'weights')
    if layer.use_bias:
      _add_variable_to_collections(layer.bias, variables_collections, 'biases')

    if normalizer_fn is not None:
      normalizer_params = normalizer_params or {}
      outputs = normalizer_fn(outputs, **normalizer_params)

    if activation_fn is not None:
      outputs = activation_fn(outputs)
    return utils.collect_named_outputs(outputs_collections, sc.name, outputs)


convolution2d = convolution
convolution3d = convolution


@add_arg_scope
def convolution2d_in_plane(
    inputs,
    kernel_size,
    stride=1,
    padding='SAME',
    activation_fn=nn.relu,
    normalizer_fn=None,
    normalizer_params=None,
    weights_initializer=initializers.xavier_initializer(),
    weights_regularizer=None,
    biases_initializer=init_ops.zeros_initializer(),
    biases_regularizer=None,
    reuse=None,
    variables_collections=None,
    outputs_collections=None,
    trainable=True,
    scope=None):
  """Performs the same in-plane convolution to each channel independently.

  This is useful for performing various simple channel-independent convolution
  operations such as image gradients:

    image = tf.constant(..., shape=(16, 240, 320, 3))
    vert_gradients = layers.conv2d_in_plane(image,
                                            kernel=[1, -1],
                                            kernel_size=[2, 1])
    horz_gradients = layers.conv2d_in_plane(image,
                                            kernel=[1, -1],
                                            kernel_size=[1, 2])

  Args:
    inputs: A 4-D tensor with dimensions [batch_size, height, width, channels].
    kernel_size: A list of length 2 holding the [kernel_height, kernel_width] of
      of the pooling. Can be an int if both values are the same.
    stride: A list of length 2 `[stride_height, stride_width]`.
      Can be an int if both strides are the same. Note that presently
      both strides must have the same value.
    padding: The padding type to use, either 'SAME' or 'VALID'.
    activation_fn: Activation function. The default value is a ReLU function.
      Explicitly set it to None to skip it and maintain a linear activation.
    normalizer_fn: Normalization function to use instead of `biases`. If
      `normalizer_fn` is provided then `biases_initializer` and
      `biases_regularizer` are ignored and `biases` are not created nor added.
      default set to None for no normalizer function
    normalizer_params: Normalization function parameters.
    weights_initializer: An initializer for the weights.
    weights_regularizer: Optional regularizer for the weights.
    biases_initializer: An initializer for the biases. If None skip biases.
    biases_regularizer: Optional regularizer for the biases.
    reuse: Whether or not the layer and its variables should be reused. To be
      able to reuse the layer scope must be given.
    variables_collections: Optional list of collections for all the variables or
      a dictionary containing a different list of collection per variable.
    outputs_collections: Collection to add the outputs.
    trainable: If `True` also add variables to the graph collection
      `GraphKeys.TRAINABLE_VARIABLES` (see tf.Variable).
    scope: Optional scope for `variable_scope`.

  Returns:
    A `Tensor` representing the output of the operation.
  """
  with variable_scope.variable_scope(
      scope, 'ConvInPlane', [inputs], reuse=reuse) as sc:
    dtype = inputs.dtype.base_dtype
    kernel_h, kernel_w = utils.two_element_tuple(kernel_size)
    stride_h, stride_w = utils.two_element_tuple(stride)
    num_filters_in = utils.last_dimension(inputs.get_shape(), min_rank=4)
    weights_shape = [kernel_h, kernel_w, 1, 1]
    weights_collections = utils.get_variable_collections(
        variables_collections, 'weights')
    weights = variables.model_variable(
        'weights',
        shape=weights_shape,
        dtype=dtype,
        initializer=weights_initializer,
        regularizer=weights_regularizer,
        collections=weights_collections,
        trainable=trainable)
    depthwise_weights = array_ops.tile(weights, [1, 1, num_filters_in, 1])
    outputs = nn.depthwise_conv2d(inputs, depthwise_weights,
                                  [1, stride_h, stride_w, 1], padding)
    if normalizer_fn is not None:
      normalizer_params = normalizer_params or {}
      outputs = normalizer_fn(outputs, **normalizer_params)
    else:
      if biases_initializer is not None:
        biases_collections = utils.get_variable_collections(
            variables_collections, 'biases')
        biases = variables.model_variable(
            'biases',
            shape=[
                num_filters_in,
            ],
            dtype=dtype,
            initializer=biases_initializer,
            regularizer=biases_regularizer,
            collections=biases_collections,
            trainable=trainable)
        outputs = nn.bias_add(outputs, biases)

    if activation_fn is not None:
      outputs = activation_fn(outputs)
    return utils.collect_named_outputs(outputs_collections, sc.name, outputs)


@add_arg_scope
def convolution2d_transpose(
    inputs,
    num_outputs,
    kernel_size,
    stride=1,
    padding='SAME',
    data_format=DATA_FORMAT_NHWC,
    activation_fn=nn.relu,
    normalizer_fn=None,
    normalizer_params=None,
    weights_initializer=initializers.xavier_initializer(),
    weights_regularizer=None,
    biases_initializer=init_ops.zeros_initializer(),
    biases_regularizer=None,
    reuse=None,
    variables_collections=None,
    outputs_collections=None,
    trainable=True,
    scope=None):
  """Adds a convolution2d_transpose with an optional batch normalization layer.

  The function creates a variable called `weights`, representing the
  kernel, that is convolved with the input. If `normalizer_fn` is `None`, a
  second variable called 'biases' is added to the result of the operation.

  Args:
    inputs: A 4-D `Tensor` of type `float` and shape
      `[batch, height, width, in_channels]` for `NHWC` data format or
      `[batch, in_channels, height, width]` for `NCHW` data format.
    num_outputs: Integer, the number of output filters.
    kernel_size: A list of length 2 holding the [kernel_height, kernel_width] of
      of the filters. Can be an int if both values are the same.
    stride: A list of length 2: [stride_height, stride_width].
      Can be an int if both strides are the same.  Note that presently
      both strides must have the same value.
    padding: One of 'VALID' or 'SAME'.
    data_format: A string. `NHWC` (default) and `NCHW` are supported.
    activation_fn: Activation function. The default value is a ReLU function.
      Explicitly set it to None to skip it and maintain a linear activation.
    normalizer_fn: Normalization function to use instead of `biases`. If
      `normalizer_fn` is provided then `biases_initializer` and
      `biases_regularizer` are ignored and `biases` are not created nor added.
      default set to None for no normalizer function
    normalizer_params: Normalization function parameters.
    weights_initializer: An initializer for the weights.
    weights_regularizer: Optional regularizer for the weights.
    biases_initializer: An initializer for the biases. If None skip biases.
    biases_regularizer: Optional regularizer for the biases.
    reuse: Whether or not the layer and its variables should be reused. To be
      able to reuse the layer scope must be given.
    variables_collections: Optional list of collections for all the variables or
      a dictionary containing a different list of collection per variable.
    outputs_collections: Collection to add the outputs.
    trainable: Whether or not the variables should be trainable or not.
    scope: Optional scope for variable_scope.

  Returns:
    A tensor representing the output of the operation.

  Raises:
    ValueError: If 'kernel_size' is not a list of length 2.
    ValueError: If `data_format` is neither `NHWC` nor `NCHW`.
    ValueError: If `C` dimension of `inputs` is None.
  """
  layer_variable_getter = _build_variable_getter({
      'bias': 'biases',
      'kernel': 'weights'
  })

  with variable_scope.variable_scope(
      scope,
      'Conv2d_transpose', [inputs],
      reuse=reuse,
      custom_getter=layer_variable_getter) as sc:
    if data_format not in (DATA_FORMAT_NCHW, DATA_FORMAT_NHWC):
      raise ValueError('data_format has to be either NCHW or NHWC.')

    inputs = ops.convert_to_tensor(inputs)

    df = ('channels_first'
          if data_format and data_format.startswith('NC') else 'channels_last')
    layer = convolutional_layers.Convolution2DTranspose(
        filters=num_outputs,
        kernel_size=kernel_size,
        strides=stride,
        padding=padding,
        data_format=df,
        activation=None,
        use_bias=not normalizer_fn and biases_initializer,
        kernel_initializer=weights_initializer,
        bias_initializer=biases_initializer,
        kernel_regularizer=weights_regularizer,
        bias_regularizer=biases_regularizer,
        activity_regularizer=None,
        trainable=trainable,
        name=sc.name,
        dtype=inputs.dtype.base_dtype,
        _scope=sc,
        _reuse=reuse)
    outputs = layer.apply(inputs)

    # Add variables to collections.
    _add_variable_to_collections(layer.kernel, variables_collections, 'weights')
    if layer.bias is not None:
      _add_variable_to_collections(layer.bias, variables_collections, 'biases')

    if normalizer_fn is not None:
      normalizer_params = normalizer_params or {}
      outputs = normalizer_fn(outputs, **normalizer_params)

    if activation_fn is not None:
      outputs = activation_fn(outputs)
    return utils.collect_named_outputs(outputs_collections, sc.name, outputs)


@add_arg_scope
def convolution3d_transpose(
    inputs,
    num_outputs,
    kernel_size,
    stride=1,
    padding='SAME',
    data_format=DATA_FORMAT_NDHWC,
    activation_fn=nn.relu,
    normalizer_fn=None,
    normalizer_params=None,
    weights_initializer=initializers.xavier_initializer(),
    weights_regularizer=None,
    biases_initializer=init_ops.zeros_initializer(),
    biases_regularizer=None,
    reuse=None,
    variables_collections=None,
    outputs_collections=None,
    trainable=True,
    scope=None):
  """Adds a convolution3d_transpose with an optional batch normalization layer.

  The function creates a variable called `weights`, representing the
  kernel, that is convolved with the input. If `batch_norm_params` is `None`, a
  second variable called 'biases' is added to the result of the operation.
  Args:
    inputs: A 5-D `Tensor` of type `float` and shape
      `[batch, depth, height, width, in_channels]` for `NDHWC` data format or
      `[batch, in_channels, depth, height, width]` for `NCDHW` data format.
    num_outputs: Integer, the number of output filters.
    kernel_size: A list of length 3 holding the [kernel_depth, kernel_height,
      kernel_width] of the filters. Can be an int if both values are the same.
    stride: A list of length 3: [stride_depth, stride_height, stride_width].
      Can be an int if both strides are the same.  Note that presently
      both strides must have the same value.
    padding: One of 'VALID' or 'SAME'.
    data_format: A string. `NDHWC` (default) and `NCDHW` are supported.
    activation_fn: Activation function. The default value is a ReLU function.
      Explicitly set it to None to skip it and maintain a linear activation.
    normalizer_fn: Normalization function to use instead of `biases`. If
      `normalizer_fn` is provided then `biases_initializer` and
      `biases_regularizer` are ignored and `biases` are not created nor added.
      default set to None for no normalizer function
    normalizer_params: Normalization function parameters.
    weights_initializer: An initializer for the weights.
    weights_regularizer: Optional regularizer for the weights.
    biases_initializer: An initializer for the biases. If None skip biases.
    biases_regularizer: Optional regularizer for the biases.
    reuse: Whether or not the layer and its variables should be reused. To be
      able to reuse the layer scope must be given.
    variables_collections: Optional list of collections for all the variables or
      a dictionary containing a different list of collection per variable.
    outputs_collections: Collection to add the outputs.
    trainable: Whether or not the variables should be trainable or not.
    scope: Optional scope for variable_scope.
  Returns:
    A tensor representing the output of the operation.
  Raises:
    ValueError: If 'kernel_size' is not a list of length 3.
    ValueError: If `data_format` is neither `NDHWC` nor `NCDHW`.
    ValueError: If `C` dimension of `inputs` is None.
  """
  layer_variable_getter = _build_variable_getter({
      'bias': 'biases',
      'kernel': 'weights'
  })

  with variable_scope.variable_scope(
      scope,
      'Conv3d_transpose', [inputs],
      reuse=reuse,
      custom_getter=layer_variable_getter) as sc:
    if data_format not in (DATA_FORMAT_NCDHW, DATA_FORMAT_NDHWC):
      raise ValueError('data_format has to be either NCDHW or NDHWC.')

    inputs = ops.convert_to_tensor(inputs)

    df = ('channels_first'
          if data_format and data_format.startswith('NC') else 'channels_last')
    layer = convolutional_layers.Convolution3DTranspose(
        filters=num_outputs,
        kernel_size=kernel_size,
        strides=stride,
        padding=padding,
        data_format=df,
        activation=None,
        use_bias=not normalizer_fn and biases_initializer,
        kernel_initializer=weights_initializer,
        bias_initializer=biases_initializer,
        kernel_regularizer=weights_regularizer,
        bias_regularizer=biases_regularizer,
        activity_regularizer=None,
        trainable=trainable,
        name=sc.name,
        dtype=inputs.dtype.base_dtype,
        _scope=sc,
        _reuse=reuse)
    outputs = layer.apply(inputs)

    # Add variables to collections.
    _add_variable_to_collections(layer.kernel, variables_collections, 'weights')
    if layer.bias is not None:
      _add_variable_to_collections(layer.bias, variables_collections, 'biases')

    if normalizer_fn is not None:
      normalizer_params = normalizer_params or {}
      outputs = normalizer_fn(outputs, **normalizer_params)

    if activation_fn is not None:
      outputs = activation_fn(outputs)
    return utils.collect_named_outputs(outputs_collections, sc.name, outputs)


@add_arg_scope
def dense_to_sparse(tensor, eos_token=0, outputs_collections=None, scope=None):
  """Converts a dense tensor into a sparse tensor.
  An example use would be to convert dense labels to sparse ones
  so that they can be fed to the ctc_loss.

  Args:
     tensor: An `int` `Tensor` to be converted to a `Sparse`.
     eos_token: An integer.
       It is part of the target label that signfies the end of a sentence.
     outputs_collections: Collection to add the outputs.
     scope: Optional scope for name_scope.
  """
  with variable_scope.variable_scope(scope, 'dense_to_sparse', [tensor]) as sc:
    tensor = ops.convert_to_tensor(tensor)
    indices = array_ops.where(
        math_ops.not_equal(tensor, constant_op.constant(eos_token,
                                                        tensor.dtype)))
    values = array_ops.gather_nd(tensor, indices)
    shape = array_ops.shape(tensor, out_type=dtypes.int64)
    outputs = sparse_tensor.SparseTensor(indices, values, shape)
    return utils.collect_named_outputs(outputs_collections, sc.name, outputs)


@add_arg_scope
def dropout(inputs,
            keep_prob=0.5,
            noise_shape=None,
            is_training=True,
            outputs_collections=None,
            scope=None,
            seed=None):
  """Returns a dropout op applied to the input.

  With probability `keep_prob`, outputs the input element scaled up by
  `1 / keep_prob`, otherwise outputs `0`.  The scaling is so that the expected
  sum is unchanged.

  Args:
    inputs: The tensor to pass to the nn.dropout op.
    keep_prob: A scalar `Tensor` with the same type as x. The probability
      that each element is kept.
    noise_shape: A 1-D `Tensor` of type `int32`, representing the
      shape for randomly generated keep/drop flags.
    is_training: A bool `Tensor` indicating whether or not the model
      is in training mode. If so, dropout is applied and values scaled.
      Otherwise, inputs is returned.
    outputs_collections: Collection to add the outputs.
    scope: Optional scope for name_scope.
    seed: A Python integer. Used to create random seeds. See
      @{tf.set_random_seed} for behavior.

  Returns:
    A tensor representing the output of the operation.
  """
  with variable_scope.variable_scope(
      scope, 'Dropout', [inputs], custom_getter=_model_variable_getter) as sc:
    inputs = ops.convert_to_tensor(inputs)
    layer = core_layers.Dropout(
        rate=1 - keep_prob,
        noise_shape=noise_shape,
        seed=seed,
        name=sc.name,
        _scope=sc)
    outputs = layer.apply(inputs, training=is_training)
    return utils.collect_named_outputs(outputs_collections, sc.name, outputs)


@add_arg_scope
def flatten(inputs, outputs_collections=None, scope=None):
  """Flattens the input while maintaining the batch_size.

    Assumes that the first dimension represents the batch.

  Args:
    inputs: A tensor of size [batch_size, ...].
    outputs_collections: Collection to add the outputs.
    scope: Optional scope for name_scope.

  Returns:
    A flattened tensor with shape [batch_size, k].
  Raises:
    ValueError: If inputs rank is unknown or less than 2.
  """
  with ops.name_scope(scope, 'Flatten', [inputs]) as sc:
    inputs = ops.convert_to_tensor(inputs)
    outputs = core_layers.flatten(inputs)
    return utils.collect_named_outputs(outputs_collections, sc, outputs)


def _sparse_inner_flatten(inputs, new_rank):
  """Helper function for `inner_flatten`."""
  inputs_rank = inputs.dense_shape.get_shape().as_list()[0]
  if inputs_rank < new_rank:
    raise ValueError(
        'Inputs has rank less than new_rank. {} must have rank at least'
        ' {}. Received rank {}, shape {}'.format(inputs, new_rank, inputs_rank,
                                                 inputs.get_shape()))

  outer_dimensions = inputs.dense_shape[:new_rank - 1]
  inner_dimensions = inputs.dense_shape[new_rank - 1:]
  new_shape = array_ops.concat(
      (outer_dimensions, [math_ops.reduce_prod(inner_dimensions)]), 0)
  flattened = sparse_ops.sparse_reshape(inputs, new_shape)
  return flattened


def _dense_inner_flatten(inputs, new_rank):
  """Helper function for `inner_flatten`."""
  rank_assertion = check_ops.assert_rank_at_least(
      inputs, new_rank, message='inputs has rank less than new_rank')
  with ops.control_dependencies([rank_assertion]):
    outer_dimensions = array_ops.strided_slice(
        array_ops.shape(inputs), [0], [new_rank - 1])
    new_shape = array_ops.concat((outer_dimensions, [-1]), 0)
    reshaped = array_ops.reshape(inputs, new_shape)

  # if `new_rank` is an integer, try to calculate new shape.
  if isinstance(new_rank, six.integer_types):
    static_shape = inputs.get_shape()
    if static_shape is not None and static_shape.dims is not None:
      static_shape = static_shape.as_list()
      static_outer_dims = static_shape[:new_rank - 1]
      static_inner_dims = static_shape[new_rank - 1:]
      flattened_dimension = 1
      for inner_dim in static_inner_dims:
        if inner_dim is None:
          flattened_dimension = None
          break
        flattened_dimension *= inner_dim
      reshaped.set_shape(static_outer_dims + [flattened_dimension])
  return reshaped


@add_arg_scope
def _inner_flatten(inputs, new_rank, output_collections=None, scope=None):
  """Flattens inner dimensions of `inputs`, returns a Tensor with `new_rank`.

  For example:
  '''
      x = tf.random_uniform(shape=[1, 2, 3, 4, 5, 6])
      y = _inner_flatten(x, 4)
      assert y.get_shape().as_list() == [1, 2, 3, (4 * 5 * 6)]
  '''
  This layer will fail at run time if `new_rank` is greater than the current
  rank of `inputs`.

  Args:
    inputs: A `Tensor` or `SparseTensor`.
    new_rank: The desired rank of the returned `Tensor` or `SparseTensor`.
    output_collections: Collection to which the outputs will be added.
    scope: Optional scope for `name_scope`.
  Returns:
    A `Tensor` or `SparseTensor` conataining the same values as `inputs`, but
    with innermost dimensions flattened to obtain rank `new_rank`.

  Raises:
    TypeError: `inputs` is not a `Tensor` or `SparseTensor`.
  """
  with ops.name_scope(scope, 'InnerFlatten', [inputs, new_rank]) as sc:
    if isinstance(inputs, sparse_tensor.SparseTensor):
      flattened = _sparse_inner_flatten(inputs, new_rank)
    else:
      inputs = ops.convert_to_tensor(inputs)
      flattened = _dense_inner_flatten(inputs, new_rank)
  return utils.collect_named_outputs(output_collections, sc, flattened)


def _model_variable_getter(getter,
                           name,
                           shape=None,
                           dtype=None,
                           initializer=None,
                           regularizer=None,
                           trainable=True,
                           collections=None,
                           caching_device=None,
                           partitioner=None,
                           rename=None,
                           use_resource=None,
                           **_):
  """Getter that uses model_variable for compatibility with core layers."""
  short_name = name.split('/')[-1]
  if rename and short_name in rename:
    name_components = name.split('/')
    name_components[-1] = rename[short_name]
    name = '/'.join(name_components)
  return variables.model_variable(
      name,
      shape=shape,
      dtype=dtype,
      initializer=initializer,
      regularizer=regularizer,
      collections=collections,
      trainable=trainable,
      caching_device=caching_device,
      partitioner=partitioner,
      custom_getter=getter,
      use_resource=use_resource)


def _build_variable_getter(rename=None):
  """Build a model variable getter that respects scope getter and renames."""

  # VariableScope will nest the getters
  def layer_variable_getter(getter, *args, **kwargs):
    kwargs['rename'] = rename
    return _model_variable_getter(getter, *args, **kwargs)

  return layer_variable_getter


def _add_variable_to_collections(variable, collections_set, collections_name):
  """Adds variable (or all its parts) to all collections with that name."""
  collections = utils.get_variable_collections(collections_set,
                                               collections_name) or []
  variables_list = [variable]
  if isinstance(variable, tf_variables.PartitionedVariable):
    variables_list = [v for v in variable]
  for collection in collections:
    for var in variables_list:
      if var not in ops.get_collection(collection):
        ops.add_to_collection(collection, var)


@add_arg_scope
def fully_connected(inputs,
                    num_outputs,
                    activation_fn=nn.relu,
                    normalizer_fn=None,
                    normalizer_params=None,
                    weights_initializer=initializers.xavier_initializer(),
                    weights_regularizer=None,
                    biases_initializer=init_ops.zeros_initializer(),
                    biases_regularizer=None,
                    reuse=None,
                    variables_collections=None,
                    outputs_collections=None,
                    trainable=True,
                    scope=None):
  """Adds a fully connected layer.

  `fully_connected` creates a variable called `weights`, representing a fully
  connected weight matrix, which is multiplied by the `inputs` to produce a
  `Tensor` of hidden units. If a `normalizer_fn` is provided (such as
  `batch_norm`), it is then applied. Otherwise, if `normalizer_fn` is
  None and a `biases_initializer` is provided then a `biases` variable would be
  created and added the hidden units. Finally, if `activation_fn` is not `None`,
  it is applied to the hidden units as well.

  Note: that if `inputs` have a rank greater than 2, then `inputs` is flattened
  prior to the initial matrix multiply by `weights`.

  Args:
    inputs: A tensor of at least rank 2 and static value for the last dimension;
      i.e. `[batch_size, depth]`, `[None, None, None, channels]`.
    num_outputs: Integer or long, the number of output units in the layer.
    activation_fn: Activation function. The default value is a ReLU function.
      Explicitly set it to None to skip it and maintain a linear activation.
    normalizer_fn: Normalization function to use instead of `biases`. If
      `normalizer_fn` is provided then `biases_initializer` and
      `biases_regularizer` are ignored and `biases` are not created nor added.
      default set to None for no normalizer function
    normalizer_params: Normalization function parameters.
    weights_initializer: An initializer for the weights.
    weights_regularizer: Optional regularizer for the weights.
    biases_initializer: An initializer for the biases. If None skip biases.
    biases_regularizer: Optional regularizer for the biases.
    reuse: Whether or not the layer and its variables should be reused. To be
      able to reuse the layer scope must be given.
    variables_collections: Optional list of collections for all the variables or
      a dictionary containing a different list of collections per variable.
    outputs_collections: Collection to add the outputs.
    trainable: If `True` also add variables to the graph collection
      `GraphKeys.TRAINABLE_VARIABLES` (see tf.Variable).
    scope: Optional scope for variable_scope.

  Returns:
     The tensor variable representing the result of the series of operations.

  Raises:
    ValueError: If x has rank less than 2 or if its last dimension is not set.
  """
  if not isinstance(num_outputs, six.integer_types):
    raise ValueError('num_outputs should be int or long, got %s.' %
                     (num_outputs,))

  layer_variable_getter = _build_variable_getter({
      'bias': 'biases',
      'kernel': 'weights'
  })

  with variable_scope.variable_scope(
      scope,
      'fully_connected', [inputs],
      reuse=reuse,
      custom_getter=layer_variable_getter) as sc:
    inputs = ops.convert_to_tensor(inputs)
    layer = core_layers.Dense(
        units=num_outputs,
        activation=None,
        use_bias=not normalizer_fn and biases_initializer,
        kernel_initializer=weights_initializer,
        bias_initializer=biases_initializer,
        kernel_regularizer=weights_regularizer,
        bias_regularizer=biases_regularizer,
        activity_regularizer=None,
        trainable=trainable,
        name=sc.name,
        dtype=inputs.dtype.base_dtype,
        _scope=sc,
        _reuse=reuse)
    outputs = layer.apply(inputs)

    # Add variables to collections.
    _add_variable_to_collections(layer.kernel, variables_collections, 'weights')
    if layer.bias is not None:
      _add_variable_to_collections(layer.bias, variables_collections, 'biases')

    # Apply normalizer function / layer.
    if normalizer_fn is not None:
      if not normalizer_params:
        normalizer_params = {}
      outputs = normalizer_fn(outputs, **normalizer_params)

    if activation_fn is not None:
      outputs = activation_fn(outputs)

    return utils.collect_named_outputs(outputs_collections, sc.name, outputs)


class GDN(base.Layer):
  """Generalized divisive normalization layer.

  Based on the papers:

    "Density Modeling of Images using a Generalized Normalization
    Transformation"

    Johannes Ballé, Valero Laparra, Eero P. Simoncelli

    https://arxiv.org/abs/1511.06281

    "End-to-end Optimized Image Compression"

    Johannes Ballé, Valero Laparra, Eero P. Simoncelli

    https://arxiv.org/abs/1611.01704

  Implements an activation function that is essentially a multivariate
  generalization of a particular sigmoid-type function:

  ```
  y[i] = x[i] / sqrt(beta[i] + sum_j(gamma[j, i] * x[j]))
  ```

  where `i` and `j` run over channels. This implementation never sums across
  spatial dimensions. It is similar to local response normalization, but much
  more flexible, as `beta` and `gamma` are trainable parameters.

  Arguments:
    inverse: If `False` (default), compute GDN response. If `True`, compute IGDN
      response (one step of fixed point iteration to invert GDN; the division
      is replaced by multiplication).
    beta_min: Lower bound for beta, to prevent numerical error from causing
      square root of zero or negative values.
    gamma_init: The gamma matrix will be initialized as the identity matrix
      multiplied with this value. If set to zero, the layer is effectively
      initialized to the identity operation, since beta is initialized as one.
      A good default setting is somewhere between 0 and 0.5.
    reparam_offset: Offset added to the reparameterization of beta and gamma.
      The reparameterization of beta and gamma as their square roots lets the
      training slow down when their values are close to zero, which is desirable
      as small values in the denominator can lead to a situation where gradient
      noise on beta/gamma leads to extreme amounts of noise in the GDN
      activations. However, without the offset, we would get zero gradients if
      any elements of beta or gamma were exactly zero, and thus the training
      could get stuck. To prevent this, we add this small constant. The default
      value was empirically determined as a good starting point. Making it
      bigger potentially leads to more gradient noise on the activations, making
      it too small may lead to numerical precision issues.
    data_format: Format of input tensor. Currently supports `'channels_first'`
      and `'channels_last'`.
    activity_regularizer: Regularizer function for the output.
    trainable: Boolean, if `True`, also add variables to the graph collection
      `GraphKeys.TRAINABLE_VARIABLES` (see `tf.Variable`).
    name: String, the name of the layer. Layers with the same name will
      share weights, but to avoid mistakes we require `reuse=True` in such
      cases.

  Properties:
    inverse: Boolean, whether GDN is computed (`True`) or IGDN (`False`).
    data_format: Format of input tensor. Currently supports `'channels_first'`
      and `'channels_last'`.
    beta: The beta parameter as defined above (1D `Tensor`).
    gamma: The gamma parameter as defined above (2D `Tensor`).
  """

  def __init__(self,
               inverse=False,
               beta_min=1e-6,
               gamma_init=.1,
               reparam_offset=2**-18,
               data_format='channels_last',
               activity_regularizer=None,
               trainable=True,
               name=None,
               **kwargs):
    super(GDN, self).__init__(
        trainable=trainable,
        name=name,
        activity_regularizer=activity_regularizer,
        **kwargs)
    self.inverse = inverse
    self._beta_min = beta_min
    self._gamma_init = gamma_init
    self._reparam_offset = reparam_offset
    self.data_format = data_format
    self._channel_axis()  # trigger ValueError early
    self.input_spec = base.InputSpec(min_ndim=3, max_ndim=5)

  def _channel_axis(self):
    try:
      return {'channels_first': 1, 'channels_last': -1}[self.data_format]
    except KeyError:
      raise ValueError('Unsupported `data_format` for GDN layer: {}.'.format(
          self.data_format))

  @staticmethod
  def _lower_bound(inputs, bound, name=None):
    """Same as tf.maximum, but with helpful gradient for inputs < bound.

    The gradient is overwritten so that it is passed through if the input is not
    hitting the bound. If it is, only gradients that push `inputs` higher than
    the bound are passed through. No gradients are passed through to the bound.

    Args:
      inputs: input tensor
      bound: lower bound for the input tensor
      name: name for this op

    Returns:
      tf.maximum(inputs, bound)
    """
    with ops.name_scope(name, 'GDNLowerBound', [inputs, bound]) as scope:
      inputs = ops.convert_to_tensor(inputs, name='inputs')
      bound = ops.convert_to_tensor(bound, name='bound')
      with ops.get_default_graph().gradient_override_map({
          'Maximum': 'GDNLowerBound'
      }):
        return math_ops.maximum(inputs, bound, name=scope)

  @staticmethod
  def _lower_bound_grad(op, grad):
    """Gradient for `_lower_bound`.

    Args:
      op: the tensorflow op for which to calculate a gradient
      grad: gradient with respect to the output of the op

    Returns:
      gradients with respect to the inputs of the op
    """
    inputs = op.inputs[0]
    bound = op.inputs[1]
    pass_through_if = math_ops.logical_or(inputs >= bound, grad < 0)
    return [math_ops.cast(pass_through_if, grad.dtype) * grad, None]

  def build(self, input_shape):
    channel_axis = self._channel_axis()
    input_shape = tensor_shape.TensorShape(input_shape)
    num_channels = input_shape[channel_axis].value
    if num_channels is None:
      raise ValueError('The channel dimension of the inputs to `GDN` '
                       'must be defined.')
    self._input_rank = input_shape.ndims
    self.input_spec = base.InputSpec(
        ndim=input_shape.ndims, axes={
            channel_axis: num_channels
        })

    pedestal = array_ops.constant(self._reparam_offset**2, dtype=self.dtype)
    beta_bound = array_ops.constant(
        (self._beta_min + self._reparam_offset**2)**.5, dtype=self.dtype)
    gamma_bound = array_ops.constant(self._reparam_offset, dtype=self.dtype)

    def beta_initializer(shape, dtype=None, partition_info=None):
      del partition_info  # unused
      return math_ops.sqrt(array_ops.ones(shape, dtype=dtype) + pedestal)

    def gamma_initializer(shape, dtype=None, partition_info=None):
      del partition_info  # unused
      assert len(shape) == 2
      assert shape[0] == shape[1]
      eye = linalg_ops.eye(shape[0], dtype=dtype)
      return math_ops.sqrt(self._gamma_init * eye + pedestal)

    beta = self.add_variable(
        'reparam_beta',
        shape=[num_channels],
        initializer=beta_initializer,
        dtype=self.dtype,
        trainable=True)
    beta = self._lower_bound(beta, beta_bound)
    self.beta = math_ops.square(beta) - pedestal

    gamma = self.add_variable(
        'reparam_gamma',
        shape=[num_channels, num_channels],
        initializer=gamma_initializer,
        dtype=self.dtype,
        trainable=True)
    gamma = self._lower_bound(gamma, gamma_bound)
    self.gamma = math_ops.square(gamma) - pedestal

    self.built = True

  def call(self, inputs):
    inputs = ops.convert_to_tensor(inputs, dtype=self.dtype)
    ndim = self._input_rank

    shape = self.gamma.get_shape().as_list()
    gamma = array_ops.reshape(self.gamma, (ndim - 2) * [1] + shape)

    # Compute normalization pool.
    if self.data_format == 'channels_first':
      norm_pool = nn.convolution(
          math_ops.square(inputs),
          gamma,
          'VALID',
          data_format='NC' + 'DHW' [-(ndim - 2):])
      if ndim == 3:
        norm_pool = array_ops.expand_dims(norm_pool, 2)
        norm_pool = nn.bias_add(norm_pool, self.beta, data_format='NCHW')
        norm_pool = array_ops.squeeze(norm_pool, [2])
      elif ndim == 5:
        shape = array_ops.shape(norm_pool)
        norm_pool = array_ops.reshape(norm_pool, shape[:3] + [-1])
        norm_pool = nn.bias_add(norm_pool, self.beta, data_format='NCHW')
        norm_pool = array_ops.reshape(norm_pool, shape)
      else:  # ndim == 4
        norm_pool = nn.bias_add(norm_pool, self.beta, data_format='NCHW')
    else:  # channels_last
      norm_pool = nn.convolution(math_ops.square(inputs), gamma, 'VALID')
      norm_pool = nn.bias_add(norm_pool, self.beta, data_format='NHWC')
    norm_pool = math_ops.sqrt(norm_pool)

    if self.inverse:
      outputs = inputs * norm_pool
    else:
      outputs = inputs / norm_pool
    outputs.set_shape(inputs.get_shape())
    return outputs

  def compute_output_shape(self, input_shape):
    channel_axis = self._channel_axis()
    input_shape = tensor_shape.TensorShape(input_shape)
    if not 3 <= input_shape.ndim <= 5:
      raise ValueError('`input_shape` must be of rank 3 to 5, inclusive.')
    if input_shape[channel_axis].value is None:
      raise ValueError(
          'The channel dimension of `input_shape` must be defined.')
    return input_shape


ops.RegisterGradient('GDNLowerBound')(GDN._lower_bound_grad)  # pylint:disable=protected-access


def gdn(inputs,
        inverse=False,
        beta_min=1e-6,
        gamma_init=.1,
        reparam_offset=2**-18,
        data_format='channels_last',
        activity_regularizer=None,
        trainable=True,
        name=None,
        reuse=None):
  """Functional interface for GDN layer.

  Based on the papers:

    "Density Modeling of Images using a Generalized Normalization
    Transformation"
    Johannes Ballé, Valero Laparra, Eero P. Simoncelli
    https://arxiv.org/abs/1511.06281

    "End-to-end Optimized Image Compression"
    Johannes Ballé, Valero Laparra, Eero P. Simoncelli
    https://arxiv.org/abs/1611.01704

  Implements an activation function that is essentially a multivariate
  generalization of a particular sigmoid-type function:

  ```
  y[i] = x[i] / sqrt(beta[i] + sum_j(gamma[j, i] * x[j]))
  ```

  where `i` and `j` run over channels. This implementation never sums across
  spatial dimensions. It is similar to local response normalization, but much
  more flexible, as `beta` and `gamma` are trainable parameters.

  Args:
    inputs: Tensor input.
    inverse: If `False` (default), compute GDN response. If `True`, compute IGDN
      response (one step of fixed point iteration to invert GDN; the division
      is replaced by multiplication).
    beta_min: Lower bound for beta, to prevent numerical error from causing
      square root of zero or negative values.
    gamma_init: The gamma matrix will be initialized as the identity matrix
      multiplied with this value. If set to zero, the layer is effectively
      initialized to the identity operation, since beta is initialized as one.
      A good default setting is somewhere between 0 and 0.5.
    reparam_offset: Offset added to the reparameterization of beta and gamma.
      The reparameterization of beta and gamma as their square roots lets the
      training slow down when their values are close to zero, which is desirable
      as small values in the denominator can lead to a situation where gradient
      noise on beta/gamma leads to extreme amounts of noise in the GDN
      activations. However, without the offset, we would get zero gradients if
      any elements of beta or gamma were exactly zero, and thus the training
      could get stuck. To prevent this, we add this small constant. The default
      value was empirically determined as a good starting point. Making it
      bigger potentially leads to more gradient noise on the activations, making
      it too small may lead to numerical precision issues.
    data_format: Format of input tensor. Currently supports `'channels_first'`
      and `'channels_last'`.
    activity_regularizer: Regularizer function for the output.
    trainable: Boolean, if `True`, also add variables to the graph collection
      `GraphKeys.TRAINABLE_VARIABLES` (see `tf.Variable`).
    name: String, the name of the layer. Layers with the same name will
      share weights, but to avoid mistakes we require `reuse=True` in such
      cases.
    reuse: Boolean, whether to reuse the weights of a previous layer by the same
      name.

  Returns:
    Output tensor.
  """
  layer = GDN(
      inverse=inverse,
      beta_min=beta_min,
      gamma_init=gamma_init,
      reparam_offset=reparam_offset,
      data_format=data_format,
      activity_regularizer=activity_regularizer,
      trainable=trainable,
      name=name,
      dtype=inputs.dtype.base_dtype,
      _scope=name,
      _reuse=reuse)
  return layer.apply(inputs)


@add_arg_scope
def layer_norm(inputs,
               center=True,
               scale=True,
               activation_fn=None,
               reuse=None,
               variables_collections=None,
               outputs_collections=None,
               trainable=True,
               begin_norm_axis=1,
               begin_params_axis=-1,
               scope=None):
  """Adds a Layer Normalization layer.

  Based on the paper:

    "Layer Normalization"

    Jimmy Lei Ba, Jamie Ryan Kiros, Geoffrey E. Hinton

    https://arxiv.org/abs/1607.06450.

  Can be used as a normalizer function for conv2d and fully_connected.

  Given a tensor `inputs` of rank `R`, moments are calculated and normalization
  is performed over axes `begin_norm_axis ... R - 1`.  Scaling and centering,
  if requested, is performed over axes `begin_params_axis .. R - 1`.

  By default, `begin_norm_axis = 1` and `begin_params_axis = -1`,
  meaning that normalization is performed over all but the first axis
  (the `HWC` if `inputs` is `NHWC`), while the `beta` and `gamma` trainable
  parameters are calculated for the rightmost axis (the `C` if `inputs` is
  `NHWC`).  Scaling and recentering is performed via broadcast of the
  `beta` and `gamma` parameters with the normalized tensor.

  The shapes of `beta` and `gamma` are `inputs.shape[begin_params_axis:]`,
  and this part of the inputs' shape must be fully defined.

  Args:
    inputs: A tensor having rank `R`. The normalization is performed over
      axes `begin_norm_axis ... R - 1` and centering and scaling parameters
      are calculated over `begin_params_axis ... R - 1`.
    center: If True, add offset of `beta` to normalized tensor. If False, `beta`
      is ignored.
    scale: If True, multiply by `gamma`. If False, `gamma` is
      not used. When the next layer is linear (also e.g. `nn.relu`), this can be
      disabled since the scaling can be done by the next layer.
    activation_fn: Activation function, default set to None to skip it and
      maintain a linear activation.
    reuse: Whether or not the layer and its variables should be reused. To be
      able to reuse the layer scope must be given.
    variables_collections: Optional collections for the variables.
    outputs_collections: Collections to add the outputs.
    trainable: If `True` also add variables to the graph collection
      `GraphKeys.TRAINABLE_VARIABLES` (see tf.Variable).
    begin_norm_axis: The first normalization dimension: normalization will be
      performed along dimensions `begin_norm_axis : rank(inputs)`
    begin_params_axis: The first parameter (beta, gamma) dimension: scale
      and centering parameters will have dimensions
      `begin_params_axis : rank(inputs)` and will be broadcast with the
      normalized inputs accordingly.
    scope: Optional scope for `variable_scope`.

  Returns:
    A `Tensor` representing the output of the operation, having the same
    shape and dtype as `inputs`.

  Raises:
    ValueError: If the rank of `inputs` is not known at graph build time,
      or if `inputs.shape[begin_params_axis:]` is not fully defined at
      graph build time.
  """
  with variable_scope.variable_scope(
      scope, 'LayerNorm', [inputs], reuse=reuse) as sc:
    inputs = ops.convert_to_tensor(inputs)
    inputs_shape = inputs.shape
    inputs_rank = inputs_shape.ndims
    if inputs_rank is None:
      raise ValueError('Inputs %s has undefined rank.' % inputs.name)
    dtype = inputs.dtype.base_dtype
    if begin_norm_axis < 0:
      begin_norm_axis = inputs_rank + begin_norm_axis
    if begin_params_axis >= inputs_rank or begin_norm_axis >= inputs_rank:
      raise ValueError('begin_params_axis (%d) and begin_norm_axis (%d) '
                       'must be < rank(inputs) (%d)' %
                       (begin_params_axis, begin_norm_axis, inputs_rank))
    params_shape = inputs_shape[begin_params_axis:]
    if not params_shape.is_fully_defined():
      raise ValueError(
          'Inputs %s: shape(inputs)[%s:] is not fully defined: %s' %
          (inputs.name, begin_params_axis, inputs_shape))
    # Allocate parameters for the beta and gamma of the normalization.
    beta, gamma = None, None
    if center:
      beta_collections = utils.get_variable_collections(variables_collections,
                                                        'beta')
      beta = variables.model_variable(
          'beta',
          shape=params_shape,
          dtype=dtype,
          initializer=init_ops.zeros_initializer(),
          collections=beta_collections,
          trainable=trainable)
    if scale:
      gamma_collections = utils.get_variable_collections(
          variables_collections, 'gamma')
      gamma = variables.model_variable(
          'gamma',
          shape=params_shape,
          dtype=dtype,
          initializer=init_ops.ones_initializer(),
          collections=gamma_collections,
          trainable=trainable)
    # Calculate the moments on the last axis (layer activations).
    norm_axes = list(range(begin_norm_axis, inputs_rank))
    mean, variance = nn.moments(inputs, norm_axes, keep_dims=True)
    # Compute layer normalization using the batch_normalization function.
    variance_epsilon = 1e-12
    outputs = nn.batch_normalization(
        inputs,
        mean,
        variance,
        offset=beta,
        scale=gamma,
        variance_epsilon=variance_epsilon)
    outputs.set_shape(inputs_shape)
    if activation_fn is not None:
      outputs = activation_fn(outputs)
    return utils.collect_named_outputs(outputs_collections, sc.name, outputs)


@add_arg_scope
<<<<<<< HEAD
def images_to_sequence(inputs, data_format=DATA_FORMAT_NHWC,
                       outputs_collections=None, scope=None):
=======
def images_to_sequence(inputs,
                       data_format=DATA_FORMAT_NHWC,
                       outputs_collections=None,
                       scope=None):
>>>>>>> 943a21fc
  """Convert a batch of images into a batch of sequences.
  Args:
    inputs: a (num_images, height, width, depth) tensor
    data_format: A string. `NHWC` (default) and `NCHW` are supported.
    outputs_collections: The collections to which the outputs are added.
    scope: Optional scope for name_scope.
  Returns:
    (width, num_images*height, depth) sequence tensor
  """
  if data_format not in (DATA_FORMAT_NCHW, DATA_FORMAT_NHWC):
    raise ValueError('data_format has to be either NCHW or NHWC.')
  with ops.name_scope(scope, 'ImagesToSequence', [inputs]) as sc:
    inputs = ops.convert_to_tensor(inputs)
    df = ('channels_first'
          if data_format and data_format.startswith('NC') else 'channels_last')
    if df == 'channels_first':
      inputs = array_ops.transpose(inputs, [0, 2, 3, 1])
    _, _, width, depth = inputs.get_shape().as_list()
    s = array_ops.shape(inputs)
    batch_size, height = s[0], s[1]
    transposed = array_ops.transpose(inputs, [2, 0, 1, 3])
    outputs = array_ops.reshape(transposed, [width, batch_size * height, depth])
    return utils.collect_named_outputs(outputs_collections, sc, outputs)


@add_arg_scope
def max_pool2d(inputs,
               kernel_size,
               stride=2,
               padding='VALID',
               data_format=DATA_FORMAT_NHWC,
               outputs_collections=None,
               scope=None):
  """Adds a 2D Max Pooling op.

  It is assumed that the pooling is done per image but not in batch or channels.

  Args:
    inputs: A 4-D tensor of shape `[batch_size, height, width, channels]` if
      `data_format` is `NHWC`, and `[batch_size, channels, height, width]` if
      `data_format` is `NCHW`.
    kernel_size: A list of length 2: [kernel_height, kernel_width] of the
      pooling kernel over which the op is computed. Can be an int if both
      values are the same.
    stride: A list of length 2: [stride_height, stride_width].
      Can be an int if both strides are the same. Note that presently
      both strides must have the same value.
    padding: The padding method, either 'VALID' or 'SAME'.
    data_format: A string. `NHWC` (default) and `NCHW` are supported.
    outputs_collections: The collections to which the outputs are added.
    scope: Optional scope for name_scope.

  Returns:
    A `Tensor` representing the results of the pooling operation.

  Raises:
    ValueError: If `data_format` is neither `NHWC` nor `NCHW`.
    ValueError: If 'kernel_size' is not a 2-D list
  """
  if data_format not in (DATA_FORMAT_NCHW, DATA_FORMAT_NHWC):
    raise ValueError('data_format has to be either NCHW or NHWC.')
  with ops.name_scope(scope, 'MaxPool2D', [inputs]) as sc:
    inputs = ops.convert_to_tensor(inputs)
    df = ('channels_first'
          if data_format and data_format.startswith('NC') else 'channels_last')
    layer = pooling_layers.MaxPooling2D(
        pool_size=kernel_size,
        strides=stride,
        padding=padding,
        data_format=df,
        _scope=sc)
    outputs = layer.apply(inputs)
    return utils.collect_named_outputs(outputs_collections, sc, outputs)


@add_arg_scope
def max_pool3d(inputs,
               kernel_size,
               stride=2,
               padding='VALID',
               data_format=DATA_FORMAT_NDHWC,
               outputs_collections=None,
               scope=None):
  """Adds a 3D Max Pooling op.

  It is assumed that the pooling is done per image but not in batch or channels.

  Args:
    inputs: A 5-D tensor of shape `[batch_size, depth, height, width, channels]`
      if `data_format` is `NDHWC`, and `[batch_size, channels, depth, height,
      width]` if `data_format` is `NCDHW`.
    kernel_size: A list of length 3: [kernel_depth, kernel_height, kernel_width]
      of the pooling kernel over which the op is computed. Can be an int if both
      values are the same.
    stride: A list of length 3: [stride_depth, stride_height, stride_width].
      Can be an int if both strides are the same. Note that presently
      both strides must have the same value.
    padding: The padding method, either 'VALID' or 'SAME'.
    data_format: A string. `NDHWC` (default) and `NCDHW` are supported.
    outputs_collections: The collections to which the outputs are added.
    scope: Optional scope for name_scope.

  Returns:
    A `Tensor` representing the results of the pooling operation.

  Raises:
    ValueError: If `data_format` is neither `NDHWC` nor `NCDHW`.
    ValueError: If 'kernel_size' is not a 3-D list
  """
  if data_format not in (DATA_FORMAT_NCDHW, DATA_FORMAT_NDHWC):
    raise ValueError('data_format has to be either NCDHW or NDHWC.')
  with ops.name_scope(scope, 'MaxPool3D', [inputs]) as sc:
    inputs = ops.convert_to_tensor(inputs)
    df = ('channels_first'
          if data_format and data_format.startswith('NC') else 'channels_last')
    layer = pooling_layers.MaxPooling3D(
        pool_size=kernel_size,
        strides=stride,
        padding=padding,
        data_format=df,
        _scope=sc)
    outputs = layer.apply(inputs)
    return utils.collect_named_outputs(outputs_collections, sc, outputs)


@add_arg_scope
def pool(inputs,
         kernel_size,
         pooling_type,
         padding='VALID',
         data_format=None,
         dilation_rate=1,
         stride=1,
         outputs_collections=None,
         scope=None):
  # pylint: disable=line-too-long
  """Adds a pooling op.


  Args:
    inputs: Tensor of rank N+2, of shape
      `[batch_size] + input_spatial_shape + [num_channels]` if data_format does
      not start with "NC" (default), or
      `[batch_size, num_channels] + input_spatial_shape` if data_format starts
      with "NC".  Pooling happens over the spatial dimensions only.
    kernel_size: Sequence of N ints >= 1.  Can also be a single integer to
      specify the same value for all spatial dimensions.
    pooling_type: Specifies pooling operation, must be "AVG" or "MAX".
    padding: The padding algorithm, must be "SAME" or "VALID".
    data_format: A string or None.  Specifies whether the channel dimension of
      the `input` and output is the last dimension (default, or if `data_format`
      does not start with "NC"), or the second dimension (if `data_format`
      starts with "NC").  For N=1, the valid values are "NWC" (default) and
      "NCW".  For N=2, the valid values are "NHWC" (default) and "NCHW".
      For N=3, the valid values are "NDHWC" (default) and "NCDHW".
    dilation_rate: Optional.  Dilation rate.  Sequence of N ints >= 1.  Defaults
      to [1]*N.  Can also be a single integer to specify the same value for all
      spatial dimensions.  If any value of dilation_rate is > 1, then all values
      of stride must be 1.
    stride: Optional.  Sequence of N ints >= 1.  Defaults to [1]*N.  Can also be
      a single integer to specify the same value for all spatial dimensions.  If
      any value of stride is > 1, then all values of dilation_rate must be 1.
    outputs_collections: The collections to which the outputs are added.
    scope: Optional scope for name_scope.

  Returns:
    A `Tensor` representing the results of the pooling operation.

  Raises:
    ValueError: If arguments are invalid.

  """
  # pylint: enable=line-too-long
  with ops.name_scope(scope, '%s_pool' % (pooling_type.lower()),
                      [inputs]) as sc:
    inputs = ops.convert_to_tensor(inputs)
    input_rank = inputs.get_shape().ndims
    if input_rank is None:
      raise ValueError('Rank of inputs must be known')
    if input_rank < 3:
      raise ValueError('Rank of inputs must be >= 3')
    num_spatial_dims = input_rank - 2
    output = nn.pool(
        input=inputs,
        window_shape=utils.n_positive_integers(num_spatial_dims, kernel_size),
        pooling_type=pooling_type,
        padding=padding,
        data_format=data_format,
        dilation_rate=utils.n_positive_integers(num_spatial_dims,
                                                dilation_rate),
        strides=utils.n_positive_integers(num_spatial_dims, stride),
        name=sc)
    return utils.collect_named_outputs(outputs_collections, sc, output)


@add_arg_scope
def one_hot_encoding(labels,
                     num_classes,
                     on_value=1.0,
                     off_value=0.0,
                     outputs_collections=None,
                     scope=None):
  """Transform numeric labels into onehot_labels using `tf.one_hot`.

  Args:
    labels: [batch_size] target labels.
    num_classes: Total number of classes.
    on_value: A scalar defining the on-value.
    off_value: A scalar defining the off-value.
    outputs_collections: Collection to add the outputs.
    scope: Optional scope for name_scope.

  Returns:
    One-hot encoding of the labels.
  """
  with ops.name_scope(scope, 'OneHotEncoding', [labels, num_classes]) as sc:
    labels = ops.convert_to_tensor(labels)
    if labels.dtype == dtypes.int32:
      labels = standard_ops.to_int64(labels)
    outputs = standard_ops.one_hot(
        labels, num_classes, on_value=on_value, off_value=off_value)
    return utils.collect_named_outputs(outputs_collections, sc, outputs)


def _apply_activation(y, activation_fn, output_collections):
  if activation_fn is not None:
    y = activation_fn(y)
  ops.add_to_collections(
      list(output_collections or []) + [ops.GraphKeys.ACTIVATIONS], y)
  return y


def repeat(inputs, repetitions, layer, *args, **kwargs):
  """Applies the same layer with the same arguments repeatedly.

  ```python
    y = repeat(x, 3, conv2d, 64, [3, 3], scope='conv1')
    # It is equivalent to:

    x = conv2d(x, 64, [3, 3], scope='conv1/conv1_1')
    x = conv2d(x, 64, [3, 3], scope='conv1/conv1_2')
    y = conv2d(x, 64, [3, 3], scope='conv1/conv1_3')
  ```

  If the `scope` argument is not given in `kwargs`, it is set to
  `layer.__name__`, or `layer.func.__name__` (for `functools.partial`
  objects). If neither `__name__` nor `func.__name__` is available, the
  layers are called with `scope='stack'`.

  Args:
    inputs: A `Tensor` suitable for layer.
    repetitions: Int, number of repetitions.
    layer: A layer with arguments `(inputs, *args, **kwargs)`
    *args: Extra args for the layer.
    **kwargs: Extra kwargs for the layer.

  Returns:
    A tensor result of applying the layer, repetitions times.
  Raises:
    ValueError: If the op is unknown or wrong.
  """
  scope = kwargs.pop('scope', None)
  with variable_scope.variable_scope(scope, 'Repeat', [inputs]):
    inputs = ops.convert_to_tensor(inputs)
    if scope is None:
      if hasattr(layer, '__name__'):
        scope = layer.__name__
      elif hasattr(layer, 'func') and hasattr(layer.func, '__name__'):
        scope = layer.func.__name__  # In case layer is a functools.partial.
      else:
        scope = 'repeat'
    outputs = inputs
    for i in range(repetitions):
      kwargs['scope'] = scope + '_' + str(i + 1)
      outputs = layer(outputs, *args, **kwargs)
    return outputs


def _scale_gradient_shape(op):
  """Shape helper function for scale_gradient function below."""
  return [op.inputs[0].shape]


def _scale_gradient_grad(op, grad):
  """Python gradient helper function for scale_gradient function below."""
  return [grad * op.inputs[1], None]


@function.Defun(
    python_grad_func=_scale_gradient_grad, shape_func=_scale_gradient_shape)
def scale_gradient(inputs, gradient_multiplier):
  """Identity operation, but with the gradient multiplied by a tensor.

  The TensorFlow gradient system will compute the gradient with respect to
  `inputs` as the product of the gradient with respect to the `output`
  multiplied by a specified `gradient_multiplier` tensor.  If
  `gradient_multiplier` is equal to 1, then this results in the true gradient.
  Otherwise, it results in a scaled gradient.

  This can be useful for adjusting the relative learning rate of different
  parameter tensors when performing gradient descent, and because this rescaling
  can be inserted at arbitrary locations within a graph, is often more
  convenient to apply than simply rescaling the final computed gradients.

  Args:
    inputs: Tensor to be output.
    gradient_multiplier: Tensor by which to multiply the gradient with respect
      to `output` to compute the gradient with respect to `inputs`.  Its shape
      must be broadcastable to the shape of `inputs`.

  Returns:
    output Tensor, equal to `inputs`.
  """
  # gradient_multiplier is implicitly saved by decorator, and only used for
  # gradient computation.
  del gradient_multiplier

  return inputs


@add_arg_scope
def separable_convolution2d(
    inputs,
    num_outputs,
    kernel_size,
    depth_multiplier,
    stride=1,
    padding='SAME',
    data_format=DATA_FORMAT_NHWC,
    rate=1,
    activation_fn=nn.relu,
    normalizer_fn=None,
    normalizer_params=None,
    weights_initializer=initializers.xavier_initializer(),
    weights_regularizer=None,
    biases_initializer=init_ops.zeros_initializer(),
    biases_regularizer=None,
    reuse=None,
    variables_collections=None,
    outputs_collections=None,
    trainable=True,
    scope=None):
  """Adds a depth-separable 2D convolution with optional batch_norm layer.

  This op first performs a depthwise convolution that acts separately on
  channels, creating a variable called `depthwise_weights`. If `num_outputs`
  is not None, it adds a pointwise convolution that mixes channels, creating a
  variable called `pointwise_weights`. Then, if `normalizer_fn` is None,
  it adds bias to the result, creating a variable called 'biases', otherwise,
  the `normalizer_fn` is applied. It finally applies an activation function
  to produce the end result.

  Args:
    inputs: A tensor of size [batch_size, height, width, channels].
    num_outputs: The number of pointwise convolution output filters. If is
      None, then we skip the pointwise convolution stage.
    kernel_size: A list of length 2: [kernel_height, kernel_width] of
      of the filters. Can be an int if both values are the same.
    depth_multiplier: The number of depthwise convolution output channels for
      each input channel. The total number of depthwise convolution output
      channels will be equal to `num_filters_in * depth_multiplier`.
    stride: A list of length 2: [stride_height, stride_width], specifying the
      depthwise convolution stride. Can be an int if both strides are the same.
    padding: One of 'VALID' or 'SAME'.
    data_format: A string. `NHWC` (default) and `NCHW` are supported.
    rate: A list of length 2: [rate_height, rate_width], specifying the dilation
      rates for atrous convolution. Can be an int if both rates are the same.
      If any value is larger than one, then both stride values need to be one.
    activation_fn: Activation function. The default value is a ReLU function.
      Explicitly set it to None to skip it and maintain a linear activation.
    normalizer_fn: Normalization function to use instead of `biases`. If
      `normalizer_fn` is provided then `biases_initializer` and
      `biases_regularizer` are ignored and `biases` are not created nor added.
      default set to None for no normalizer function
    normalizer_params: Normalization function parameters.
    weights_initializer: An initializer for the weights.
    weights_regularizer: Optional regularizer for the weights.
    biases_initializer: An initializer for the biases. If None skip biases.
    biases_regularizer: Optional regularizer for the biases.
    reuse: Whether or not the layer and its variables should be reused. To be
      able to reuse the layer scope must be given.
    variables_collections: Optional list of collections for all the variables or
      a dictionary containing a different list of collection per variable.
    outputs_collections: Collection to add the outputs.
    trainable: Whether or not the variables should be trainable or not.
    scope: Optional scope for variable_scope.

  Returns:
    A `Tensor` representing the output of the operation.
  Raises:
    ValueError: If `data_format` is invalid.
  """
  if data_format not in (DATA_FORMAT_NCHW, DATA_FORMAT_NHWC):
    raise ValueError('data_format has to be either NCHW or NHWC.')
  layer_variable_getter = _build_variable_getter({
      'bias': 'biases',
      'depthwise_kernel': 'depthwise_weights',
      'pointwise_kernel': 'pointwise_weights'
  })

  with variable_scope.variable_scope(
      scope,
      'SeparableConv2d', [inputs],
      reuse=reuse,
      custom_getter=layer_variable_getter) as sc:
    inputs = ops.convert_to_tensor(inputs)

    df = ('channels_first'
          if data_format and data_format.startswith('NC') else 'channels_last')
    if num_outputs is not None:
      # Apply separable conv using the SeparableConvolution2D layer.
      layer = convolutional_layers.SeparableConvolution2D(
          filters=num_outputs,
          kernel_size=kernel_size,
          strides=stride,
          padding=padding,
          data_format=df,
          dilation_rate=utils.two_element_tuple(rate),
          activation=None,
          depth_multiplier=depth_multiplier,
          use_bias=not normalizer_fn and biases_initializer,
          depthwise_initializer=weights_initializer,
          pointwise_initializer=weights_initializer,
          bias_initializer=biases_initializer,
          depthwise_regularizer=weights_regularizer,
          pointwise_regularizer=weights_regularizer,
          bias_regularizer=biases_regularizer,
          activity_regularizer=None,
          trainable=trainable,
          name=sc.name,
          dtype=inputs.dtype.base_dtype,
          _scope=sc,
          _reuse=reuse)
      outputs = layer.apply(inputs)

      # Add variables to collections.
      _add_variable_to_collections(layer.depthwise_kernel,
                                   variables_collections, 'weights')
      _add_variable_to_collections(layer.pointwise_kernel,
                                   variables_collections, 'weights')
      if layer.bias is not None:
        _add_variable_to_collections(layer.bias, variables_collections,
                                     'biases')

      if normalizer_fn is not None:
        normalizer_params = normalizer_params or {}
        outputs = normalizer_fn(outputs, **normalizer_params)
    else:
      # Actually apply depthwise conv instead of separable conv.
      dtype = inputs.dtype.base_dtype
      kernel_h, kernel_w = utils.two_element_tuple(kernel_size)
      stride_h, stride_w = utils.two_element_tuple(stride)
      num_filters_in = utils.channel_dimension(
          inputs.get_shape(), df, min_rank=4)
      weights_collections = utils.get_variable_collections(
          variables_collections, 'weights')

      depthwise_shape = [kernel_h, kernel_w, num_filters_in, depth_multiplier]
      depthwise_weights = variables.model_variable(
          'depthwise_weights',
          shape=depthwise_shape,
          dtype=dtype,
          initializer=weights_initializer,
          regularizer=weights_regularizer,
          trainable=trainable,
          collections=weights_collections)
      strides = [1, 1, stride_h,
                 stride_w] if data_format.startswith('NC') else [
                     1, stride_h, stride_w, 1
                 ]

      outputs = nn.depthwise_conv2d(
          inputs,
          depthwise_weights,
          strides,
          padding,
          rate=utils.two_element_tuple(rate),
          data_format=data_format)
      num_outputs = depth_multiplier * num_filters_in

      if normalizer_fn is not None:
        normalizer_params = normalizer_params or {}
        outputs = normalizer_fn(outputs, **normalizer_params)
      else:
        if biases_initializer is not None:
          biases_collections = utils.get_variable_collections(
              variables_collections, 'biases')
          biases = variables.model_variable(
              'biases',
              shape=[
                  num_outputs,
              ],
              dtype=dtype,
              initializer=biases_initializer,
              regularizer=biases_regularizer,
              trainable=trainable,
              collections=biases_collections)
          outputs = nn.bias_add(outputs, biases, data_format=data_format)

    if activation_fn is not None:
      outputs = activation_fn(outputs)
    return utils.collect_named_outputs(outputs_collections, sc.name, outputs)


@add_arg_scope
<<<<<<< HEAD
def sequence_to_images(inputs, height, output_data_format='channels_last',
                       outputs_collections=None, scope=None):
=======
def sequence_to_images(inputs,
                       height,
                       output_data_format='channels_last',
                       outputs_collections=None,
                       scope=None):
>>>>>>> 943a21fc
  """Convert a batch of sequences into a batch of images.
  Args:
    inputs: (num_steps, num_batches, depth) sequence tensor
    height: the height of the images
    output_data_format: Format of output tensor.
      Currently supports `'channels_first'` and `'channels_last'`.
    outputs_collections: The collections to which the outputs are added.
    scope: Optional scope for name_scope.
  Returns:
    A tensor representing the output of the operation.
  """
  with ops.name_scope(scope, 'SequenceToImages', [inputs]) as sc:
    inputs = ops.convert_to_tensor(inputs)
    width, num_batches, depth = inputs.get_shape().as_list()
    if num_batches is None:
      num_batches = -1
    else:
      num_batches = num_batches // height
<<<<<<< HEAD
    reshaped = array_ops.reshape(inputs,
                                 [width, num_batches, height, depth])
=======
    reshaped = array_ops.reshape(inputs, [width, num_batches, height, depth])
>>>>>>> 943a21fc
    if output_data_format == 'channels_first':
      outputs = array_ops.transpose(reshaped, [1, 3, 2, 0])
    else:
      outputs = array_ops.transpose(reshaped, [1, 2, 0, 3])
    return utils.collect_named_outputs(outputs_collections, sc, outputs)


@add_arg_scope
def softmax(logits, scope=None):
  """Performs softmax on Nth dimension of N-dimensional logit tensor.

  For two-dimensional logits this reduces to tf.nn.softmax. The N-th dimension
  needs to have a specified number of elements (number of classes).

  Args:
    logits: N-dimensional `Tensor` with logits, where N > 1.
    scope: Optional scope for variable_scope.

  Returns:
    A `Tensor` with same shape and type as logits.
  """
  # TODO(jrru): Add axis argument which defaults to last dimension.
  with variable_scope.variable_scope(scope, 'softmax', [logits]):
    num_logits = utils.last_dimension(logits.get_shape(), min_rank=2)
    logits_2d = array_ops.reshape(logits, [-1, num_logits])
    predictions = nn.softmax(logits_2d)
    predictions = array_ops.reshape(predictions, array_ops.shape(logits))
    if context.in_graph_mode():
      predictions.set_shape(logits.get_shape())
    return predictions


@add_arg_scope
def spatial_softmax(features,
                    temperature=None,
                    name=None,
                    variables_collections=None,
                    trainable=True,
                    data_format='NHWC'):
  """Computes the spatial softmax of a convolutional feature map.

  First computes the softmax over the spatial extent of each channel of a
  convolutional feature map. Then computes the expected 2D position of the
  points of maximal activation for each channel, resulting in a set of
  feature keypoints [x1, y1, ... xN, yN] for all N channels.

  Read more here:
  "Learning visual feature spaces for robotic manipulation with
  deep spatial autoencoders." Finn et al., http://arxiv.org/abs/1509.06113.

  Args:
    features: A `Tensor` of size [batch_size, W, H, num_channels]; the
      convolutional feature map.
    temperature: Softmax temperature (optional). If None, a learnable
      temperature is created.
    name: A name for this operation (optional).
    variables_collections: Collections for the temperature variable.
    trainable: If `True` also add variables to the graph collection
      `GraphKeys.TRAINABLE_VARIABLES` (see `tf.Variable`).
    data_format: A string. `NHWC` (default) and `NCHW` are supported.
  Returns:
    feature_keypoints: A `Tensor` with size [batch_size, num_channels * 2];
      the expected 2D locations of each channel's feature keypoint (normalized
      to the range (-1,1)). The inner dimension is arranged as
      [x1, y1, ... xN, yN].
  Raises:
    ValueError: If unexpected data_format specified.
    ValueError: If num_channels dimension is unspecified.
  """
  with variable_scope.variable_scope(name, 'spatial_softmax'):
    shape = array_ops.shape(features)
    static_shape = features.shape
    if data_format == DATA_FORMAT_NHWC:
      height, width, num_channels = shape[1], shape[2], static_shape[3]
    elif data_format == DATA_FORMAT_NCHW:
      num_channels, height, width = static_shape[1], shape[2], shape[3]
    else:
      raise ValueError('data_format has to be either NCHW or NHWC.')
    if num_channels.value is None:
      raise ValueError('The num_channels dimension of the inputs to '
                       '`spatial_softmax` should be defined. Found `None`.')

    with ops.name_scope('spatial_softmax_op', 'spatial_softmax_op', [features]):
      # Create tensors for x and y coordinate values, scaled to range [-1, 1].
      pos_x, pos_y = array_ops.meshgrid(
          math_ops.lin_space(-1., 1., num=height),
          math_ops.lin_space(-1., 1., num=width),
          indexing='ij')
      pos_x = array_ops.reshape(pos_x, [height * width])
      pos_y = array_ops.reshape(pos_y, [height * width])

      if temperature is None:
        temp_initializer = init_ops.ones_initializer()
      else:
        temp_initializer = init_ops.constant_initializer(temperature)

      if not trainable:
        temp_collections = None
      else:
        temp_collections = utils.get_variable_collections(
            variables_collections, 'temperature')

      temperature = variables.model_variable(
          'temperature',
          shape=(),
          dtype=dtypes.float32,
          initializer=temp_initializer,
          collections=temp_collections,
          trainable=trainable)
      if data_format == 'NCHW':
        features = array_ops.reshape(features, [-1, height * width])
      else:
        features = array_ops.reshape(
            array_ops.transpose(features, [0, 3, 1, 2]), [-1, height * width])

      softmax_attention = nn.softmax(features / temperature)
      expected_x = math_ops.reduce_sum(
          pos_x * softmax_attention, [1], keepdims=True)
      expected_y = math_ops.reduce_sum(
          pos_y * softmax_attention, [1], keepdims=True)
      expected_xy = array_ops.concat([expected_x, expected_y], 1)
      feature_keypoints = array_ops.reshape(expected_xy,
                                            [-1, num_channels.value * 2])
      feature_keypoints.set_shape([None, num_channels.value * 2])
  return feature_keypoints


def stack(inputs, layer, stack_args, **kwargs):
  """Builds a stack of layers by applying layer repeatedly using stack_args.

  `stack` allows you to repeatedly apply the same operation with different
  arguments `stack_args[i]`. For each application of the layer, `stack` creates
  a new scope appended with an increasing number. For example:

  ```python
    y = stack(x, fully_connected, [32, 64, 128], scope='fc')
    # It is equivalent to:

    x = fully_connected(x, 32, scope='fc/fc_1')
    x = fully_connected(x, 64, scope='fc/fc_2')
    y = fully_connected(x, 128, scope='fc/fc_3')
  ```

  If the `scope` argument is not given in `kwargs`, it is set to
  `layer.__name__`, or `layer.func.__name__` (for `functools.partial`
  objects). If neither `__name__` nor `func.__name__` is available, the
  layers are called with `scope='stack'`.

  Args:
    inputs: A `Tensor` suitable for layer.
    layer: A layer with arguments `(inputs, *args, **kwargs)`
    stack_args: A list/tuple of parameters for each call of layer.
    **kwargs: Extra kwargs for the layer.

  Returns:
    A `Tensor` result of applying the stacked layers.

  Raises:
    ValueError: If the op is unknown or wrong.
  """
  scope = kwargs.pop('scope', None)
  if not isinstance(stack_args, (list, tuple)):
    raise ValueError('stack_args need to be a list or tuple')
  with variable_scope.variable_scope(scope, 'Stack', [inputs]):
    inputs = ops.convert_to_tensor(inputs)
    if scope is None:
      if hasattr(layer, '__name__'):
        scope = layer.__name__
      elif hasattr(layer, 'func') and hasattr(layer.func, '__name__'):
        scope = layer.func.__name__  # In case layer is a functools.partial.
      else:
        scope = 'stack'
    outputs = inputs
    for i in range(len(stack_args)):
      kwargs['scope'] = scope + '_' + str(i + 1)
      layer_args = stack_args[i]
      if not isinstance(layer_args, (list, tuple)):
        layer_args = [layer_args]
      outputs = layer(outputs, *layer_args, **kwargs)
    return outputs


@add_arg_scope
def unit_norm(inputs, dim, epsilon=1e-7, scope=None):
  """Normalizes the given input across the specified dimension to unit length.

  Note that the rank of `input` must be known.

  Args:
    inputs: A `Tensor` of arbitrary size.
    dim: The dimension along which the input is normalized.
    epsilon: A small value to add to the inputs to avoid dividing by zero.
    scope: Optional scope for variable_scope.

  Returns:
    The normalized `Tensor`.

  Raises:
    ValueError: If dim is smaller than the number of dimensions in 'inputs'.
  """
  with variable_scope.variable_scope(scope, 'UnitNorm', [inputs]):
    if not inputs.get_shape():
      raise ValueError('The input rank must be known.')
    input_rank = len(inputs.get_shape().as_list())
    if dim < 0 or dim >= input_rank:
      raise ValueError('dim must be positive but smaller than the input rank.')

    lengths = math_ops.sqrt(
        epsilon + math_ops.reduce_sum(math_ops.square(inputs), dim, True))
    multiples = []
    if dim > 0:
      multiples.append(array_ops.ones([dim], dtypes.int32))
    multiples.append(
        array_ops.strided_slice(array_ops.shape(inputs), [dim], [dim + 1]))
    if dim < (input_rank - 1):
      multiples.append(array_ops.ones([input_rank - 1 - dim], dtypes.int32))
    multiples = array_ops.concat(multiples, 0)
    return math_ops.div(inputs, array_ops.tile(lengths, multiples))


def poincare_normalize(x, axis=1, epsilon=1e-5, name=None):
  """Project into the Poincare ball with norm <= 1.0 - epsilon.

  https://en.wikipedia.org/wiki/Poincare_ball_model

  Used in
  Poincare Embeddings for Learning Hierarchical Representations
  Maximilian Nickel, Douwe Kiela
  https://arxiv.org/pdf/1705.08039.pdf

  For a 1-D tensor with `axis = 0`, computes

                (x * (1 - epsilon)) / ||x||     if ||x|| > 1 - epsilon
      output =
                 x                              otherwise

  For `x` with more dimensions, independently normalizes each 1-D slice along
  dimension `axis`.

  Args:
    x: A `Tensor`.
    axis: Axis along which to normalize.  A scalar or a vector of
      integers.
    epsilon: A small deviation from the edge of the unit sphere for numerical
      stability.
    name: A name for this operation (optional).

  Returns:
    A `Tensor` with the same shape as `x`.
  """
  with ops.name_scope(name, 'poincare_normalize', [x]) as name:
    x = ops.convert_to_tensor(x, name='x')
    square_sum = math_ops.reduce_sum(math_ops.square(x), axis, keepdims=True)
    x_inv_norm = math_ops.rsqrt(square_sum)
    x_inv_norm = math_ops.minimum((1. - epsilon) * x_inv_norm, 1.)
    return math_ops.multiply(x, x_inv_norm, name=name)


def legacy_fully_connected(x,
                           num_output_units,
                           activation_fn=None,
                           weight_init=initializers.xavier_initializer(),
                           bias_init=init_ops.zeros_initializer(),
                           name=None,
                           weight_collections=(ops.GraphKeys.WEIGHTS,),
                           bias_collections=(ops.GraphKeys.BIASES,),
                           output_collections=(ops.GraphKeys.ACTIVATIONS,),
                           trainable=True,
                           weight_regularizer=None,
                           bias_regularizer=None):
  # pylint: disable=anomalous-backslash-in-string
  r"""Adds the parameters for a fully connected layer and returns the output.

  A fully connected layer is generally defined as a matrix multiply:
  `y = f(w * x + b)` where `f` is given by `activation_fn`. If
  `activation_fn` is `None`, the result of `y = w * x + b` is
  returned.

  If `x` has shape [\\\(\\text{dim}_0, \\text{dim}_1, ..., \\text{dim}_n\\\)]
  with more than 2 dimensions (\\\(n > 1\\\)), then we repeat the matrix
  multiply along the first dimensions. The result r is a tensor of shape
  [\\\(\\text{dim}_0, ..., \\text{dim}_{n-1},\\\) `num_output_units`],
  where \\\( r_{i_0, ..., i_{n-1}, k} =
  \\sum_{0 \\leq j < \\text{dim}_n} x_{i_0, ... i_{n-1}, j} \cdot w_{j, k}\\\).
  This is accomplished by reshaping `x` to 2-D
  [\\\(\\text{dim}_0 \\cdot ... \\cdot \\text{dim}_{n-1}, \\text{dim}_n\\\)]
  before the matrix multiply and afterwards reshaping it to
  [\\\(\\text{dim}_0, ..., \\text{dim}_{n-1},\\\) `num_output_units`].

  This op creates `w` and optionally `b`. Bias (`b`) can be disabled by setting
  `bias_init` to `None`.

  The variable creation is compatible with `tf.variable_scope` and so can be
  reused with `tf.variable_scope` or `tf.make_template`.

  Most of the details of variable creation can be controlled by specifying the
  initializers (`weight_init` and `bias_init`) and in which collections to place
  the created variables (`weight_collections` and `bias_collections`; note that
  the variables are always added to the `VARIABLES` collection). The output of
  the layer can be placed in custom collections using `output_collections`.
  The collections arguments default to `WEIGHTS`, `BIASES` and `ACTIVATIONS`,
  respectively.

  A per layer regularization can be specified by setting `weight_regularizer`
  and `bias_regularizer`, which are applied to the weights and biases
  respectively, and whose output is added to the `REGULARIZATION_LOSSES`
  collection.

  Args:
    x: The input `Tensor`.
    num_output_units: The size of the output.
    activation_fn: Activation function, default set to None to skip it and
      maintain a linear activation.
    weight_init: An optional weight initialization, defaults to
      `xavier_initializer`.
    bias_init: An initializer for the bias, defaults to 0. Set to `None` in
      order to disable bias.
    name: The name for this operation is used to name operations and to find
      variables. If specified it must be unique for this scope, otherwise a
      unique name starting with "fully_connected" will be created.  See
      `tf.variable_scope` for details.
    weight_collections: List of graph collections to which weights are added.
    bias_collections: List of graph collections to which biases are added.
    output_collections: List of graph collections to which outputs are added.
    trainable: If `True` also add variables to the graph collection
      `GraphKeys.TRAINABLE_VARIABLES` (see tf.Variable).
    weight_regularizer: A regularizer like the result of
      `l1_regularizer` or `l2_regularizer`. Used for weights.
    bias_regularizer: A regularizer like the result of
      `l1_regularizer` or `l2_regularizer`. Used for biases.

  Returns:
    The output of the fully connected layer.

  Raises:
    ValueError: If x has rank less than 2 or if its last dimension is not set.
  """
  with variable_scope.variable_scope(name, 'fully_connected', [x]):
    x = ops.convert_to_tensor(x)
    dims = x.get_shape().dims
    if dims is None:
      raise ValueError('dims of x must be known but is None')
    if len(dims) < 2:
      raise ValueError('rank of x must be at least 2 not: %d' % len(dims))
    num_input_units = dims[-1].value
    if num_input_units is None:
      raise ValueError('last dimension of x must be known but is None')
    dtype = x.dtype.base_dtype

    weight_collections = set(
        list(weight_collections or []) + [ops.GraphKeys.GLOBAL_VARIABLES])
    w = variable_scope.get_variable(
        'weights',
        shape=[num_input_units, num_output_units],
        dtype=dtype,
        initializer=weight_init,
        collections=weight_collections,
        regularizer=weight_regularizer,
        trainable=trainable)
    x_2_dim = x if len(dims) <= 2 else array_ops.reshape(
        x, [-1, num_input_units])
    y = standard_ops.matmul(x_2_dim, w)

    if bias_init is not None:
      bias_collections = set(
          list(bias_collections or []) + [ops.GraphKeys.GLOBAL_VARIABLES])
      b = variable_scope.get_variable(
          'bias',
          shape=[num_output_units],
          dtype=dtype,
          initializer=bias_init,
          collections=bias_collections,
          regularizer=bias_regularizer,
          trainable=trainable)

      y = nn.bias_add(y, b)

    if len(dims) > 2:
      out_shape = array_ops.unstack(array_ops.shape(x))
      out_shape[-1] = num_output_units

      y = array_ops.reshape(y, array_ops.stack(out_shape))

      static_shape = x.get_shape().as_list()
      static_shape[-1] = num_output_units
      y.set_shape(static_shape)

    return _apply_activation(y, activation_fn, output_collections)


# TODO(eiderm): Verify and fix autocomplete in colab (also relu6).
# Simple aliases which remove the activation_fn parameter.
elu = functools.partial(fully_connected, activation_fn=nn.elu)
legacy_relu = functools.partial(legacy_fully_connected, activation_fn=nn.relu)
legacy_linear = functools.partial(legacy_fully_connected, activation_fn=None)
relu = functools.partial(fully_connected, activation_fn=nn.relu)
relu6 = functools.partial(fully_connected, activation_fn=nn.relu6)
linear = functools.partial(fully_connected, activation_fn=None)

# Simple alias.
conv2d = convolution2d
conv3d = convolution3d
conv2d_transpose = convolution2d_transpose
conv3d_transpose = convolution3d_transpose
conv2d_in_plane = convolution2d_in_plane
separable_conv2d = separable_convolution2d<|MERGE_RESOLUTION|>--- conflicted
+++ resolved
@@ -59,21 +59,12 @@
     'avg_pool2d', 'avg_pool3d', 'batch_norm', 'bias_add', 'conv2d', 'conv3d',
     'conv2d_in_plane', 'conv2d_transpose', 'conv3d_transpose', 'convolution',
     'convolution2d', 'convolution2d_in_plane', 'convolution2d_transpose',
-<<<<<<< HEAD
     'convolution3d', 'convolution3d_transpose', 'dense_to_sparse',
     'dropout', 'elu', 'flatten', 'fully_connected', 'GDN', 'gdn',
     'images_to_sequence', 'layer_norm', 'linear', 'pool', 'max_pool2d',
     'max_pool3d', 'one_hot_encoding', 'relu', 'relu6', 'repeat',
     'scale_gradient', 'separable_conv2d', 'separable_convolution2d',
     'sequence_to_images', 'softmax', 'spatial_softmax', 'stack', 'unit_norm',
-=======
-    'convolution3d', 'convolution3d_transpose', 'dense_to_sparse', 'dropout',
-    'elu', 'flatten', 'fully_connected', 'GDN', 'gdn', 'images_to_sequence',
-    'layer_norm', 'linear', 'pool', 'max_pool2d', 'max_pool3d',
-    'one_hot_encoding', 'relu', 'relu6', 'repeat', 'scale_gradient',
-    'separable_conv2d', 'separable_convolution2d', 'sequence_to_images',
-    'softmax', 'spatial_softmax', 'stack', 'unit_norm',
->>>>>>> 943a21fc
     'legacy_fully_connected', 'legacy_linear', 'legacy_relu', 'maxout'
 ]
 
@@ -2196,15 +2187,10 @@
 
 
 @add_arg_scope
-<<<<<<< HEAD
-def images_to_sequence(inputs, data_format=DATA_FORMAT_NHWC,
-                       outputs_collections=None, scope=None):
-=======
 def images_to_sequence(inputs,
                        data_format=DATA_FORMAT_NHWC,
                        outputs_collections=None,
                        scope=None):
->>>>>>> 943a21fc
   """Convert a batch of images into a batch of sequences.
   Args:
     inputs: a (num_images, height, width, depth) tensor
@@ -2710,16 +2696,11 @@
 
 
 @add_arg_scope
-<<<<<<< HEAD
-def sequence_to_images(inputs, height, output_data_format='channels_last',
-                       outputs_collections=None, scope=None):
-=======
 def sequence_to_images(inputs,
                        height,
                        output_data_format='channels_last',
                        outputs_collections=None,
                        scope=None):
->>>>>>> 943a21fc
   """Convert a batch of sequences into a batch of images.
   Args:
     inputs: (num_steps, num_batches, depth) sequence tensor
@@ -2738,12 +2719,8 @@
       num_batches = -1
     else:
       num_batches = num_batches // height
-<<<<<<< HEAD
     reshaped = array_ops.reshape(inputs,
                                  [width, num_batches, height, depth])
-=======
-    reshaped = array_ops.reshape(inputs, [width, num_batches, height, depth])
->>>>>>> 943a21fc
     if output_data_format == 'channels_first':
       outputs = array_ops.transpose(reshaped, [1, 3, 2, 0])
     else:
