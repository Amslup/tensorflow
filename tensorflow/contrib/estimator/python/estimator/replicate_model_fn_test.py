--- conflicted
+++ resolved
@@ -78,16 +78,12 @@
         x={'x': x_data}, batch_size=batch_size, shuffle=False)
 
     feature_columns = [
-<<<<<<< HEAD
-        feature_column.numeric_column('x', shape=(input_dimension,))
-=======
         feature_column.numeric_column('x', shape=(input_dimension,)),
         feature_column.embedding_column(
             feature_column.categorical_column_with_vocabulary_list(
                 'categories',
                 vocabulary_list=np.linspace(
                     0., len(x_data), len(x_data), dtype=np.int64)), 1)
->>>>>>> 01c79bf7
     ]
 
     estimator = dnn.DNNClassifier(
@@ -239,10 +235,7 @@
       accuracy = session.run(accuracy)
       auc = session.run(auc)
 
-<<<<<<< HEAD
-=======
       # loss[i] = features[i] * 10 - labels[i].
->>>>>>> 01c79bf7
       # Accuracy is 0.0 (no match) in the first tower.
       # Accuracy is 1.0 (match) in the second tower, since the feature
       # times weight "c" happened to be equal to the label.
@@ -544,12 +537,7 @@
       self.assertEqual('/device:CPU:0', auc.device)
 
       session.run([a, b])
-<<<<<<< HEAD
-      accuracy = session.run(accuracy)
-      auc = session.run(auc)
-=======
       accuracy, auc = session.run([accuracy, auc])
->>>>>>> 01c79bf7
 
       self.assertNear((12 - 2) / 12, accuracy, 0.01)
       self.assertEqual(0, auc)
