--- conflicted
+++ resolved
@@ -447,10 +447,6 @@
 y_train = np.array([0., -1., -2., -3.])
 x_eval = np.array([2., 5., 8., 1.])
 y_eval = np.array([-1.01, -4.1, -7, 0.])
-<<<<<<< HEAD
-input_fn = tf.contrib.learn.io.numpy_input_fn({"x": x_train}, y_train, 4, num_epochs=1000)
-eval_input_fn = tf.contrib.learn.io.numpy_input_fn({"x": x_eval}, y_eval, 4, num_epochs=1000)
-=======
 input_fn = tf.estimator.inputs.numpy_input_fn(
     {"x":x_train}, y_train, batch_size=4, num_epochs=None, shuffle=True)
 train_input_fn = tf.estimator.inputs.numpy_input_fn(
@@ -458,7 +454,6 @@
 eval_input_fn = tf.estimator.inputs.numpy_input_fn(
     {"x":x_eval}, y_eval, batch_size=4, num_epochs=1000, shuffle=False)
 
->>>>>>> 4d1c869b
 # train
 estimator.train(input_fn=input_fn, steps=1000)
 # Here we evaluate how well our model did.
