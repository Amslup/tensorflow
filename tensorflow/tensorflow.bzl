# -*- Python -*-

# Parse the bazel version string from `native.bazel_version`.
def _parse_bazel_version(bazel_version):
  # Remove commit from version.
  version = bazel_version.split(" ", 1)[0]

  # Split into (release, date) parts and only return the release
  # as a tuple of integers.
  parts = version.split('-', 1)

  # Turn "release" into a tuple of strings
  version_tuple = ()
  for number in parts[0].split('.'):
    version_tuple += (str(number),)
  return version_tuple

# Given a source file, generate a test name.
# i.e. "common_runtime/direct_session_test.cc" becomes
#      "common_runtime_direct_session_test"
def src_to_test_name(src):
  return src.replace("/", "_").split(".")[0]

# Check that a specific bazel version is being used.
def check_version(bazel_version):
  if "bazel_version" not in dir(native):
    fail("\nCurrent Bazel version is lower than 0.2.1, expected at least %s\n" % bazel_version)
  elif not native.bazel_version:
    print("\nCurrent Bazel is not a release version, cannot check for compatibility.")
    print("Make sure that you are running at least Bazel %s.\n" % bazel_version)
  else:
    current_bazel_version = _parse_bazel_version(native.bazel_version)
    minimum_bazel_version = _parse_bazel_version(bazel_version)
    if minimum_bazel_version > current_bazel_version:
      fail("\nCurrent Bazel version is {}, expected at least {}\n".format(
          native.bazel_version, bazel_version))
  pass

# Return the options to use for a C++ library or binary build.
# Uses the ":optmode" config_setting to pick the options.
load(
    "//tensorflow/core:platform/default/build_config_root.bzl",
    "tf_cuda_tests_tags",
)
load(
    "@local_config_cuda//cuda:build_defs.bzl",
    "if_cuda",
)

# List of proto files for android builds
def tf_android_core_proto_sources():
  return ["//tensorflow/core:" + p
          for p in tf_android_core_proto_sources_relative()]

# As tf_android_core_proto_sources, but paths relative to
# //third_party/tensorflow/core.
def tf_android_core_proto_sources_relative():
    return [
        "example/example.proto",
        "example/feature.proto",
        "framework/allocation_description.proto",
        "framework/attr_value.proto",
        "framework/cost_graph.proto",
        "framework/device_attributes.proto",
        "framework/function.proto",
        "framework/graph.proto",
        "framework/kernel_def.proto",
        "framework/log_memory.proto",
        "framework/node_def.proto",
        "framework/op_def.proto",
        "framework/resource_handle.proto",
        "framework/step_stats.proto",
        "framework/summary.proto",
        "framework/tensor.proto",
        "framework/tensor_description.proto",
        "framework/tensor_shape.proto",
        "framework/tensor_slice.proto",
        "framework/types.proto",
        "framework/versions.proto",
        "lib/core/error_codes.proto",
        "protobuf/config.proto",
        "protobuf/tensor_bundle.proto",
        "protobuf/saver.proto",
        "util/memmapped_file_system.proto",
        "util/saved_tensor_slice.proto",
  ]

# Returns the list of pb.h and proto.h headers that are generated for
# tf_android_core_proto_sources().
def tf_android_core_proto_headers():
  return (["//tensorflow/core/" + p.replace(".proto", ".pb.h")
          for p in tf_android_core_proto_sources_relative()] +
         ["//tensorflow/core/" + p.replace(".proto", ".proto.h")
          for p in tf_android_core_proto_sources_relative()])

# Returns the list of protos for which proto_text headers should be generated.
def tf_proto_text_protos_relative():
  return [p for p in tf_android_core_proto_sources_relative()]

def if_android_arm(a):
  return select({
      "//tensorflow:android_arm": a,
      "//conditions:default": [],
  })

def if_android_arm64(a):
  return select({
      "//tensorflow:android_arm64": a,
      "//conditions:default": [],
  })

def if_not_android(a):
  return select({
      "//tensorflow:android": [],
      "//conditions:default": a,
  })

def if_android(a):
  return select({
      "//tensorflow:android": a,
      "//conditions:default": [],
  })

def if_ios(a):
  return select({
      "//tensorflow:ios": a,
      "//conditions:default": [],
  })

def if_mobile(a):
  return select({
      "//tensorflow:android": a,
      "//tensorflow:ios": a,
      "//conditions:default": [],
  })

def if_not_mobile(a):
  return select({
      "//tensorflow:android": [],
      "//tensorflow:ios": [],
      "//conditions:default": a,
  })

def if_not_windows(a):
  return select({
      "//tensorflow:windows": [],
      "//conditions:default": a,
  })  

def tf_copts():
  return (["-DEIGEN_AVOID_STL_ARRAY",
           "-Iexternal/gemmlowp",
           "-Wno-sign-compare",
           "-fno-exceptions"] +
          if_cuda(["-DGOOGLE_CUDA=1"]) +
          if_android_arm(["-mfpu=neon"]) +
          select({
              "//tensorflow:android": [
                  "-std=c++11",
                  "-DTF_LEAN_BINARY",
                  "-O2",
              ],
              "//tensorflow:darwin": [],
              "//tensorflow:windows": [
                "/DLANG_CXX11",
                "/D__VERSION__=\\\"MSVC\\\"",
              ],
<<<<<<< HEAD
              "//tensorflow:ios": ["-std=c++11",],
=======
              "//tensorflow:ios": ["-std=c++11"],
>>>>>>> 2da2ae76
              "//conditions:default": ["-pthread"]}))

def tf_opts_nortti_if_android():
  return if_android([
      "-fno-rtti",
      "-DGOOGLE_PROTOBUF_NO_RTTI",
      "-DGOOGLE_PROTOBUF_NO_STATIC_INITIALIZER",
  ])

# Given a list of "op_lib_names" (a list of files in the ops directory
# without their .cc extensions), generate a library for that file.
def tf_gen_op_libs(op_lib_names, deps=None):
  # Make library out of each op so it can also be used to generate wrappers
  # for various languages.
  if not deps:
    deps = []
  for n in op_lib_names:
    native.cc_library(name=n + "_op_lib",
                      copts=tf_copts(),
                      srcs=["ops/" + n + ".cc"],
                      deps=deps + ["//tensorflow/core:framework"],
                      visibility=["//visibility:public"],
                      alwayslink=1,
                      linkstatic=1,)

def tf_gen_op_wrapper_cc(name, out_ops_file, pkg="",
                         op_gen="//tensorflow/cc:cc_op_gen_main"):
  # Construct an op generator binary for these ops.
  tool = out_ops_file + "_gen_cc"
  native.cc_binary(
      name = tool,
      copts = tf_copts(),
      linkopts = ["-lm"],
      linkstatic = 1,   # Faster to link this one-time-use binary dynamically
      deps = ([op_gen, pkg + ":" + name + "_op_lib"])
  )

  # Run the op generator.
  if name == "sendrecv_ops" or name == "function_ops":
    include_internal = "1"
  else:
    include_internal = "0"
  native.genrule(
      name=name + "_genrule",
      outs=[out_ops_file + ".h", out_ops_file + ".cc"],
      tools=[":" + tool],
      cmd=("$(location :" + tool + ") $(location :" + out_ops_file + ".h) " +
           "$(location :" + out_ops_file + ".cc) " + include_internal))

# Given a list of "op_lib_names" (a list of files in the ops directory
# without their .cc extensions), generate individual C++ .cc and .h
# files for each of the ops files mentioned, and then generate a
# single cc_library called "name" that combines all the
# generated C++ code.
#
# For example, for:
#  tf_gen_op_wrappers_cc("tf_ops_lib", [ "array_ops", "math_ops" ])
#
#
# This will ultimately generate ops/* files and a library like:
#
# cc_library(name = "tf_ops_lib",
#            srcs = [ "ops/array_ops.cc",
#                     "ops/math_ops.cc" ],
#            hdrs = [ "ops/array_ops.h",
#                     "ops/math_ops.h" ],
#            deps = [ ... ])
def tf_gen_op_wrappers_cc(name,
                          op_lib_names=[],
                          other_srcs=[],
                          other_hdrs=[],
                          pkg="",
                          deps=[
                              "//tensorflow/cc:ops",
                              "//tensorflow/cc:scope",
                              "//tensorflow/cc:const_op",
                          ],
                          op_gen="//tensorflow/cc:cc_op_gen_main",
                          visibility=None):
  subsrcs = other_srcs
  subhdrs = other_hdrs
  for n in op_lib_names:
    tf_gen_op_wrapper_cc(n, "ops/" + n, pkg=pkg, op_gen=op_gen)
    subsrcs += ["ops/" + n + ".cc"]
    subhdrs += ["ops/" + n + ".h"]

  native.cc_library(name=name,
                    srcs=subsrcs,
                    hdrs=subhdrs,
                    deps=deps + [
                        "//tensorflow/core:core_cpu",
                        "//tensorflow/core:framework",
                        "//tensorflow/core:lib",
                        "//tensorflow/core:protos_all_cc",
                    ],
                    copts=tf_copts(),
                    alwayslink=1,
                    visibility=visibility)

# Invoke this rule in .../tensorflow/python to build the wrapper library.
def tf_gen_op_wrapper_py(name, out=None, hidden=None, visibility=None, deps=[],
                         require_shape_functions=False, hidden_file=None,
                         generated_target_name=None):
  # Construct a cc_binary containing the specified ops.
  tool_name = "gen_" + name + "_py_wrappers_cc"
  if not deps:
    deps = ["//tensorflow/core:" + name + "_op_lib"]
  native.cc_binary(
      name = tool_name,
      linkopts = ["-lm"],
      copts = tf_copts(),
      linkstatic = 1,   # Faster to link this one-time-use binary dynamically
      deps = (["//tensorflow/core:framework",
               "//tensorflow/python:python_op_gen_main"] + deps),
      visibility = ["//tensorflow:internal"],
  )

  # Invoke the previous cc_binary to generate a python file.
  if not out:
    out = "ops/gen_" + name + ".py"

  if hidden:
    # `hidden` is a list of op names to be hidden in the generated module.
    native.genrule(
        name=name + "_pygenrule",
        outs=[out],
        tools=[tool_name],
        cmd=("$(location " + tool_name + ") " + ",".join(hidden)
             + " " + ("1" if require_shape_functions else "0") + " > $@"))
  elif hidden_file:
    # `hidden_file` is file containing a list of op names to be hidden in the
    # generated module.
    native.genrule(
        name=name + "_pygenrule",
        outs=[out],
        srcs=[hidden_file],
        tools=[tool_name],
        cmd=("$(location " + tool_name + ") @$(location "
             + hidden_file + ") " + ("1" if require_shape_functions else "0")
             + " > $@"))
  else:
    # No ops should be hidden in the generated module.
    native.genrule(
        name=name + "_pygenrule",
        outs=[out],
        tools=[tool_name],
        cmd=("$(location " + tool_name + ") "
             + ("1" if require_shape_functions else "0") + " > $@"))

  # Make a py_library out of the generated python file.
  if not generated_target_name:
    generated_target_name = name
  native.py_library(name=generated_target_name,
                    srcs=[out],
                    srcs_version="PY2AND3",
                    visibility=visibility,
                    deps=[
                        "//tensorflow/python:framework_for_generated_wrappers",
                    ],)

# Define a bazel macro that creates cc_test for tensorflow.
# TODO(opensource): we need to enable this to work around the hidden symbol
# __cudaRegisterFatBinary error. Need more investigations.
def tf_cc_test(name, srcs, deps, linkstatic=0, tags=[], data=[], size="medium",
               suffix="", args=None, linkopts=[]):
  native.cc_test(name="%s%s" % (name, suffix),
                 srcs=srcs,
                 size=size,
                 args=args,
                 copts=tf_copts(),
                 data=data,
                 deps=deps,
                 linkopts=["-lpthread", "-lm"] + linkopts,
                 linkstatic=linkstatic,
                 tags=tags)

# Part of the testing workflow requires a distinguishable name for the build
# rules that involve a GPU, even if otherwise identical to the base rule.
def tf_cc_test_gpu(name, srcs, deps, linkstatic=0, tags=[], data=[],
                   size="medium", suffix="", args=None):
  tf_cc_test(name, srcs, deps, linkstatic=linkstatic, tags=tags, data=data,
             size=size, suffix=suffix, args=args)

def tf_cuda_cc_test(name, srcs, deps, tags=[], data=[], size="medium",
                    linkstatic=0, args=[], linkopts=[]):
  tf_cc_test(name=name,
             srcs=srcs,
             deps=deps,
             tags=tags + ["manual"],
             data=data,
             size=size,
             linkstatic=linkstatic,
             linkopts=linkopts,
             args=args)
  tf_cc_test(name=name,
             srcs=srcs,
             suffix="_gpu",
             deps=deps + if_cuda(["//tensorflow/core:gpu_runtime"]),
             linkstatic=if_cuda(1, 0),
             tags=tags + tf_cuda_tests_tags(),
             data=data,
             size=size,
             linkopts=linkopts,
             args=args)

# Create a cc_test for each of the tensorflow tests listed in "tests"
def tf_cc_tests(srcs, deps, linkstatic=0, tags=[], size="medium",
                args=None, linkopts=[]):
  for src in srcs:
    tf_cc_test(
        name=src_to_test_name(src),
        srcs=[src],
        deps=deps,
        linkstatic=linkstatic,
        tags=tags,
        size=size,
        args=args,
        linkopts=linkopts)

def tf_cc_tests_gpu(srcs, deps, linkstatic=0, tags=[], size="medium",
                    args=None):
  tf_cc_tests(srcs, deps, linkstatic, tags=tags, size=size, args=args)


def tf_cuda_cc_tests(srcs, deps, tags=[], size="medium", linkstatic=0,
                     args=None, linkopts=[]):
  for src in srcs:
    tf_cuda_cc_test(
        name=src_to_test_name(src),
        srcs=[src],
        deps=deps,
        tags=tags,
        size=size,
        linkstatic=linkstatic,
        args=args,
        linkopts=linkopts)

def _cuda_copts():
    """Gets the appropriate set of copts for (maybe) CUDA compilation.

    If we're doing CUDA compilation, returns copts for our particular CUDA
    compiler.  If we're not doing CUDA compilation, returns an empty list.

    """
    common_cuda_opts = ["-x", "cuda", "-DGOOGLE_CUDA=1"]
    return select({
        "//conditions:default": [],
        "@local_config_cuda//cuda:using_nvcc": (
            common_cuda_opts +
            [
                "-nvcc_options=relaxed-constexpr",
                "-nvcc_options=ftz=true",
            ]
        ),
        "@local_config_cuda//cuda:using_clang": (
            common_cuda_opts +
            [
                "-fcuda-flush-denormals-to-zero",
                "--cuda-path=external/local_config_cuda/cuda",
                "--cuda-gpu-arch=sm_35",
            ]
        ),
    }) + select({
        # Pass -O3 when building CUDA code with clang; some important
        # optimizations are not enabled at O2.
        "@local_config_cuda//cuda:using_clang_opt": ["-O3"],
        "//conditions:default": [],
    })

# Build defs for TensorFlow kernels

# When this target is built using --config=cuda, a cc_library is built
# that passes -DGOOGLE_CUDA=1 and '-x cuda', linking in additional
# libraries needed by GPU kernels.
def tf_gpu_kernel_library(srcs, copts=[], cuda_copts=[], deps=[], hdrs=[],
                          **kwargs):
  copts = copts + _cuda_copts() + if_cuda(cuda_copts)

  native.cc_library(
      srcs = srcs,
      hdrs = hdrs,
      copts = copts,
      deps = deps + if_cuda([
          "//tensorflow/core:cuda",
          "//tensorflow/core:gpu_lib",
      ]),
      alwayslink=1,
      **kwargs)

def tf_cuda_library(deps=None, cuda_deps=None, copts=None, **kwargs):
  """Generate a cc_library with a conditional set of CUDA dependencies.

  When the library is built with --config=cuda:

  - both deps and cuda_deps are used as dependencies
  - the gcudacc runtime is added as a dependency (if necessary)
  - The library additionally passes -DGOOGLE_CUDA=1 to the list of copts

  Args:
  - cuda_deps: BUILD dependencies which will be linked if and only if:
      '--config=cuda' is passed to the bazel command line.
  - deps: dependencies which will always be linked.
  - copts: copts always passed to the cc_library.
  - kwargs: Any other argument to cc_library.
  """
  if not deps:
    deps = []
  if not cuda_deps:
    cuda_deps = []
  if not copts:
    copts = []

  native.cc_library(
      deps = deps + if_cuda(cuda_deps + ["//tensorflow/core:cuda"]),
      copts = copts + if_cuda(["-DGOOGLE_CUDA=1"]),
      **kwargs)

def tf_kernel_library(name, prefix=None, srcs=None, gpu_srcs=None, hdrs=None,
                      deps=None, alwayslink=1, **kwargs):
  """A rule to build a TensorFlow OpKernel.

  May either specify srcs/hdrs or prefix.  Similar to tf_cuda_library,
  but with alwayslink=1 by default.  If prefix is specified:
    * prefix*.cc (except *.cu.cc) is added to srcs
    * prefix*.h (except *.cu.h) is added to hdrs
    * prefix*.cu.cc and prefix*.h (including *.cu.h) are added to gpu_srcs.
  With the exception that test files are excluded.
  For example, with prefix = "cast_op",
    * srcs = ["cast_op.cc"]
    * hdrs = ["cast_op.h"]
    * gpu_srcs = ["cast_op_gpu.cu.cc", "cast_op.h"]
    * "cast_op_test.cc" is excluded
  With prefix = "cwise_op"
    * srcs = ["cwise_op_abs.cc", ..., "cwise_op_tanh.cc"],
    * hdrs = ["cwise_ops.h", "cwise_ops_common.h"],
    * gpu_srcs = ["cwise_op_gpu_abs.cu.cc", ..., "cwise_op_gpu_tanh.cu.cc",
                  "cwise_ops.h", "cwise_ops_common.h",
                  "cwise_ops_gpu_common.cu.h"]
    * "cwise_ops_test.cc" is excluded
  """
  if not srcs:
    srcs = []
  if not hdrs:
    hdrs = []
  if not deps:
    deps = []

  if prefix:
    if native.glob([prefix + "*.cu.cc"], exclude = ["*test*"]):
      if not gpu_srcs:
        gpu_srcs = []
      gpu_srcs = gpu_srcs + native.glob([prefix + "*.cu.cc", prefix + "*.h"],
                                        exclude = ["*test*"])
    srcs = srcs + native.glob([prefix + "*.cc"],
                              exclude = ["*test*", "*.cu.cc"])
    hdrs = hdrs + native.glob([prefix + "*.h"], exclude = ["*test*", "*.cu.h"])

  cuda_deps = ["//tensorflow/core:gpu_lib"]
  if gpu_srcs:
    for gpu_src in gpu_srcs:
      if gpu_src.endswith(".cc") and not gpu_src.endswith(".cu.cc"):
        fail("{} not allowed in gpu_srcs. .cc sources must end with .cu.cc".format(gpu_src))
    tf_gpu_kernel_library(
        name = name + "_gpu",
        srcs = gpu_srcs,
        deps = deps,
        **kwargs)
    cuda_deps.extend([":" + name + "_gpu"])
  tf_cuda_library(
      name = name,
      srcs = srcs,
      hdrs = hdrs,
      copts = tf_copts(),
      cuda_deps = cuda_deps,
      linkstatic = 1,   # Needed since alwayslink is broken in bazel b/27630669
      alwayslink = alwayslink,
      deps = deps,
      **kwargs)

def tf_kernel_libraries(name, prefixes, deps=None, **kwargs):
  """Makes one target per prefix, and one target that includes them all."""
  for p in prefixes:
    tf_kernel_library(name=p, prefix=p, deps=deps, **kwargs)
  native.cc_library(name=name, deps=[":" + p for p in prefixes])

# Bazel rules for building swig files.
def _py_wrap_cc_impl(ctx):
  srcs = ctx.files.srcs
  if len(srcs) != 1:
    fail("Exactly one SWIG source file label must be specified.", "srcs")
  module_name = ctx.attr.module_name
  cc_out = ctx.outputs.cc_out
  py_out = ctx.outputs.py_out
  src = ctx.files.srcs[0]
  args = ["-c++", "-python"]
  args += ["-module", module_name]
  args += ["-l" + f.path for f in ctx.files.swig_includes]
  cc_include_dirs = set()
  cc_includes = set()
  for dep in ctx.attr.deps:
    cc_include_dirs += [h.dirname for h in dep.cc.transitive_headers]
    cc_includes += dep.cc.transitive_headers
  args += ["-I" + x for x in cc_include_dirs]
  args += ["-I" + ctx.label.workspace_root]
  args += ["-o", cc_out.path]
  args += ["-outdir", py_out.dirname]
  args += [src.path]
  outputs = [cc_out, py_out]
  # TODO(pcloudy): Move args to arguments after
  # https://github.com/bazelbuild/bazel/issues/1926 is fixed
  ctx.action(command=" ".join(["tensorflow/tools/swig/swig.sh"] + args),
             arguments=[],
             mnemonic="PythonSwig",
             inputs=sorted(set([src]) + cc_includes + ctx.files.swig_includes +
                         ctx.attr.swig_deps.files),
             outputs=outputs,
             use_default_shell_env=True,
             progress_message="SWIGing {input}".format(input=src.path))
  return struct(files=set(outputs))

_py_wrap_cc = rule(
    attrs = {
        "srcs": attr.label_list(
            mandatory = True,
            allow_files = True,
        ),
        "swig_includes": attr.label_list(
            cfg = "data",
            allow_files = True,
        ),
        "deps": attr.label_list(
            allow_files = True,
            providers = ["cc"],
        ),
        "swig_deps": attr.label(default = Label(
            "//tensorflow:swig",  # swig_templates
        )),
        "module_name": attr.string(mandatory = True),
        "py_module_name": attr.string(mandatory = True),
    },
    outputs = {
        "cc_out": "%{module_name}.cc",
        "py_out": "%{py_module_name}.py",
    },
    implementation = _py_wrap_cc_impl,
)

# Bazel rule for collecting the header files that a target depends on.
def _transitive_hdrs_impl(ctx):
  outputs = set()
  for dep in ctx.attr.deps:
    outputs += dep.cc.transitive_headers
  return struct(files=outputs)

_transitive_hdrs = rule(
    attrs = {
        "deps": attr.label_list(
            allow_files = True,
            providers = ["cc"],
        ),
    },
    implementation = _transitive_hdrs_impl,
)

def transitive_hdrs(name, deps=[], **kwargs):
  _transitive_hdrs(name=name + "_gather",
                   deps=deps)
  native.filegroup(name=name,
                   srcs=[":" + name + "_gather"])

# Create a header only library that includes all the headers exported by
# the libraries in deps.
def cc_header_only_library(name, deps=[], **kwargs):
  _transitive_hdrs(name=name + "_gather",
                   deps=deps)
  native.cc_library(name=name,
                    hdrs=[":" + name + "_gather"],
                    **kwargs)

def tf_custom_op_library_additional_deps():
  return [
      "@protobuf//:protobuf",
      "//third_party/eigen3",
      "//tensorflow/core:framework_headers_lib",
  ]

# Traverse the dependency graph along the "deps" attribute of the
# target and return a struct with one field called 'tf_collected_deps'.
# tf_collected_deps will be the union of the deps of the current target
# and the tf_collected_deps of the dependencies of this target.
def _collect_deps_aspect_impl(target, ctx):
  alldeps = set()
  if hasattr(ctx.rule.attr, "deps"):
    for dep in ctx.rule.attr.deps:
      alldeps = alldeps | set([dep.label])
      if hasattr(dep, "tf_collected_deps"):
        alldeps = alldeps | dep.tf_collected_deps
  return struct(tf_collected_deps=alldeps)

collect_deps_aspect = aspect(
    implementation=_collect_deps_aspect_impl,
    attr_aspects=["deps"])

def _dep_label(dep):
  label = dep.label
  return label.package + ":" + label.name

# This rule checks that the transitive dependencies of targets listed
# in the 'deps' attribute don't depend on the targets listed in
# the 'disallowed_deps' attribute.
def _check_deps_impl(ctx):
  disallowed_deps = ctx.attr.disallowed_deps
  for input_dep in ctx.attr.deps:
    if not hasattr(input_dep, "tf_collected_deps"):
      continue
    for dep in input_dep.tf_collected_deps:
      for disallowed_dep in disallowed_deps:
        if dep == disallowed_dep.label:
          fail(_dep_label(input_dep) + " cannot depend on " +
               _dep_label(disallowed_dep))
  return struct()

check_deps = rule(
    _check_deps_impl,
    attrs = {
        "deps": attr.label_list(
            aspects=[collect_deps_aspect],
            mandatory = True,
            allow_files = True
        ),
        "disallowed_deps": attr.label_list(
            mandatory = True,
            allow_files = True
        )},
)

# Helper to build a dynamic library (.so) from the sources containing
# implementations of custom ops and kernels.
def tf_custom_op_library(name, srcs=[], gpu_srcs=[], deps=[]):
  cuda_deps = [
      "//tensorflow/core:stream_executor_headers_lib",
      "@local_config_cuda//cuda:cudart_static",
  ]
  deps = deps + tf_custom_op_library_additional_deps()
  if gpu_srcs:
    basename = name.split(".")[0]
    native.cc_library(
        name = basename + "_gpu",
        srcs = gpu_srcs,
        copts = _cuda_copts(),
        deps = deps + if_cuda(cuda_deps))
    cuda_deps.extend([":" + basename + "_gpu"])

  check_deps(name=name+"_check_deps",
             deps=deps + if_cuda(cuda_deps),
             disallowed_deps=["//tensorflow/core:framework",
                              "//tensorflow/core:lib"])

  native.cc_binary(name=name,
                   srcs=srcs,
                   deps=deps + if_cuda(cuda_deps),
                   data=[name + "_check_deps"],
                   copts=tf_copts(),
                   linkshared=1,
                   linkopts = select({
                       "//conditions:default": [
                           "-lm",
                       ],
                       "//tensorflow:darwin": [],
                   }),
  )

def tf_extension_linkopts():
  return []  # No extension link opts

def tf_extension_copts():
  return []  # No extension c opts

def tf_py_wrap_cc(name, srcs, swig_includes=[], deps=[], copts=[], **kwargs):
  module_name = name.split("/")[-1]
  # Convert a rule name such as foo/bar/baz to foo/bar/_baz.so
  # and use that as the name for the rule producing the .so file.
  cc_library_name = "/".join(name.split("/")[:-1] + ["_" + module_name + ".so"])
  cc_library_pyd_name = "/".join(name.split("/")[:-1] + ["_" + module_name + ".pyd"])
  extra_deps = []
  _py_wrap_cc(name=name + "_py_wrap",
              srcs=srcs,
              swig_includes=swig_includes,
              deps=deps + extra_deps,
              module_name=module_name,
              py_module_name=name)
  extra_linkopts = select({
      "@local_config_cuda//cuda:darwin": [
          "-Wl,-exported_symbols_list",
          "//tensorflow:tf_exported_symbols.lds"
      ],
      "//tensorflow:windows": [
      ],
      "//conditions:default": [
          "-Wl,--version-script",
          "//tensorflow:tf_version_script.lds"
      ]})
  extra_deps += select({
      "@local_config_cuda//cuda:darwin": [
        "//tensorflow:tf_exported_symbols.lds"
      ],
      "//tensorflow:windows": [
      ],
      "//conditions:default": [
        "//tensorflow:tf_version_script.lds"
      ]
  })

  native.cc_binary(
      name=cc_library_name,
      srcs=[module_name + ".cc"],
      copts=(copts + ["-Wno-self-assign",
                      "-Wno-sign-compare",
                      "-Wno-write-strings"]
             + tf_extension_copts()),
      linkopts=tf_extension_linkopts() + extra_linkopts,
      linkstatic=1,
      linkshared=1,
      deps=deps + extra_deps)
  native.genrule(
      name = "gen_" + cc_library_pyd_name,
      srcs = [":" + cc_library_name],
      outs = [cc_library_pyd_name],
      cmd = "cp $< $@",
  )
  native.py_library(name=name,
                    srcs=[":" + name + ".py"],
                    srcs_version="PY2AND3",
                    data=select({
                      "//tensorflow:windows": [":" + cc_library_pyd_name],
                      "//conditions:default": [":" + cc_library_name],
                    }))

def tf_py_test(name, srcs, size="medium", data=[], main=None, args=[],
               tags=[], shard_count=1, additional_deps=[], flaky=0):
  native.py_test(
      name=name,
      size=size,
      srcs=srcs,
      main=main,
      args=args,
      tags=tags,
      visibility=["//tensorflow:internal"],
      shard_count=shard_count,
      data=data,
      deps=[
          "//tensorflow/python:extra_py_tests_deps",
          "//tensorflow/python:gradient_checker",
      ] + additional_deps,
      flaky=flaky,
      srcs_version="PY2AND3")

def cuda_py_test(name, srcs, size="medium", data=[], main=None, args=[],
                 shard_count=1, additional_deps=[], tags=[], flaky=0):
  test_tags = tags + tf_cuda_tests_tags()
  tf_py_test(name=name,
             size=size,
             srcs=srcs,
             data=data,
             main=main,
             args=args,
             tags=test_tags,
             shard_count=shard_count,
             additional_deps=additional_deps,
             flaky=flaky)

def py_tests(name,
             srcs,
             size="medium",
             additional_deps=[],
             data=[],
             tags=[],
             shard_count=1,
             prefix=""):
  for src in srcs:
    test_name = src.split("/")[-1].split(".")[0]
    if prefix:
      test_name = "%s_%s" % (prefix, test_name)
    tf_py_test(name=test_name,
               size=size,
               srcs=[src],
               main=src,
               tags=tags,
               shard_count=shard_count,
               data=data,
               additional_deps=additional_deps)

def cuda_py_tests(name, srcs, size="medium", additional_deps=[], data=[],
                  shard_count=1, tags=[], prefix=""):
  test_tags = tags + tf_cuda_tests_tags()
  py_tests(name=name, size=size, srcs=srcs, additional_deps=additional_deps,
           data=data, tags=test_tags, shard_count=shard_count,prefix=prefix)

# Creates a genrule named <name> for running tools/proto_text's generator to
# make the proto_text functions, for the protos passed in <srcs>.
#
# Return a struct with fields (hdrs, srcs) containing the names of the
# generated files.
def tf_generate_proto_text_sources(name, srcs_relative_dir, srcs):
  out_hdrs = ([p.replace(".proto", ".pb_text.h") for p in srcs] +
              [p.replace(".proto", ".pb_text-impl.h") for p in srcs])
  out_srcs = [p.replace(".proto", ".pb_text.cc") for p in srcs]
  native.genrule(
        name = name,
        srcs = srcs + ["//tensorflow/tools/proto_text:placeholder.txt"],
        outs = out_hdrs + out_srcs,
        cmd = "$(location //tensorflow/tools/proto_text:gen_proto_text_functions) " +
              "$(@D) " + srcs_relative_dir + " $(SRCS)",
        tools = ["//tensorflow/tools/proto_text:gen_proto_text_functions"],
    )
  return struct(hdrs=out_hdrs, srcs=out_srcs)

def tf_genrule_cmd_append_to_srcs(to_append):
    return ("cat $(SRCS) > $(@) && " +
            "echo >> $(@) && " +
            "echo " + to_append + " >> $(@)")


def tf_version_info_genrule():
  native.genrule(
      name = "version_info_gen",
      srcs = [
          "//tensorflow/tools/git:gen/spec.json",
          "//tensorflow/tools/git:gen/head",
          "//tensorflow/tools/git:gen/branch_ref",
      ],
      outs = ["util/version_info.cc"],
      cmd = "$(location //tensorflow/tools/git:gen_git_source.py) --generate $(SRCS) \"$@\"",
      local = 1,
      tools = ["//tensorflow/tools/git:gen_git_source.py"],
  )<|MERGE_RESOLUTION|>--- conflicted
+++ resolved
@@ -165,11 +165,7 @@
                 "/DLANG_CXX11",
                 "/D__VERSION__=\\\"MSVC\\\"",
               ],
-<<<<<<< HEAD
-              "//tensorflow:ios": ["-std=c++11",],
-=======
               "//tensorflow:ios": ["-std=c++11"],
->>>>>>> 2da2ae76
               "//conditions:default": ["-pthread"]}))
 
 def tf_opts_nortti_if_android():
