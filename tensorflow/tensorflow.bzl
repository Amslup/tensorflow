--- conflicted
+++ resolved
@@ -11,7 +11,6 @@
     "tf_gpu_tests_tags",
     "tf_cuda_tests_tags",
     "tf_exec_compatible_with",
-    "tf_gpu_tests_tags",
     "tf_sycl_tests_tags",
 )
 load(
@@ -954,47 +953,11 @@
         }),
         suffix = "_gpu",
         tags = tags + tf_gpu_tests_tags(),
-<<<<<<< HEAD
-        deps = deps + [ 
-=======
         deps = deps + if_cuda_is_configured([
             clean_dep("//tensorflow/core:gpu_runtime"),
         ]) + if_rocm_is_configured([
->>>>>>> ebc91eda
             clean_dep("//tensorflow/core:gpu_runtime"),
-        ],
-    )
-
-register_extension_info(
-    extension_name = "tf_gpu_cc_test",
-    label_regex_for_dep = "{extension_name}",
-)
-
-# terminology changes: saving tf_cuda_* definition for compatibility
-def tf_cuda_cc_test(
-        name,
-        srcs = [],
-        deps = [],
-        tags = [],
-        data = [],
-        size = "medium",
-        extra_copts = [],
-        linkstatic = 0,
-        args = [],
-        kernels = [],
-        linkopts = []):
-    tf_gpu_cc_test(
-        name,
-        srcs = srcs,
-        deps = deps,
-        tags = tags,
-        data = data,
-        size = size,
-        extra_copts = extra_copts,
-        linkstatic = linkstatic,
-        linkopts = linkopts,
-        args = args,
-        kernels = kernels,
+        ]),
     )
 
 register_extension_info(
@@ -1056,40 +1019,11 @@
 )
 
 # terminology changes: saving tf_cuda_* definition for compatibility
-<<<<<<< HEAD
-def tf_cuda_only_cc_test(
-        name,
-        srcs = [],
-        deps = [],
-        tags = [],
-        data = [],
-        size = "medium",
-        linkstatic = 0,
-        args = [],
-        kernels = [],
-        linkopts = []):
-    tf_gpu_only_cc_test(
-        name,
-        srcs = srcs,
-        deps = deps,
-        tags = tags,
-        data = data,
-        size = size,
-        linkstatic = linkstatic,
-        args = args,
-        kernels = kernels,
-        linkopts = linkopts,
-    )
-
-register_extension_info(
-    extension_name = "tf_gpu_only_cc_test",
-=======
 def tf_cuda_only_cc_test(*args, **kwargs):
     tf_gpu_only_cc_test(*args, **kwargs)
 
 register_extension_info(
     extension_name = "tf_cuda_only_cc_test",
->>>>>>> ebc91eda
     label_regex_for_dep = "{extension_name}_gpu",
 )
 
@@ -1193,32 +1127,8 @@
         )
 
 # terminology changes: saving tf_cuda_* definition for compatibility
-<<<<<<< HEAD
-def tf_cuda_cc_tests(
-        srcs,
-        deps,
-        name = "",
-        tags = [],
-        size = "medium",
-        linkstatic = 0,
-        args = None,
-        kernels = [],
-        linkopts = []):
-    tf_gpu_cc_tests(
-        srcs,
-        deps,
-        name = name,
-        tags = tags,
-        size = size,
-        linkstatic = linkstatic,
-        args = args,
-        kernels = kernels,
-        linkopts = linkopts,
-    )
-=======
 def tf_cuda_cc_tests(*args, **kwargs):
     tf_gpu_cc_tests(*args, **kwargs)
->>>>>>> ebc91eda
 
 def tf_java_test(
         name,
@@ -1326,10 +1236,7 @@
             clean_dep("//tensorflow/stream_executor/cuda:cudart_stub"),
             "@local_config_cuda//cuda:cuda_headers",
         ]) + if_rocm_is_configured(cuda_deps + [
-<<<<<<< HEAD
             clean_dep("//tensorflow/core:rocm"),
-=======
->>>>>>> ebc91eda
             "@local_config_rocm//rocm:rocm_headers",
         ]),
         copts = (copts + if_cuda(["-DGOOGLE_CUDA=1"]) + if_rocm(["-DTENSORFLOW_USE_ROCM=1"]) + if_mkl(["-DINTEL_MKL=1"]) + if_mkl_open_source_only(["-DINTEL_MKL_DNN_ONLY"]) + if_enable_mkl(["-DENABLE_MKL"]) + if_tensorrt(["-DGOOGLE_TENSORRT=1"])),
@@ -1342,24 +1249,11 @@
 )
 
 # terminology changes: saving tf_cuda_* definition for compatibility
-<<<<<<< HEAD
-def tf_cuda_library(deps = None, cuda_deps = None, copts = tf_copts(), **kwargs):
-    tf_gpu_library(
-        deps = deps,
-        cuda_deps = cuda_deps,
-        copts = copts,
-        **kwargs
-    )
-
-register_extension_info(
-    extension_name = "tf_gpu_library",
-=======
 def tf_cuda_library(*args, **kwargs):
     tf_gpu_library(*args, **kwargs)
 
 register_extension_info(
     extension_name = "tf_cuda_library",
->>>>>>> ebc91eda
     label_regex_for_dep = "{extension_name}",
 )
 
@@ -2110,42 +2004,8 @@
 )
 
 # terminology changes: saving cuda_* definition for compatibility
-<<<<<<< HEAD
-def cuda_py_test(
-        name,
-        srcs,
-        size = "medium",
-        data = [],
-        main = None,
-        args = [],
-        shard_count = 1,
-        additional_deps = [],
-        kernels = [],
-        tags = [],
-        flaky = 0,
-        xla_enable_strict_auto_jit = False,
-        xla_enabled = False,
-        grpc_enabled = False):
-    gpu_py_test(
-        name = name,
-        srcs = srcs,
-        size = size,
-        data = data,
-        main = main,
-        args = args,
-        shard_count = shard_count,
-        additional_deps = additional_deps,
-        kernels = kernels,
-        tags = tags,
-        flaky = flaky,
-        xla_enable_strict_auto_jit = xla_enable_strict_auto_jit,
-        xla_enabled = xla_enabled,
-        grpc_enabled = grpc_enabled,
-    )
-=======
 def cuda_py_test(*args, **kwargs):
     gpu_py_test(*args, **kwargs)
->>>>>>> ebc91eda
 
 register_extension_info(
     extension_name = "cuda_py_test",
@@ -2253,38 +2113,8 @@
     )
 
 # terminology changes: saving cuda_* definition for compatibility
-<<<<<<< HEAD
-def cuda_py_tests(
-        name,
-        srcs,
-        size = "medium",
-        additional_deps = [],
-        kernels = [],
-        data = [],
-        shard_count = 1,
-        tags = [],
-        prefix = "",
-        xla_enable_strict_auto_jit = False,
-        xla_enabled = False,
-        grpc_enabled = False):
-    gpu_py_tests(
-        name,
-        srcs,
-        size = size,
-        additional_deps = additional_deps,
-        kernels = kernels,
-        data = data,
-        shard_count = shard_count,
-        tags = tags,
-        prefix = prefix,
-        xla_enable_strict_auto_jit = xla_enable_strict_auto_jit,
-        xla_enabled = xla_enabled,
-        grpc_enabled = grpc_enabled,
-    )
-=======
 def cuda_py_tests(*args, **kwargs):
     gpu_py_tests(*args, **kwargs)
->>>>>>> ebc91eda
 
 # Creates a genrule named <name> for running tools/proto_text's generator to
 # make the proto_text functions, for the protos passed in <srcs>.
