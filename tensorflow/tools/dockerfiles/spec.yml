header: |
    # Copyright 2019 The TensorFlow Authors. All Rights Reserved.
    #
    # Licensed under the Apache License, Version 2.0 (the "License");
    # you may not use this file except in compliance with the License.
    # You may obtain a copy of the License at
    #
    #     http://www.apache.org/licenses/LICENSE-2.0
    #
    # Unless required by applicable law or agreed to in writing, software
    # distributed under the License is distributed on an "AS IS" BASIS,
    # WITHOUT WARRANTIES OR CONDITIONS OF ANY KIND, either express or implied.
    # See the License for the specific language governing permissions and
    # limitations under the License.
    # ============================================================================
    #
    # THIS IS A GENERATED DOCKERFILE.
    #
    # This file was assembled from multiple pieces, whose use is documented
    # throughout. Please refer to the TensorFlow dockerfiles documentation
    # for more information.

# A combinatorial explosion of Docker images and Dockerfiles.
# Each "release" defines all of the ways to combine related but separate chunks
# of functionality ("slices") by listing all of the "slice sets" to use when
# building.
#
# Releases are all treated differently by TensorFlow's CI systems.
releases:
    # Built Nightly and pushed to tensorflow/tensorflow
    nightly:
        tag_specs:
            - "{nightly}{jupyter}"
            - "{_TAG_PREFIX}{ubuntu-devel}"
    # Built per-release and pushed to tensorflow/tensorflow
    # --arg _TAG_PREFIX=<val> should be set to "1.11" (for example) or "latest".
    versioned:
        tag_specs:
            - "{_TAG_PREFIX}{ubuntu}{jupyter}"
    onednn:
        tag_specs:
            - "{_TAG_PREFIX}{devel-onednn}"
            - "{_TAG_PREFIX}{devel-onednn-mpich-horovod}"
            - "{_TAG_PREFIX}{devel-onednn-mpich-horovod}{onednn-jupyter}"
            - "{_TAG_PREFIX}{devel-onednn-mpi-horovod}"
            - "{_TAG_PREFIX}{devel-onednn-mpi-horovod}{onednn-jupyter}"
            - "{_TAG_PREFIX}{devel-onednn}{onednn-jupyter}"
            - "{_TAG_PREFIX}{onednn}"
            - "{_TAG_PREFIX}{onednn-mpich-horovod}"
            - "{_TAG_PREFIX}{onednn-mpich-horovod}{onednn-jupyter}"
            - "{_TAG_PREFIX}{onednn-mpi-horovod}"
            - "{_TAG_PREFIX}{onednn-mpi-horovod}{onednn-jupyter}"
            - "{_TAG_PREFIX}{onednn}{onednn-jupyter}"
            - "{_TAG_PREFIX}{onednn}{onednn-jupyter}"

    # Dockerfiles stored in the TF repo; not pushed anywhere
    dockerfiles:
        is_dockerfiles: true
        upload_images: false
        tag_specs:
            - "{devel-onednn}"
            - "{devel-onednn-mpich-horovod}"
            - "{devel-onednn-mpich-horovod}{onednn-jupyter}"
            - "{devel-onednn-mpi-horovod}"
            - "{devel-onednn-mpi-horovod}{onednn-jupyter}"
            - "{devel-onednn}{onednn-jupyter}"
            - "{devel-onednn}{onednn-jupyter}"
            - "{onednn}"
            - "{onednn-mpich-horovod}"
            - "{onednn-mpich-horovod}{onednn-jupyter}"
            - "{onednn-mpi-horovod}"
            - "{onednn-mpi-horovod}{onednn-jupyter}"
            - "{onednn}{onednn-jupyter}"
            - "{ubuntu-devel-arm64v8}{jupyter}"
            - "{ubuntu-devel}{jupyter}"
            - "{ubuntu-devel-ppc64le}{jupyter}"
            - "{ubuntu}{jupyter}"
            - "{ubuntu-ppc64le}{jupyter}"

slice_sets:

    jupyter:
        - add_to_name: ""
        - add_to_name: "-jupyter"
          partials:
              - jupyter

    onednn-jupyter:
        - add_to_name: ""
        - add_to_name: "-jupyter"
          partials:
              - onednn/jupyter

    ubuntu:
        - add_to_name: ""
          dockerfile_exclusive_name: "cpu"
          args:
              - TF_PACKAGE=tensorflow-cpu
          partials:
              - ubuntu/version
              - ubuntu/cpu
              - ubuntu/python
              - tensorflow
              - shell
        - add_to_name: "-gpu"
          dockerfile_exclusive_name: "gpu"
          args:
              - TF_PACKAGE=tensorflow
          partials:
              - ubuntu/version
              - ubuntu/nvidia
              - ubuntu/python
              - tensorflow
              - shell
          tests:
              - import-gpu.sh
          test_runtime: nvidia

    ubuntu-devel:
        - add_to_name: "devel"
          dockerfile_exclusive_name: "devel-cpu"
          partials:
              - ubuntu/version
              - ubuntu/devel-cpu
              - ubuntu/python
              - ubuntu/bazel
              - shell
          tests:
              - build-cpu.sh
          args:
              - CHECKOUT_TF_SRC=1
        - add_to_name: "devel-gpu"
          dockerfile_exclusive_name: "devel-gpu"
          partials:
              - ubuntu/version
              - ubuntu/devel-nvidia
              - ubuntu/python
              - ubuntu/bazel
              - shell
          tests:
              - build-gpu.sh
          test_runtime: nvidia
          args:
              - CHECKOUT_TF_SRC=1

    ubuntu-devel-arm64v8:
        - add_to_name: "devel-arm64v8"
          dockerfile_exclusive_name: "devel-cpu-arm64v8"
          dockerfile_subdirectory: "arm64v8"
          partials:
              - ubuntu/version
              - ubuntu/devel-cpu
              - ubuntu/python
              - ubuntu/bazelbuild-arm64v8
              - shell
          tests:
              - build-cpu.sh
          args:
              - UBUNTU_VERSION=18.04
              - CHECKOUT_TF_SRC=1

    onednn:
<<<<<<< HEAD
=======
        - add_to_name: "-ubuntu-16.04"
          dockerfile_exclusive_name: "ubuntu-16.04"
          dockerfile_subdirectory: "onednn"
          partials:
              - onednn/ubuntu/version
              - onednn/ubuntu/cpu
              - onednn/ubuntu/python3
              - tensorflow
              - shell
          tests:
              - import-onednn.sh
          args:
              - TF_PACKAGE=intel-tensorflow
              - UBUNTU_VERSION=16.04
              - PYTHON=python3.6
>>>>>>> f5e33387
        - add_to_name: "-ubuntu-18.04"
          dockerfile_exclusive_name: "ubuntu-18.04"
          dockerfile_subdirectory: "onednn"
          partials:
              - onednn/ubuntu/version
              - onednn/ubuntu/cpu
              - onednn/ubuntu/python
              - tensorflow
              - shell
          tests:
              - import-onednn.sh
          args:
              - TF_PACKAGE=intel-tensorflow
              - UBUNTU_VERSION=18.04
              - PYTHON=python3
        - add_to_name: "-ubuntu-20.04"
          dockerfile_exclusive_name: "ubuntu-20.04"
          dockerfile_subdirectory: "onednn"
          partials:
              - onednn/ubuntu/version
              - onednn/ubuntu/cpu
              - onednn/ubuntu/python
              - tensorflow
              - shell
          tests:
              - import-onednn.sh
          args:
              - TF_PACKAGE=intel-tensorflow
              - UBUNTU_VERSION=20.04
              - PYTHON=python3
        - add_to_name: "-centos-7"
          dockerfile_exclusive_name: "centos-7"
          dockerfile_subdirectory: "onednn"
          partials:
              - onednn/centos/version
              - onednn/centos/cpu
              - onednn/centos/python
              - onednn/centos/yum-py2
              - tensorflow
              - shell
          tests:
              - import-onednn.sh
          args:
              - TF_PACKAGE=intel-tensorflow
              - CENTOS_VERSION=7
              - PYTHON=python3
              - HOROVOD_VERSION=v0.21.1
        - add_to_name: "-centos-8"
          dockerfile_exclusive_name: "centos-8"
          dockerfile_subdirectory: "onednn"
          partials:
              - onednn/centos/version
              - onednn/centos/cpu
              - onednn/centos/python
              - tensorflow
              - shell
          tests:
              - import-onednn.sh
          args:
              - TF_PACKAGE=intel-tensorflow
              - CENTOS_VERSION=8
              - PYTHON=python3
              - HOROVOD_VERSION=v0.21.1
        - add_to_name: "-redhat-8"
          dockerfile_exclusive_name: "redhat-8"
          dockerfile_subdirectory: "onednn"
          partials:
              - onednn/redhat/version
              - onednn/redhat/cpu
              - onednn/redhat/python
              - tensorflow
              - shell
          tests:
              - import-onednn.sh
          args:
              - TF_PACKAGE=intel-tensorflow
              - REDHAT_VERSION=latest
              - PYTHON=python3
              - HOROVOD_VERSION=v0.21.1

    devel-onednn:
<<<<<<< HEAD
=======
        - add_to_name: "-ubuntu-16.04-devel"
          dockerfile_exclusive_name: "ubuntu-16.04-devel"
          dockerfile_subdirectory: "onednn"
          partials:
              - onednn/ubuntu/version
              - onednn/ubuntu/devel
              - onednn/ubuntu/python3
              - onednn/ubuntu/bazel
              - shell
          tests:
              - ""
          args:
              - UBUNTU_VERSION=16.04
              - CHECKOUT_TF_SRC=1
              - TF_BRANCH=master
              - PYTHON=python3.6
>>>>>>> f5e33387
        - add_to_name: "-ubuntu-18.04-devel"
          dockerfile_exclusive_name: "ubuntu-18.04-devel"
          dockerfile_subdirectory: "onednn"
          partials:
              - onednn/ubuntu/version
              - onednn/ubuntu/devel
              - onednn/ubuntu/python
              - onednn/ubuntu/bazel
              - shell
          tests:
              - ""
          args:
              - UBUNTU_VERSION=18.04
              - CHECKOUT_TF_SRC=1
              - TF_BRANCH=master
              - PYTHON=python3
        - add_to_name: "-ubuntu-20.04-devel"
          dockerfile_exclusive_name: "ubuntu-20.04-devel"
          dockerfile_subdirectory: "onednn"
          partials:
              - onednn/ubuntu/version
              - onednn/ubuntu/devel
              - onednn/ubuntu/python
              - onednn/ubuntu/bazel
              - shell
          tests:
              - ""
          args:
              - UBUNTU_VERSION=20.04
              - CHECKOUT_TF_SRC=1
              - TF_BRANCH=master
              - PYTHON=python3
        - add_to_name: "-centos-7-devel"
          dockerfile_exclusive_name: "centos-7-devel"
          dockerfile_subdirectory: "onednn"
          partials:
              - onednn/centos/version
              - onednn/centos/devel-7
              - onednn/centos/devel
              - onednn/centos/python
              - onednn/centos/yum-py2
              - onednn/centos/bazel
              - shell
          tests:
              - ""
          args:
              - CENTOS_VERSION=7
              - CHECKOUT_TF_SRC=1
              - TF_BRANCH=master
              - PYTHON=python3
              - HOROVOD_VERSION=v0.21.1
        - add_to_name: "-centos-8-devel"
          dockerfile_exclusive_name: "centos-8-devel"
          dockerfile_subdirectory: "onednn"
          partials:
              - onednn/centos/version
              - onednn/centos/devel-8
              - onednn/centos/devel
              - onednn/centos/python
              - onednn/centos/bazel
              - shell
          tests:
              - ""
          args:
              - CENTOS_VERSION=8
              - CHECKOUT_TF_SRC=1
              - TF_BRANCH=master
              - PYTHON=python3
              - HOROVOD_VERSION=v0.21.1
        - add_to_name: "-redhat-8-devel"
          dockerfile_exclusive_name: "redhat-8-devel"
          dockerfile_subdirectory: "onednn"
          partials:
              - onednn/redhat/version
              - onednn/redhat/devel-8
              - onednn/redhat/devel
              - onednn/redhat/python
              - onednn/redhat/bazel
              - shell
          tests:
              - ""
          args:
              - REDHAT_VERSION=latest
              - CHECKOUT_TF_SRC=1
              - TF_BRANCH=master
              - PYTHON=python3
              - HOROVOD_VERSION=v0.21.1

    onednn-mpi-horovod:
<<<<<<< HEAD
=======
        - add_to_name: "-ubuntu-16.04-mpi-horovod"
          dockerfile_exclusive_name: "ubuntu-16.04-mpi-horovod"
          dockerfile_subdirectory: "onednn"
          partials:
              - onednn/ubuntu/version
              - onednn/ubuntu/cpu
              - onednn/ubuntu/python3
              - tensorflow
              - onednn/ubuntu/mpi
              - onednn/ubuntu/1604-horovod
              - shell
          tests:
              - import-onednn-horovod.sh
          args:
              - UBUNTU_VERSION=16.04
              - DEBIAN_FRONTEND="noninteractive"
              - TF_PACKAGE=intel-tensorflow
              - PYTHON=python3.6
>>>>>>> f5e33387
        - add_to_name: "-ubuntu-18.04-mpi-horovod"
          dockerfile_exclusive_name: "ubuntu-18.04-mpi-horovod"
          dockerfile_subdirectory: "onednn"
          partials:
              - onednn/ubuntu/version
              - onednn/ubuntu/cpu
              - onednn/ubuntu/python
              - tensorflow
              - onednn/ubuntu/mpi
              - onednn/ubuntu/horovod
              - shell
          tests:
              - import-onednn-horovod.sh
          args:
              - UBUNTU_VERSION=18.04
              - DEBIAN_FRONTEND="noninteractive"
              - TF_PACKAGE=intel-tensorflow
              - PYTHON=python3
        - add_to_name: "-ubuntu-20.04-mpi-horovod"
          dockerfile_exclusive_name: "ubuntu-20.04-mpi-horovod"
          dockerfile_subdirectory: "onednn"
          partials:
              - onednn/ubuntu/version
              - onednn/ubuntu/cpu
              - onednn/ubuntu/python
              - tensorflow
              - onednn/ubuntu/mpi
              - onednn/ubuntu/2004-horovod
              - shell
          tests:
              - import-onednn-horovod.sh
          args:
              - UBUNTU_VERSION=20.04
              - DEBIAN_FRONTEND="noninteractive"
              - TF_PACKAGE=intel-tensorflow
              - PYTHON=python3
        - add_to_name: "-centos-7-mpi-horovod"
          dockerfile_exclusive_name: "centos-7-mpi-horovod"
          dockerfile_subdirectory: "onednn"
          partials:
              - onednn/centos/version
              - onednn/centos/cpu
              - onednn/centos/python
              - onednn/centos/yum-py2
              - tensorflow
              - onednn/centos/mpi
              - onednn/centos/horovod-7
              - shell
          tests:
              - import-onednn-horovod.sh
          args:
              - CENTOS_VERSION=7
              - PYTHON=python3
              - TF_PACKAGE=intel-tensorflow
              - HOROVOD_VERSION=v0.21.1
        - add_to_name: "-centos-8-mpi-horovod"
          dockerfile_exclusive_name: "centos-8-mpi-horovod"
          dockerfile_subdirectory: "onednn"
          partials:
              - onednn/centos/version
              - onednn/centos/cpu
              - onednn/centos/python
              - tensorflow
              - onednn/centos/mpi
              - onednn/centos/horovod
              - shell
          tests:
              - import-onednn-horovod.sh
          args:
              - CENTOS_VERSION=8
              - PYTHON=python3
              - TF_PACKAGE=intel-tensorflow
              - HOROVOD_VERSION=v0.21.1
<<<<<<< HEAD

    devel-onednn-mpi-horovod:
=======
        - add_to_name: "-redhat-8-mpi-horovod"
          dockerfile_exclusive_name: "redhat-8-mpi-horovod"
          dockerfile_subdirectory: "onednn"
          partials:
              - onednn/redhat/version
              - onednn/redhat/cpu
              - onednn/redhat/python
              - tensorflow
              - onednn/redhat/mpi
              - onednn/redhat/horovod
              - shell
          tests:
              - import-onednn-horovod.sh
          args:
              - REDHAT_VERSION=latest
              - PYTHON=python3
              - TF_PACKAGE=intel-tensorflow
              - HOROVOD_VERSION=v0.21.1

    devel-onednn-mpi-horovod:
        - add_to_name: "-ubuntu-16.04-devel-mpi-horovod"
          dockerfile_exclusive_name: "ubuntu-16.04-devel-mpi-horovod"
          dockerfile_subdirectory: "onednn"
          partials:
              - onednn/ubuntu/version
              - onednn/ubuntu/devel
              - onednn/ubuntu/python3
              - onednn/ubuntu/bazel
              - onednn/ubuntu/mpi
              - onednn/ubuntu/devel-horovod
              - shell
          tests:
              - ""
          args:
              - UBUNTU_VERSION=16.04
              - CHECKOUT_TF_SRC=1
              - CHECKOUT_HOROVOD_SRC=1
              - HOROVOD_BRANCH=master
              - PYTHON=python3.6
>>>>>>> f5e33387
        - add_to_name: "-ubuntu-18.04-devel-mpi-horovod"
          dockerfile_exclusive_name: "ubuntu-18.04-devel-mpi-horovod"
          dockerfile_subdirectory: "onednn"
          partials:
              - onednn/ubuntu/version
              - onednn/ubuntu/devel
              - onednn/ubuntu/python
              - onednn/ubuntu/bazel
              - onednn/ubuntu/mpi
              - onednn/ubuntu/devel-horovod
              - shell
          tests:
              - ""
          args:
              - UBUNTU_VERSION=18.04
              - CHECKOUT_TF_SRC=1
              - CHECKOUT_HOROVOD_SRC=1
              - HOROVOD_BRANCH=master
              - PYTHON=python3
        - add_to_name: "-ubuntu-20.04-devel-mpi-horovod"
          dockerfile_exclusive_name: "ubuntu-20.04-devel-mpi-horovod"
          dockerfile_subdirectory: "onednn"
          partials:
              - onednn/ubuntu/version
              - onednn/ubuntu/devel
              - onednn/ubuntu/python
              - onednn/ubuntu/bazel
              - onednn/ubuntu/mpi
              - onednn/ubuntu/devel-horovod
              - shell
          tests:
              - ""
          args:
              - UBUNTU_VERSION=20.04
              - CHECKOUT_TF_SRC=1
              - CHECKOUT_HOROVOD_SRC=1
              - HOROVOD_BRANCH=master
              - PYTHON=python3
        - add_to_name: "-centos-7-devel-mpi-horovod"
          dockerfile_exclusive_name: "centos-7-devel-mpi-horovod"
          dockerfile_subdirectory: "onednn"
          partials:
              - onednn/centos/version
              - onednn/centos/devel-7
              - onednn/centos/devel
              - onednn/centos/python
              - onednn/centos/yum-py2
              - onednn/centos/bazel
              - onednn/centos/mpi
              - onednn/centos/devel-horovod
              - shell
          tests:
              - ""
          args:
              - CENTOS_VERSION=7
              - PYTHON=python3
              - CHECKOUT_TF_SRC=1
              - CHECKOUT_HOROVOD_SRC=1
              - HOROVOD_BRANCH=master
<<<<<<< HEAD
        - add_to_name: "-8-devel-mpi-horovod"
=======
        - add_to_name: "-centos-8-devel-mpi-horovod"
>>>>>>> f5e33387
          dockerfile_exclusive_name: "centos-8-devel-mpi-horovod"
          dockerfile_subdirectory: "onednn"
          partials:
              - onednn/centos/version
              - onednn/centos/devel-8
              - onednn/centos/devel
              - onednn/centos/python
              - onednn/centos/bazel
              - onednn/centos/mpi
              - onednn/centos/devel-horovod
              - shell
          tests:
              - ""
          args:
              - CENTOS_VERSION=8
              - PYTHON=python3
              - CHECKOUT_TF_SRC=1
              - CHECKOUT_HOROVOD_SRC=1
              - HOROVOD_BRANCH=master
        - add_to_name: "-redhat-8-devel-mpi-horovod"
          dockerfile_exclusive_name: "redhat-8-devel-mpi-horovod"
          dockerfile_subdirectory: "onednn"
          partials:
              - onednn/redhat/version
              - onednn/redhat/devel-8
              - onednn/redhat/devel
              - onednn/redhat/python
              - onednn/redhat/bazel
              - onednn/redhat/mpi
              - onednn/redhat/devel-horovod
              - shell
          tests:
              - ""
          args:
              - REDHAT_VERSION=latest
              - PYTHON=python3
              - CHECKOUT_TF_SRC=1
              - CHECKOUT_HOROVOD_SRC=1
              - HOROVOD_BRANCH=master

    onednn-mpich-horovod:
<<<<<<< HEAD
=======
        - add_to_name: "-ubuntu-16.04-mpich-horovod"
          dockerfile_exclusive_name: "ubuntu-16.04-mpich-horovod"
          dockerfile_subdirectory: "onednn"
          partials:
              - onednn/ubuntu/version
              - onednn/ubuntu/cpu
              - onednn/ubuntu/python3
              - tensorflow
              - onednn/ubuntu/1604-mpich
              - onednn/ubuntu/1604-horovod
              - shell
          tests:
              - import-onednn-horovod.sh
          args:
              - UBUNTU_VERSION=16.04
              - DEBIAN_FRONTEND="noninteractive"
              - TF_PACKAGE=intel-tensorflow
              - PYTHON=python3.6
>>>>>>> f5e33387
        - add_to_name: "-ubuntu-18.04-mpich-horovod"
          dockerfile_exclusive_name: "ubuntu-18.04-mpich-horovod"
          dockerfile_subdirectory: "onednn"
          partials:
              - onednn/ubuntu/version
              - onednn/ubuntu/cpu
              - onednn/ubuntu/python
              - tensorflow
              - onednn/ubuntu/mpich
              - onednn/ubuntu/horovod
              - shell
          tests:
              - import-onednn-horovod.sh
          args:
              - UBUNTU_VERSION=18.04
              - DEBIAN_FRONTEND="noninteractive"
              - TF_PACKAGE=intel-tensorflow
              - PYTHON=python3
        - add_to_name: "-ubuntu-20.04-mpich-horovod"
          dockerfile_exclusive_name: "ubuntu-20.04-mpich-horovod"
          dockerfile_subdirectory: "onednn"
          partials:
              - onednn/ubuntu/version
              - onednn/ubuntu/cpu
              - onednn/ubuntu/python
              - tensorflow
              - onednn/ubuntu/mpich
              - onednn/ubuntu/2004-horovod
              - shell
          tests:
              - import-onednn-horovod.sh
          args:
              - UBUNTU_VERSION=20.04
              - DEBIAN_FRONTEND="noninteractive"
              - TF_PACKAGE=intel-tensorflow
              - PYTHON=python3
        - add_to_name: "-centos-7-mpich-horovod"
          dockerfile_exclusive_name: "centos-7-mpich-horovod"
          dockerfile_subdirectory: "onednn"
          partials:
              - onednn/centos/version
              - onednn/centos/cpu
              - onednn/centos/python
              - onednn/centos/yum-py2
              - tensorflow
              - onednn/centos/mpich
              - onednn/centos/horovod-7
              - shell
          tests:
              - import-onednn-horovod.sh
          args:
              - CENTOS_VERSION=7
              - PYTHON=python3
              - TF_PACKAGE=intel-tensorflow
              - HOROVOD_VERSION=v0.21.1
        - add_to_name: "-centos-8-mpich-horovod"
          dockerfile_exclusive_name: "centos-8-mpich-horovod"
          dockerfile_subdirectory: "onednn"
          partials:
              - onednn/centos/version
              - onednn/centos/cpu
              - onednn/centos/python
              - tensorflow
              - onednn/centos/mpich
              - onednn/centos/horovod
              - shell
          tests:
              - import-onednn-horovod.sh
          args:
              - CENTOS_VERSION=8
              - PYTHON=python3
              - TF_PACKAGE=intel-tensorflow
              - HOROVOD_VERSION=v0.21.1
        - add_to_name: "-redhat-8-mpich-horovod"
          dockerfile_exclusive_name: "redhat-8-mpich-horovod"
          dockerfile_subdirectory: "onednn"
          partials:
              - onednn/redhat/version
              - onednn/redhat/cpu
              - onednn/redhat/python
              - tensorflow
              - onednn/redhat/mpich
              - onednn/redhat/horovod
              - shell
          tests:
              - import-onednn-horovod.sh
          args:
              - REDHAT_VERSION=latest
              - PYTHON=python3
              - TF_PACKAGE=intel-tensorflow
              - HOROVOD_VERSION=v0.21.1

    devel-onednn-mpich-horovod:
<<<<<<< HEAD
=======
        - add_to_name: "-ubuntu-16.04-devel-mpich-horovod"
          dockerfile_exclusive_name: "ubuntu-16.04-devel-mpich-horovod"
          dockerfile_subdirectory: "onednn"
          partials:
              - onednn/ubuntu/version
              - onednn/ubuntu/devel
              - onednn/ubuntu/python3
              - onednn/ubuntu/bazel
              - onednn/ubuntu/1604-mpich
              - onednn/ubuntu/devel-horovod
              - shell
          tests:
              - ""
          args:
              - UBUNTU_VERSION=16.04
              - CHECKOUT_TF_SRC=1
              - CHECKOUT_HOROVOD_SRC=1
              - HOROVOD_BRANCH=master
              - PYTHON=python3.6
>>>>>>> f5e33387
        - add_to_name: "-ubuntu-18.04-devel-mpich-horovod"
          dockerfile_exclusive_name: "ubuntu-18.04-devel-mpich-horovod"
          dockerfile_subdirectory: "onednn"
          partials:
              - onednn/ubuntu/version
              - onednn/ubuntu/devel
              - onednn/ubuntu/python
              - onednn/ubuntu/bazel
              - onednn/ubuntu/mpich
              - onednn/ubuntu/devel-horovod
              - shell
          tests:
              - ""
          args:
              - UBUNTU_VERSION=18.04
              - CHECKOUT_TF_SRC=1
              - CHECKOUT_HOROVOD_SRC=1
              - HOROVOD_BRANCH=master
              - PYTHON=python3
        - add_to_name: "-ubuntu-20.04-devel-mpich-horovod"
          dockerfile_exclusive_name: "ubuntu-20.04-devel-mpich-horovod"
          dockerfile_subdirectory: "onednn"
          partials:
              - onednn/ubuntu/version
              - onednn/ubuntu/devel
              - onednn/ubuntu/python
              - onednn/ubuntu/bazel
              - onednn/ubuntu/mpich
              - onednn/ubuntu/devel-horovod
              - shell
          tests:
              - ""
          args:
              - UBUNTU_VERSION=20.04
              - CHECKOUT_TF_SRC=1
              - CHECKOUT_HOROVOD_SRC=1
              - HOROVOD_BRANCH=master
              - PYTHON=python3
        - add_to_name: "-centos-7-devel-mpich-horovod"
          dockerfile_exclusive_name: "centos-7-devel-mpich-horovod"
          dockerfile_subdirectory: "onednn"
          partials:
              - onednn/centos/version
              - onednn/centos/devel-7
              - onednn/centos/devel
              - onednn/centos/python
              - onednn/centos/yum-py2
              - onednn/centos/bazel
              - onednn/centos/mpich
              - onednn/centos/devel-horovod
              - shell
          tests:
              - ""
          args:
              - CENTOS_VERSION=7
              - PYTHON=python3
              - CHECKOUT_TF_SRC=1
              - CHECKOUT_HOROVOD_SRC=1
              - HOROVOD_BRANCH=master
        - add_to_name: "-centos-8-devel-mpich-horovod"
          dockerfile_exclusive_name: "centos-8-devel-mpich-horovod"
          dockerfile_subdirectory: "onednn"
          partials:
              - onednn/centos/version
              - onednn/centos/devel-8
              - onednn/centos/devel
              - onednn/centos/python
              - onednn/centos/bazel
              - onednn/centos/mpich
              - onednn/centos/devel-horovod
              - shell
          tests:
              - ""
          args:
              - CENTOS_VERSION=8
              - PYTHON=python3
              - CHECKOUT_TF_SRC=1
              - CHECKOUT_HOROVOD_SRC=1
              - HOROVOD_BRANCH=master
        - add_to_name: "-redhat-8-devel-mpich-horovod"
          dockerfile_exclusive_name: "redhat-8-devel-mpich-horovod"
          dockerfile_subdirectory: "onednn"
          partials:
              - onednn/redhat/version
              - onednn/redhat/devel-8
              - onednn/redhat/devel
              - onednn/redhat/python
              - onednn/redhat/bazel
              - onednn/redhat/mpich
              - onednn/redhat/devel-horovod
              - shell
          tests:
              - ""
          args:
              - REDHAT_VERSION=latest
              - PYTHON=python3
              - CHECKOUT_TF_SRC=1
              - CHECKOUT_HOROVOD_SRC=1
              - HOROVOD_BRANCH=master

    ubuntu-ppc64le:
        - add_to_name: "-ppc64le"
          dockerfile_exclusive_name: "cpu-ppc64le"
          dockerfile_subdirectory: "ppc64le"
          args:
              - UBUNTU_VERSION=18.04
          partials:
              - ubuntu/version
              - ubuntu/cpu
              - ubuntu/python
              - tensorflow-ppc64le
              - shell
        - add_to_name: "-gpu-ppc64le"
          dockerfile_exclusive_name: "gpu-ppc64le"
          dockerfile_subdirectory: "ppc64le"
          args:
              - UBUNTU_VERSION=18.04
              - ARCH=ppc64le
              - CUDA=10.0
              - TF_PACKAGE=tensorflow
          partials:
              - ubuntu/version
              - ubuntu/nvidia
              - ubuntu/python
              - tensorflow-ppc64le
              - shell
          tests:
              - import-gpu.sh
          test_runtime: nvidia

    ubuntu-devel-ppc64le:
        - add_to_name: "devel-ppc64le"
          dockerfile_exclusive_name: "devel-cpu-ppc64le"
          dockerfile_subdirectory: "ppc64le"
          partials:
              - ubuntu/version
              - ubuntu/devel-cpu
              - ubuntu/python
              - ubuntu/bazelbuild
              - shell
          tests:
              - build-cpu.sh
          args:
              - UBUNTU_VERSION=18.04
              - CHECKOUT_TF_SRC=1
        - add_to_name: "devel-gpu-ppc64le"
          dockerfile_exclusive_name: "devel-gpu-ppc64le"
          dockerfile_subdirectory: "ppc64le"
          args:
              - UBUNTU_VERSION=18.04
              - ARCH=ppc64le
              - CUDA=10.0
              - LIB_DIR_PREFIX=powerpc64le
              - CHECKOUT_TF_SRC=1
          partials:
              - ubuntu/version
              - ubuntu/devel-nvidia
              - ubuntu/python
              - ubuntu/bazelbuild
              - shell
          tests:
              - build-gpu.sh
          test_runtime: nvidia

    nightly:
        - add_to_name: "nightly"
          partials:
              - ubuntu/version
              - ubuntu/cpu
              - ubuntu/python
              - tensorflow
              - shell
          args:
              - TF_PACKAGE=tf-nightly-cpu
          tests:
              - import.sh
        - add_to_name: "nightly-gpu"
          partials:
              - ubuntu/version
              - ubuntu/nvidia
              - ubuntu/python
              - tensorflow
              - shell
          test_runtime: nvidia
          tests:
              - import-gpu.sh
          args:
              - TF_PACKAGE=tf-nightly<|MERGE_RESOLUTION|>--- conflicted
+++ resolved
@@ -160,24 +160,6 @@
               - CHECKOUT_TF_SRC=1
 
     onednn:
-<<<<<<< HEAD
-=======
-        - add_to_name: "-ubuntu-16.04"
-          dockerfile_exclusive_name: "ubuntu-16.04"
-          dockerfile_subdirectory: "onednn"
-          partials:
-              - onednn/ubuntu/version
-              - onednn/ubuntu/cpu
-              - onednn/ubuntu/python3
-              - tensorflow
-              - shell
-          tests:
-              - import-onednn.sh
-          args:
-              - TF_PACKAGE=intel-tensorflow
-              - UBUNTU_VERSION=16.04
-              - PYTHON=python3.6
->>>>>>> f5e33387
         - add_to_name: "-ubuntu-18.04"
           dockerfile_exclusive_name: "ubuntu-18.04"
           dockerfile_subdirectory: "onednn"
@@ -259,25 +241,6 @@
               - HOROVOD_VERSION=v0.21.1
 
     devel-onednn:
-<<<<<<< HEAD
-=======
-        - add_to_name: "-ubuntu-16.04-devel"
-          dockerfile_exclusive_name: "ubuntu-16.04-devel"
-          dockerfile_subdirectory: "onednn"
-          partials:
-              - onednn/ubuntu/version
-              - onednn/ubuntu/devel
-              - onednn/ubuntu/python3
-              - onednn/ubuntu/bazel
-              - shell
-          tests:
-              - ""
-          args:
-              - UBUNTU_VERSION=16.04
-              - CHECKOUT_TF_SRC=1
-              - TF_BRANCH=master
-              - PYTHON=python3.6
->>>>>>> f5e33387
         - add_to_name: "-ubuntu-18.04-devel"
           dockerfile_exclusive_name: "ubuntu-18.04-devel"
           dockerfile_subdirectory: "onednn"
@@ -367,27 +330,6 @@
               - HOROVOD_VERSION=v0.21.1
 
     onednn-mpi-horovod:
-<<<<<<< HEAD
-=======
-        - add_to_name: "-ubuntu-16.04-mpi-horovod"
-          dockerfile_exclusive_name: "ubuntu-16.04-mpi-horovod"
-          dockerfile_subdirectory: "onednn"
-          partials:
-              - onednn/ubuntu/version
-              - onednn/ubuntu/cpu
-              - onednn/ubuntu/python3
-              - tensorflow
-              - onednn/ubuntu/mpi
-              - onednn/ubuntu/1604-horovod
-              - shell
-          tests:
-              - import-onednn-horovod.sh
-          args:
-              - UBUNTU_VERSION=16.04
-              - DEBIAN_FRONTEND="noninteractive"
-              - TF_PACKAGE=intel-tensorflow
-              - PYTHON=python3.6
->>>>>>> f5e33387
         - add_to_name: "-ubuntu-18.04-mpi-horovod"
           dockerfile_exclusive_name: "ubuntu-18.04-mpi-horovod"
           dockerfile_subdirectory: "onednn"
@@ -461,10 +403,6 @@
               - PYTHON=python3
               - TF_PACKAGE=intel-tensorflow
               - HOROVOD_VERSION=v0.21.1
-<<<<<<< HEAD
-
-    devel-onednn-mpi-horovod:
-=======
         - add_to_name: "-redhat-8-mpi-horovod"
           dockerfile_exclusive_name: "redhat-8-mpi-horovod"
           dockerfile_subdirectory: "onednn"
@@ -485,26 +423,6 @@
               - HOROVOD_VERSION=v0.21.1
 
     devel-onednn-mpi-horovod:
-        - add_to_name: "-ubuntu-16.04-devel-mpi-horovod"
-          dockerfile_exclusive_name: "ubuntu-16.04-devel-mpi-horovod"
-          dockerfile_subdirectory: "onednn"
-          partials:
-              - onednn/ubuntu/version
-              - onednn/ubuntu/devel
-              - onednn/ubuntu/python3
-              - onednn/ubuntu/bazel
-              - onednn/ubuntu/mpi
-              - onednn/ubuntu/devel-horovod
-              - shell
-          tests:
-              - ""
-          args:
-              - UBUNTU_VERSION=16.04
-              - CHECKOUT_TF_SRC=1
-              - CHECKOUT_HOROVOD_SRC=1
-              - HOROVOD_BRANCH=master
-              - PYTHON=python3.6
->>>>>>> f5e33387
         - add_to_name: "-ubuntu-18.04-devel-mpi-horovod"
           dockerfile_exclusive_name: "ubuntu-18.04-devel-mpi-horovod"
           dockerfile_subdirectory: "onednn"
@@ -564,11 +482,7 @@
               - CHECKOUT_TF_SRC=1
               - CHECKOUT_HOROVOD_SRC=1
               - HOROVOD_BRANCH=master
-<<<<<<< HEAD
-        - add_to_name: "-8-devel-mpi-horovod"
-=======
         - add_to_name: "-centos-8-devel-mpi-horovod"
->>>>>>> f5e33387
           dockerfile_exclusive_name: "centos-8-devel-mpi-horovod"
           dockerfile_subdirectory: "onednn"
           partials:
@@ -610,27 +524,6 @@
               - HOROVOD_BRANCH=master
 
     onednn-mpich-horovod:
-<<<<<<< HEAD
-=======
-        - add_to_name: "-ubuntu-16.04-mpich-horovod"
-          dockerfile_exclusive_name: "ubuntu-16.04-mpich-horovod"
-          dockerfile_subdirectory: "onednn"
-          partials:
-              - onednn/ubuntu/version
-              - onednn/ubuntu/cpu
-              - onednn/ubuntu/python3
-              - tensorflow
-              - onednn/ubuntu/1604-mpich
-              - onednn/ubuntu/1604-horovod
-              - shell
-          tests:
-              - import-onednn-horovod.sh
-          args:
-              - UBUNTU_VERSION=16.04
-              - DEBIAN_FRONTEND="noninteractive"
-              - TF_PACKAGE=intel-tensorflow
-              - PYTHON=python3.6
->>>>>>> f5e33387
         - add_to_name: "-ubuntu-18.04-mpich-horovod"
           dockerfile_exclusive_name: "ubuntu-18.04-mpich-horovod"
           dockerfile_subdirectory: "onednn"
@@ -724,28 +617,6 @@
               - HOROVOD_VERSION=v0.21.1
 
     devel-onednn-mpich-horovod:
-<<<<<<< HEAD
-=======
-        - add_to_name: "-ubuntu-16.04-devel-mpich-horovod"
-          dockerfile_exclusive_name: "ubuntu-16.04-devel-mpich-horovod"
-          dockerfile_subdirectory: "onednn"
-          partials:
-              - onednn/ubuntu/version
-              - onednn/ubuntu/devel
-              - onednn/ubuntu/python3
-              - onednn/ubuntu/bazel
-              - onednn/ubuntu/1604-mpich
-              - onednn/ubuntu/devel-horovod
-              - shell
-          tests:
-              - ""
-          args:
-              - UBUNTU_VERSION=16.04
-              - CHECKOUT_TF_SRC=1
-              - CHECKOUT_HOROVOD_SRC=1
-              - HOROVOD_BRANCH=master
-              - PYTHON=python3.6
->>>>>>> f5e33387
         - add_to_name: "-ubuntu-18.04-devel-mpich-horovod"
           dockerfile_exclusive_name: "ubuntu-18.04-devel-mpich-horovod"
           dockerfile_subdirectory: "onednn"
