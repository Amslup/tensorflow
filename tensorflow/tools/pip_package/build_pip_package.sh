#!/usr/bin/env bash
# Copyright 2015 The TensorFlow Authors. All Rights Reserved.
#
# Licensed under the Apache License, Version 2.0 (the "License");
# you may not use this file except in compliance with the License.
# You may obtain a copy of the License at
#
#     http://www.apache.org/licenses/LICENSE-2.0
#
# Unless required by applicable law or agreed to in writing, software
# distributed under the License is distributed on an "AS IS" BASIS,
# WITHOUT WARRANTIES OR CONDITIONS OF ANY KIND, either express or implied.
# See the License for the specific language governing permissions and
# limitations under the License.
# ==============================================================================


set -e

function is_absolute {
  [[ "$1" = /* ]] || [[ "$1" =~ ^[a-zA-Z]:[/\\].* ]]
}

function real_path() {
  is_absolute "$1" && echo "$1" || echo "$PWD/${1#./}"
}

function cp_external() {
  local src_dir=$1
  local dest_dir=$2

  pushd .
  cd "$src_dir"
  for f in `find . ! -type d ! -name '*.py' ! -path '*local_config_cuda*' ! -path '*local_config_tensorrt*' ! -path '*local_config_syslibs*' ! -path '*org_tensorflow*' ! -path '*llvm-project/llvm/*'`; do
    mkdir -p "${dest_dir}/$(dirname ${f})"
    cp "${f}" "${dest_dir}/$(dirname ${f})/"
  done
  popd

  mkdir -p "${dest_dir}/local_config_cuda/cuda/cuda/"
  cp "${src_dir}/local_config_cuda/cuda/cuda/cuda_config.h" "${dest_dir}/local_config_cuda/cuda/cuda/"
}

function copy_xla_aot_runtime_sources() {
  local src_dir=$1
  local dst_dir=$2

  local srcs_txt="tensorflow/tools/pip_package/xla_compiled_cpu_runtime_srcs.txt"

  if [ ! -f "${src_dir}/${srcs_txt}" ]; then
    echo Could not find source list file "${src_dir}/${srcs_txt}". 1>&2
    return 0
  fi

  pushd $src_dir
  for file in $(cat "${srcs_txt}")
  do
    # Sometimes $file has a prefix bazel-out/host/ we want to remove.
    prefix=${file%%tensorflow/*}  # Find the location of "tensorflow/*"
    candidate_file=${file#$prefix}  # Remove the prefix
    if [ ! -z "$candidate_file" ]; then
      file=$candidate_file
    fi
    dn=$(dirname $file)
    if test -f "$file"; then
      mkdir -p "${dst_dir}/${dn}"
      cp $file "${dst_dir}/${file}"
    else
      echo "Missing xla source file: ${file}" 1>&2
    fi
  done
  cp tensorflow/tools/pip_package/xla_build/CMakeLists.txt "${dst_dir}"
  popd
}

function move_to_root_if_exists () {
  arg_to_move="$1"
  if [ -e "${arg_to_move}" ]; then
    mv ${arg_to_move} ./
  fi
}

function reorganize_includes() {
  TMPDIR="${1%/}"
  pushd "${TMPDIR}/tensorflow/include/"

  move_to_root_if_exists external/com_google_absl/absl

  move_to_root_if_exists external/eigen_archive/Eigen
  move_to_root_if_exists external/eigen_archive/unsupported

  move_to_root_if_exists external/jsoncpp_git/include
  rm -rf external/jsoncpp_git

  move_to_root_if_exists external/com_google_protobuf/src/google
  rm -rf external/com_google_protobuf/python

  popd
}

PLATFORM="$(uname -s | tr 'A-Z' 'a-z')"
function is_windows() {
  if [[ "${PLATFORM}" =~ (cygwin|mingw32|mingw64|msys)_nt* ]]; then
    true
  else
    false
  fi
}

function prepare_src() {
  if [ $# -lt 1 ] ; then
    echo "No destination dir provided"
    exit 1
  fi

  TMPDIR="${1%/}"
  mkdir -p "$TMPDIR"
  EXTERNAL_INCLUDES="${TMPDIR}/tensorflow/include/external"
  XLA_AOT_RUNTIME_SOURCES="${TMPDIR}/tensorflow/xla_aot_runtime_src"

  echo $(date) : "=== Preparing sources in dir: ${TMPDIR}"

  if [ ! -d bazel-bin/tensorflow ]; then
    echo "Could not find bazel-bin.  Did you run from the root of the build tree?"
    exit 1
  fi

  if is_windows; then
    rm -rf ./bazel-bin/tensorflow/tools/pip_package/simple_console_for_window_unzip
    mkdir -p ./bazel-bin/tensorflow/tools/pip_package/simple_console_for_window_unzip
    echo "Unzipping simple_console_for_windows.zip to create runfiles tree..."
    unzip -o -q ./bazel-bin/tensorflow/tools/pip_package/simple_console_for_windows.zip -d ./bazel-bin/tensorflow/tools/pip_package/simple_console_for_window_unzip
    echo "Unzip finished."
    # runfiles structure after unzip the python binary
    cp -L \
      bazel-bin/tensorflow/tools/pip_package/simple_console_for_window_unzip/runfiles/org_tensorflow/LICENSE \
      "${TMPDIR}"
    cp -LR \
      bazel-bin/tensorflow/tools/pip_package/simple_console_for_window_unzip/runfiles/org_tensorflow/tensorflow \
      "${TMPDIR}"
    cp_external \
      bazel-bin/tensorflow/tools/pip_package/simple_console_for_window_unzip/runfiles \
      "${EXTERNAL_INCLUDES}/"
    copy_xla_aot_runtime_sources \
      bazel-bin/tensorflow/tools/pip_package/simple_console_for_window_unzip/runfiles/org_tensorflow \
      "${XLA_AOT_RUNTIME_SOURCES}/"
    RUNFILES=bazel-bin/tensorflow/tools/pip_package/simple_console_for_window_unzip/runfiles/org_tensorflow
    # If oneDNN was built with openMP then copy the omp libs over
    if [ -f "bazel-bin/external/llvm_openmp/libiomp5md.dll" ]; then
      cp bazel-bin/external/llvm_openmp/libiomp5md.dll ${TMPDIR}/tensorflow/python
      cp bazel-bin/external/llvm_openmp/libiomp5md.dll.if.lib ${TMPDIR}/tensorflow/python
    fi
  else
    RUNFILES=bazel-bin/tensorflow/tools/pip_package/build_pip_package.runfiles/org_tensorflow
    if [ -d bazel-bin/tensorflow/tools/pip_package/build_pip_package.runfiles/org_tensorflow/external ]; then
      # Old-style runfiles structure (--legacy_external_runfiles).
      cp -L \
        bazel-bin/tensorflow/tools/pip_package/build_pip_package.runfiles/org_tensorflow/LICENSE \
        "${TMPDIR}"
      cp -LR \
        bazel-bin/tensorflow/tools/pip_package/build_pip_package.runfiles/org_tensorflow/tensorflow \
        "${TMPDIR}"
      cp_external \
        bazel-bin/tensorflow/tools/pip_package/build_pip_package.runfiles/org_tensorflow/external \
        "${EXTERNAL_INCLUDES}"
      copy_xla_aot_runtime_sources \
        bazel-bin/tensorflow/tools/pip_package/build_pip_package.runfiles/org_tensorflow \
        "${XLA_AOT_RUNTIME_SOURCES}"
      # Copy MKL libs over so they can be loaded at runtime
      so_lib_dir=$(ls $RUNFILES | grep solib) || true
      if [ -n "${so_lib_dir}" ]; then
        mkl_so_dir=$(ls ${RUNFILES}/${so_lib_dir} | grep mkl) || true
        if [ -n "${mkl_so_dir}" ]; then
          mkdir "${TMPDIR}/${so_lib_dir}"
          cp -R ${RUNFILES}/${so_lib_dir}/${mkl_so_dir} "${TMPDIR}/${so_lib_dir}"
        fi
      fi
    else
      # New-style runfiles structure (--nolegacy_external_runfiles).
      cp -L \
        bazel-bin/tensorflow/tools/pip_package/build_pip_package.runfiles/org_tensorflow/LICENSE \
        "${TMPDIR}"
      cp -LR \
        bazel-bin/tensorflow/tools/pip_package/build_pip_package.runfiles/org_tensorflow/tensorflow \
        "${TMPDIR}"
      cp_external \
        bazel-bin/tensorflow/tools/pip_package/build_pip_package.runfiles \
        "${EXTERNAL_INCLUDES}"
      copy_xla_aot_runtime_sources \
        bazel-bin/tensorflow/tools/pip_package/build_pip_package.runfiles/org_tensorflow \
        "${XLA_AOT_RUNTIME_SOURCES}"
      # Copy MKL libs over so they can be loaded at runtime
      so_lib_dir=$(ls $RUNFILES | grep solib) || true
      if [ -n "${so_lib_dir}" ]; then
        mkl_so_dir=$(ls ${RUNFILES}/${so_lib_dir} | grep mkl) || true
        if [ -n "${mkl_so_dir}" ]; then
          mkdir "${TMPDIR}/${so_lib_dir}"
          cp -R ${RUNFILES}/${so_lib_dir}/${mkl_so_dir} "${TMPDIR}/${so_lib_dir}"
        fi
      fi
    fi
  fi

  mkdir -p ${TMPDIR}/third_party
  cp -R $RUNFILES/third_party/eigen3 ${TMPDIR}/third_party

  reorganize_includes "${TMPDIR}"

  cp tensorflow/tools/pip_package/MANIFEST.in ${TMPDIR}
  cp tensorflow/tools/pip_package/README ${TMPDIR}/README.md
  cp tensorflow/tools/pip_package/setup.py ${TMPDIR}

  rm -f ${TMPDIR}/tensorflow/libtensorflow_framework.so
  rm -f ${TMPDIR}/tensorflow/libtensorflow_framework.so.[0-9].*

  # TODO(annarev): copy over API files from tensorflow/api/_vN to tensorflow/
  #   except tensorflow/api/_vN/lite/.

  # TODO(b/150440817): support autocomplete for tf.keras
  # Copy over keras API folder to the root directory
  # so that autocomplete works as expected for all keras subimports.
<<<<<<< HEAD
  # if [ -d "${TMPDIR}/tensorflow/_api/v1/" ]
  # then
  #   cp -r ${TMPDIR}/tensorflow/python/keras/api/_v1/keras/ ${TMPDIR}/tensorflow/keras/
  #   sed -i'.original' -e 's/.python.keras.api._v1/tensorflow/g' ${TMPDIR}/tensorflow/__init__.py
  # else
  #   cp -r ${TMPDIR}/tensorflow/python/keras/api/_v2/keras/ ${TMPDIR}/tensorflow/keras/
  #   sed -i'.original' -e 's/.python.keras.api._v2/tensorflow/g' ${TMPDIR}/tensorflow/__init__.py
  # fi
=======
#  if [ -d "${TMPDIR}/tensorflow/_api/v1/" ]
#  then
#    cp -r ${TMPDIR}/tensorflow/python/keras/api/_v1/keras/ ${TMPDIR}/tensorflow/keras/
#    sed -i'.original' -e 's/.python.keras.api._v1/tensorflow/g' ${TMPDIR}/tensorflow/__init__.py
#  else
#    cp -r ${TMPDIR}/tensorflow/python/keras/api/_v2/keras/ ${TMPDIR}/tensorflow/keras/
#    sed -i'.original' -e 's/.python.keras.api._v2/tensorflow/g' ${TMPDIR}/tensorflow/__init__.py
#  fi
>>>>>>> 8bd1e3fc
}

function build_wheel() {
  if [ $# -lt 2 ] ; then
    echo "No src and dest dir provided"
    exit 1
  fi

  TMPDIR="$1"
  DEST="$2"
  PKG_NAME_FLAG="$3"

  # Before we leave the top-level directory, make sure we know how to
  # call python.
  if [[ -e tools/python_bin_path.sh ]]; then
    source tools/python_bin_path.sh
  fi

  pushd ${TMPDIR} > /dev/null

  rm -f MANIFEST
  echo $(date) : "=== Building wheel"
  "${PYTHON_BIN_PATH:-python}" setup.py bdist_wheel ${PKG_NAME_FLAG} >/dev/null
  mkdir -p ${DEST}
  cp dist/* ${DEST}
  popd > /dev/null
  echo $(date) : "=== Output wheel file is in: ${DEST}"
}

function usage() {
  echo "Usage:"
  echo "$0 [--src srcdir] [--dst dstdir] [options]"
  echo "$0 dstdir [options]"
  echo ""
  echo "    --src                 prepare sources in srcdir"
  echo "                              will use temporary dir if not specified"
  echo ""
  echo "    --dst                 build wheel in dstdir"
  echo "                              if dstdir is not set do not build, only prepare sources"
  echo ""
  echo "  Options:"
  echo "    --project_name <name> set project name to name"
  echo "    --cpu                 build tensorflow_cpu"
  echo "    --gpu                 build tensorflow_gpu"
  echo "    --gpudirect           build tensorflow_gpudirect"
  echo "    --rocm                build tensorflow_rocm"
  echo "    --nightly_flag        build tensorflow nightly"
  echo ""
  exit 1
}

function main() {
  PKG_NAME_FLAG=""
  PROJECT_NAME=""
  CPU_BUILD=0
  GPU_BUILD=0
  GPUDIRECT_BUILD=0
  ROCM_BUILD=0
  NIGHTLY_BUILD=0
  SRCDIR=""
  DSTDIR=""
  CLEANSRC=1
  while true; do
    if [[ "$1" == "--help" ]]; then
      usage
      exit 1
    elif [[ "$1" == "--nightly_flag" ]]; then
      NIGHTLY_BUILD=1
    elif [[ "$1" == "--gpu" ]]; then
      GPU_BUILD=1
    elif [[ "$1" == "--cpu" ]]; then
      CPU_BUILD=1
    elif [[ "$1" == "--gpudirect" ]]; then
      GPUDIRECT_BUILD=1
    elif [[ "$1" == "--rocm" ]]; then
      ROCM_BUILD=1
    elif [[ "$1" == "--project_name" ]]; then
      shift
      if [[ -z "$1" ]]; then
        break
      fi
      PROJECT_NAME="$1"
    elif [[ "$1" == "--src" ]]; then
      shift
      SRCDIR="$(real_path $1)"
      CLEANSRC=0
    elif [[ "$1" == "--dst" ]]; then
      shift
      DSTDIR="$(real_path $1)"
    else
      DSTDIR="$(real_path $1)"
    fi
    shift

    if [[ -z "$1" ]]; then
      break
    fi
  done

  if [[ $(( GPU_BUILD + CPU_BUILD + GPUDIRECT_BUILD + ROCM_BUILD )) -gt "1" ]]; then
    echo "Only one of [--gpu, --cpu, --gpudirect, --rocm] may be provided."
    usage
    exit 1
  fi

  if [[ -z "$DSTDIR" ]] && [[ -z "$SRCDIR" ]]; then
    echo "No destination dir provided"
    usage
    exit 1
  fi

  if [[ -z "$SRCDIR" ]]; then
    # make temp srcdir if none set
    SRCDIR="$(mktemp -d -t tmp.XXXXXXXXXX)"
  fi

  prepare_src "$SRCDIR"

  if [[ -z "$DSTDIR" ]]; then
      # only want to prepare sources
      exit
  fi

  if [[ -n ${PROJECT_NAME} ]]; then
    PKG_NAME_FLAG="--project_name ${PROJECT_NAME}"
  elif [[ ${NIGHTLY_BUILD} == "1" && ${GPU_BUILD} == "1" ]]; then
    PKG_NAME_FLAG="--project_name tf_nightly_gpu"
  elif [[ ${NIGHTLY_BUILD} == "1" && ${GPUDIRECT_BUILD} == "1" ]]; then
    PKG_NAME_FLAG="--project_name tf_nightly_gpudirect"
  elif [[ ${NIGHTLY_BUILD} == "1" && ${ROCM_BUILD} == "1" ]]; then
    PKG_NAME_FLAG="--project_name tf_nightly_rocm"
  elif [[ ${NIGHTLY_BUILD} == "1" && ${CPU_BUILD} == "1" ]]; then
    PKG_NAME_FLAG="--project_name tf_nightly_cpu"
  elif [[ ${NIGHTLY_BUILD} == "1" ]]; then
    PKG_NAME_FLAG="--project_name tf_nightly"
  elif [[ ${GPU_BUILD} == "1" ]]; then
    PKG_NAME_FLAG="--project_name tensorflow_gpu"
  elif [[ ${GPUDIRECT_BUILD} == "1" ]]; then
    PKG_NAME_FLAG="--project_name tensorflow_gpudirect"
  elif [[ ${ROCM_BUILD} == "1" ]]; then
    PKG_NAME_FLAG="--project_name tensorflow_rocm"
  elif [[ ${CPU_BUILD} == "1" ]]; then
    PKG_NAME_FLAG="--project_name tensorflow_cpu"
  fi

  build_wheel "$SRCDIR" "$DSTDIR" "$PKG_NAME_FLAG"

  if [[ $CLEANSRC -ne 0 ]]; then
    rm -rf "${TMPDIR}"
  fi
}

main "$@"<|MERGE_RESOLUTION|>--- conflicted
+++ resolved
@@ -219,7 +219,7 @@
   # TODO(b/150440817): support autocomplete for tf.keras
   # Copy over keras API folder to the root directory
   # so that autocomplete works as expected for all keras subimports.
-<<<<<<< HEAD
+
   # if [ -d "${TMPDIR}/tensorflow/_api/v1/" ]
   # then
   #   cp -r ${TMPDIR}/tensorflow/python/keras/api/_v1/keras/ ${TMPDIR}/tensorflow/keras/
@@ -228,16 +228,6 @@
   #   cp -r ${TMPDIR}/tensorflow/python/keras/api/_v2/keras/ ${TMPDIR}/tensorflow/keras/
   #   sed -i'.original' -e 's/.python.keras.api._v2/tensorflow/g' ${TMPDIR}/tensorflow/__init__.py
   # fi
-=======
-#  if [ -d "${TMPDIR}/tensorflow/_api/v1/" ]
-#  then
-#    cp -r ${TMPDIR}/tensorflow/python/keras/api/_v1/keras/ ${TMPDIR}/tensorflow/keras/
-#    sed -i'.original' -e 's/.python.keras.api._v1/tensorflow/g' ${TMPDIR}/tensorflow/__init__.py
-#  else
-#    cp -r ${TMPDIR}/tensorflow/python/keras/api/_v2/keras/ ${TMPDIR}/tensorflow/keras/
-#    sed -i'.original' -e 's/.python.keras.api._v2/tensorflow/g' ${TMPDIR}/tensorflow/__init__.py
-#  fi
->>>>>>> 8bd1e3fc
 }
 
 function build_wheel() {
