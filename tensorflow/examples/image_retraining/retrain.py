# Copyright 2015 The TensorFlow Authors. All Rights Reserved.
#
# Licensed under the Apache License, Version 2.0 (the "License");
# you may not use this file except in compliance with the License.
# You may obtain a copy of the License at
#
#     http://www.apache.org/licenses/LICENSE-2.0
#
# Unless required by applicable law or agreed to in writing, software
# distributed under the License is distributed on an "AS IS" BASIS,
# WITHOUT WARRANTIES OR CONDITIONS OF ANY KIND, either express or implied.
# See the License for the specific language governing permissions and
# limitations under the License.
# ==============================================================================
r"""Simple transfer learning with Inception v3 or Mobilenet models.

With support for TensorBoard.

This example shows how to take a Inception v3 or Mobilenet model trained on
ImageNet images, and train a new top layer that can recognize other classes of
images.

The top layer receives as input a 2048-dimensional vector (1001-dimensional for
Mobilenet) for each image. We train a softmax layer on top of this
representation. Assuming the softmax layer contains N labels, this corresponds
to learning N + 2048*N (or 1001*N)  model parameters corresponding to the
learned biases and weights.

Here's an example, which assumes you have a folder containing class-named
subfolders, each full of images for each label. The example folder flower_photos
should have a structure like this:

~/flower_photos/daisy/photo1.jpg
~/flower_photos/daisy/photo2.jpg
...
~/flower_photos/rose/anotherphoto77.jpg
...
~/flower_photos/sunflower/somepicture.jpg

The subfolder names are important, since they define what label is applied to
each image, but the filenames themselves don't matter. Once your images are
prepared, you can run the training with a command like this:

```bash
bazel build tensorflow/examples/image_retraining:retrain && \
bazel-bin/tensorflow/examples/image_retraining/retrain \
    --image_dir ~/flower_photos
```

Or, if you have a pip installation of tensorflow, `retrain.py` can be run
without bazel:

```bash
python tensorflow/examples/image_retraining/retrain.py \
    --image_dir ~/flower_photos
```

You can replace the image_dir argument with any folder containing subfolders of
images. The label for each image is taken from the name of the subfolder it's
in.

This produces a new model file that can be loaded and run by any TensorFlow
program, for example the label_image sample code.

By default this script will use the high accuracy, but comparatively large and
slow Inception v3 model architecture. It's recommended that you start with this
to validate that you have gathered good training data, but if you want to deploy
on resource-limited platforms, you can try the `--architecture` flag with a
Mobilenet model. For example:

Run floating-point version of mobilenet:

```bash
python tensorflow/examples/image_retraining/retrain.py \
    --image_dir ~/flower_photos --architecture mobilenet_1.0_224
```

Run quantized version of mobilenet:

```bash
python tensorflow/examples/image_retraining/retrain.py \
    --image_dir ~/flower_photos/   --architecture mobilenet_1.0_224_quantized
```

There are 32 different Mobilenet models to choose from, with a variety of file
size and latency options. The first number can be '1.0', '0.75', '0.50', or
'0.25' to control the size, and the second controls the input image size, either
'224', '192', '160', or '128', with smaller sizes running faster. See
https://research.googleblog.com/2017/06/mobilenets-open-source-models-for.html
for more information on Mobilenet.

To use with TensorBoard:

By default, this script will log summaries to /tmp/retrain_logs directory

Visualize the summaries with this command:

tensorboard --logdir /tmp/retrain_logs

To use with Tensorflow Serving:

```bash
tensorflow_model_server --port=9000 --model_name=inception \
    --model_base_path=/tmp/saved_models/
```
"""
from __future__ import absolute_import
from __future__ import division
from __future__ import print_function

import argparse
from datetime import datetime
import hashlib
import os.path
import random
import re
import sys
import tarfile

import numpy as np
from six.moves import urllib
import tensorflow as tf

from tensorflow.contrib.quantize.python import quant_ops
from tensorflow.python.framework import graph_util
from tensorflow.python.framework import tensor_shape
from tensorflow.python.platform import gfile
from tensorflow.python.util import compat

FLAGS = None

# These are all parameters that are tied to the particular model architecture
# we're using for Inception v3. These include things like tensor names and their
# sizes. If you want to adapt this script to work with another model, you will
# need to update these to reflect the values in the network you're using.
MAX_NUM_IMAGES_PER_CLASS = 2 ** 27 - 1  # ~134M


def create_image_lists(image_dir, testing_percentage, validation_percentage):
  """Builds a list of training images from the file system.

  Analyzes the sub folders in the image directory, splits them into stable
  training, testing, and validation sets, and returns a data structure
  describing the lists of images for each label and their paths.

  Args:
    image_dir: String path to a folder containing subfolders of images.
    testing_percentage: Integer percentage of the images to reserve for tests.
    validation_percentage: Integer percentage of images reserved for validation.

  Returns:
    A dictionary containing an entry for each label subfolder, with images split
    into training, testing, and validation sets within each label.
  """
  if not gfile.Exists(image_dir):
    tf.logging.error("Image directory '" + image_dir + "' not found.")
    return None
  result = {}
  sub_dirs = [x[0] for x in gfile.Walk(image_dir)]
  # The root directory comes first, so skip it.
  is_root_dir = True
  for sub_dir in sub_dirs:
    if is_root_dir:
      is_root_dir = False
      continue
    extensions = ['jpg', 'jpeg', 'JPG', 'JPEG']
    file_list = []
    dir_name = os.path.basename(sub_dir)
    if dir_name == image_dir:
      continue
    tf.logging.info("Looking for images in '" + dir_name + "'")
    for extension in extensions:
      file_glob = os.path.join(image_dir, dir_name, '*.' + extension)
      file_list.extend(gfile.Glob(file_glob))
    if not file_list:
      tf.logging.warning('No files found')
      continue
    if len(file_list) < 20:
      tf.logging.warning(
          'WARNING: Folder has less than 20 images, which may cause issues.')
    elif len(file_list) > MAX_NUM_IMAGES_PER_CLASS:
      tf.logging.warning(
          'WARNING: Folder {} has more than {} images. Some images will '
          'never be selected.'.format(dir_name, MAX_NUM_IMAGES_PER_CLASS))
    label_name = re.sub(r'[^a-z0-9]+', ' ', dir_name.lower())
    training_images = []
    testing_images = []
    validation_images = []
    for file_name in file_list:
      base_name = os.path.basename(file_name)
      # We want to ignore anything after '_nohash_' in the file name when
      # deciding which set to put an image in, the data set creator has a way of
      # grouping photos that are close variations of each other. For example
      # this is used in the plant disease data set to group multiple pictures of
      # the same leaf.
      hash_name = re.sub(r'_nohash_.*$', '', file_name)
      # This looks a bit magical, but we need to decide whether this file should
      # go into the training, testing, or validation sets, and we want to keep
      # existing files in the same set even if more files are subsequently
      # added.
      # To do that, we need a stable way of deciding based on just the file name
      # itself, so we do a hash of that and then use that to generate a
      # probability value that we use to assign it.
      hash_name_hashed = hashlib.sha1(compat.as_bytes(hash_name)).hexdigest()
      percentage_hash = ((int(hash_name_hashed, 16) %
                          (MAX_NUM_IMAGES_PER_CLASS + 1)) *
                         (100.0 / MAX_NUM_IMAGES_PER_CLASS))
      if percentage_hash < validation_percentage:
        validation_images.append(base_name)
      elif percentage_hash < (testing_percentage + validation_percentage):
        testing_images.append(base_name)
      else:
        training_images.append(base_name)
    result[label_name] = {
        'dir': dir_name,
        'training': training_images,
        'testing': testing_images,
        'validation': validation_images,
    }
  return result


def get_image_path(image_lists, label_name, index, image_dir, category):
  """"Returns a path to an image for a label at the given index.

  Args:
    image_lists: Dictionary of training images for each label.
    label_name: Label string we want to get an image for.
    index: Int offset of the image we want. This will be moduloed by the
    available number of images for the label, so it can be arbitrarily large.
    image_dir: Root folder string of the subfolders containing the training
    images.
    category: Name string of set to pull images from - training, testing, or
    validation.

  Returns:
    File system path string to an image that meets the requested parameters.

  """
  if label_name not in image_lists:
    tf.logging.fatal('Label does not exist %s.', label_name)
  label_lists = image_lists[label_name]
  if category not in label_lists:
    tf.logging.fatal('Category does not exist %s.', category)
  category_list = label_lists[category]
  if not category_list:
    tf.logging.fatal('Label %s has no images in the category %s.',
                     label_name, category)
  mod_index = index % len(category_list)
  base_name = category_list[mod_index]
  sub_dir = label_lists['dir']
  full_path = os.path.join(image_dir, sub_dir, base_name)
  return full_path


def get_bottleneck_path(image_lists, label_name, index, bottleneck_dir,
                        category, architecture):
  """"Returns a path to a bottleneck file for a label at the given index.

  Args:
    image_lists: Dictionary of training images for each label.
    label_name: Label string we want to get an image for.
    index: Integer offset of the image we want. This will be moduloed by the
    available number of images for the label, so it can be arbitrarily large.
    bottleneck_dir: Folder string holding cached files of bottleneck values.
    category: Name string of set to pull images from - training, testing, or
    validation.
    architecture: The name of the model architecture.

  Returns:
    File system path string to an image that meets the requested parameters.
  """
  return get_image_path(image_lists, label_name, index, bottleneck_dir,
                        category) + '_' + architecture + '.txt'


def create_model_graph(model_info):
  """"Creates a graph from saved GraphDef file and returns a Graph object.

  Args:
    model_info: Dictionary containing information about the model architecture.

  Returns:
    Graph holding the trained Inception network, and various tensors we'll be
    manipulating.
  """
  with tf.Graph().as_default() as graph:
    model_path = os.path.join(FLAGS.model_dir, model_info['model_file_name'])
    print('Model path: ', model_path)
    with gfile.FastGFile(model_path, 'rb') as f:
      graph_def = tf.GraphDef()
      graph_def.ParseFromString(f.read())
      bottleneck_tensor, resized_input_tensor = (tf.import_graph_def(
          graph_def,
          name='',
          return_elements=[
              model_info['bottleneck_tensor_name'],
              model_info['resized_input_tensor_name'],
          ]))
  return graph, bottleneck_tensor, resized_input_tensor


def run_bottleneck_on_image(sess, image_data, image_data_tensor,
                            decoded_image_tensor, resized_input_tensor,
                            bottleneck_tensor):
  """Runs inference on an image to extract the 'bottleneck' summary layer.

  Args:
    sess: Current active TensorFlow Session.
    image_data: String of raw JPEG data.
    image_data_tensor: Input data layer in the graph.
    decoded_image_tensor: Output of initial image resizing and preprocessing.
    resized_input_tensor: The input node of the recognition graph.
    bottleneck_tensor: Layer before the final softmax.

  Returns:
    Numpy array of bottleneck values.
  """
  # First decode the JPEG image, resize it, and rescale the pixel values.
  resized_input_values = sess.run(decoded_image_tensor,
                                  {image_data_tensor: image_data})
  # Then run it through the recognition network.
  bottleneck_values = sess.run(bottleneck_tensor,
                               {resized_input_tensor: resized_input_values})
  bottleneck_values = np.squeeze(bottleneck_values)
  return bottleneck_values


def maybe_download_and_extract(data_url):
  """Download and extract model tar file.

  If the pretrained model we're using doesn't already exist, this function
  downloads it from the TensorFlow.org website and unpacks it into a directory.

  Args:
    data_url: Web location of the tar file containing the pretrained model.
  """
  dest_directory = FLAGS.model_dir
  if not os.path.exists(dest_directory):
    os.makedirs(dest_directory)
  filename = data_url.split('/')[-1]
  filepath = os.path.join(dest_directory, filename)
  if not os.path.exists(filepath):

    def _progress(count, block_size, total_size):
      sys.stdout.write('\r>> Downloading %s %.1f%%' %
                       (filename,
                        float(count * block_size) / float(total_size) * 100.0))
      sys.stdout.flush()

    filepath, _ = urllib.request.urlretrieve(data_url, filepath, _progress)
    print()
    statinfo = os.stat(filepath)
    tf.logging.info('Successfully downloaded %s %d bytes.',
                    filename, statinfo.st_size)
    print('Extracting file from ', filepath)
    tarfile.open(filepath, 'r:gz').extractall(dest_directory)
  else:
    print('Not extracting or downloading files, model already present in disk')


def ensure_dir_exists(dir_name):
  """Makes sure the folder exists on disk.

  Args:
    dir_name: Path string to the folder we want to create.
  """
  if not os.path.exists(dir_name):
    os.makedirs(dir_name)


bottleneck_path_2_bottleneck_values = {}


def create_bottleneck_file(bottleneck_path, image_lists, label_name, index,
                           image_dir, category, sess, jpeg_data_tensor,
                           decoded_image_tensor, resized_input_tensor,
                           bottleneck_tensor):
  """Create a single bottleneck file."""
  tf.logging.info('Creating bottleneck at ' + bottleneck_path)
  image_path = get_image_path(image_lists, label_name, index,
                              image_dir, category)
  if not gfile.Exists(image_path):
    tf.logging.fatal('File does not exist %s', image_path)
  image_data = gfile.FastGFile(image_path, 'rb').read()
  try:
    bottleneck_values = run_bottleneck_on_image(
        sess, image_data, jpeg_data_tensor, decoded_image_tensor,
        resized_input_tensor, bottleneck_tensor)
  except Exception as e:
    raise RuntimeError('Error during processing file %s (%s)' % (image_path,
                                                                 str(e)))
  bottleneck_string = ','.join(str(x) for x in bottleneck_values)
  with open(bottleneck_path, 'w') as bottleneck_file:
    bottleneck_file.write(bottleneck_string)


def get_or_create_bottleneck(sess, image_lists, label_name, index, image_dir,
                             category, bottleneck_dir, jpeg_data_tensor,
                             decoded_image_tensor, resized_input_tensor,
                             bottleneck_tensor, architecture):
  """Retrieves or calculates bottleneck values for an image.

  If a cached version of the bottleneck data exists on-disk, return that,
  otherwise calculate the data and save it to disk for future use.

  Args:
    sess: The current active TensorFlow Session.
    image_lists: Dictionary of training images for each label.
    label_name: Label string we want to get an image for.
    index: Integer offset of the image we want. This will be modulo-ed by the
    available number of images for the label, so it can be arbitrarily large.
    image_dir: Root folder string of the subfolders containing the training
    images.
    category: Name string of which set to pull images from - training, testing,
    or validation.
    bottleneck_dir: Folder string holding cached files of bottleneck values.
    jpeg_data_tensor: The tensor to feed loaded jpeg data into.
    decoded_image_tensor: The output of decoding and resizing the image.
    resized_input_tensor: The input node of the recognition graph.
    bottleneck_tensor: The output tensor for the bottleneck values.
    architecture: The name of the model architecture.

  Returns:
    Numpy array of values produced by the bottleneck layer for the image.
  """
  label_lists = image_lists[label_name]
  sub_dir = label_lists['dir']
  sub_dir_path = os.path.join(bottleneck_dir, sub_dir)
  ensure_dir_exists(sub_dir_path)
  bottleneck_path = get_bottleneck_path(image_lists, label_name, index,
                                        bottleneck_dir, category, architecture)
  if not os.path.exists(bottleneck_path):
    create_bottleneck_file(bottleneck_path, image_lists, label_name, index,
                           image_dir, category, sess, jpeg_data_tensor,
                           decoded_image_tensor, resized_input_tensor,
                           bottleneck_tensor)
  with open(bottleneck_path, 'r') as bottleneck_file:
    bottleneck_string = bottleneck_file.read()
  did_hit_error = False
  try:
    bottleneck_values = [float(x) for x in bottleneck_string.split(',')]
  except ValueError:
    tf.logging.warning('Invalid float found, recreating bottleneck')
    did_hit_error = True
  if did_hit_error:
    create_bottleneck_file(bottleneck_path, image_lists, label_name, index,
                           image_dir, category, sess, jpeg_data_tensor,
                           decoded_image_tensor, resized_input_tensor,
                           bottleneck_tensor)
    with open(bottleneck_path, 'r') as bottleneck_file:
      bottleneck_string = bottleneck_file.read()
    # Allow exceptions to propagate here, since they shouldn't happen after a
    # fresh creation
    bottleneck_values = [float(x) for x in bottleneck_string.split(',')]
  return bottleneck_values


def cache_bottlenecks(sess, image_lists, image_dir, bottleneck_dir,
                      jpeg_data_tensor, decoded_image_tensor,
                      resized_input_tensor, bottleneck_tensor, architecture):
  """Ensures all the training, testing, and validation bottlenecks are cached.

  Because we're likely to read the same image multiple times (if there are no
  distortions applied during training) it can speed things up a lot if we
  calculate the bottleneck layer values once for each image during
  preprocessing, and then just read those cached values repeatedly during
  training. Here we go through all the images we've found, calculate those
  values, and save them off.

  Args:
    sess: The current active TensorFlow Session.
    image_lists: Dictionary of training images for each label.
    image_dir: Root folder string of the subfolders containing the training
    images.
    bottleneck_dir: Folder string holding cached files of bottleneck values.
    jpeg_data_tensor: Input tensor for jpeg data from file.
    decoded_image_tensor: The output of decoding and resizing the image.
    resized_input_tensor: The input node of the recognition graph.
    bottleneck_tensor: The penultimate output layer of the graph.
    architecture: The name of the model architecture.

  Returns:
    Nothing.
  """
  how_many_bottlenecks = 0
  ensure_dir_exists(bottleneck_dir)
  for label_name, label_lists in image_lists.items():
    for category in ['training', 'testing', 'validation']:
      category_list = label_lists[category]
      for index, unused_base_name in enumerate(category_list):
        get_or_create_bottleneck(
            sess, image_lists, label_name, index, image_dir, category,
            bottleneck_dir, jpeg_data_tensor, decoded_image_tensor,
            resized_input_tensor, bottleneck_tensor, architecture)

        how_many_bottlenecks += 1
        if how_many_bottlenecks % 100 == 0:
          tf.logging.info(
              str(how_many_bottlenecks) + ' bottleneck files created.')


def get_random_cached_bottlenecks(sess, image_lists, how_many, category,
                                  bottleneck_dir, image_dir, jpeg_data_tensor,
                                  decoded_image_tensor, resized_input_tensor,
                                  bottleneck_tensor, architecture):
  """Retrieves bottleneck values for cached images.

  If no distortions are being applied, this function can retrieve the cached
  bottleneck values directly from disk for images. It picks a random set of
  images from the specified category.

  Args:
    sess: Current TensorFlow Session.
    image_lists: Dictionary of training images for each label.
    how_many: If positive, a random sample of this size will be chosen.
    If negative, all bottlenecks will be retrieved.
    category: Name string of which set to pull from - training, testing, or
    validation.
    bottleneck_dir: Folder string holding cached files of bottleneck values.
    image_dir: Root folder string of the subfolders containing the training
    images.
    jpeg_data_tensor: The layer to feed jpeg image data into.
    decoded_image_tensor: The output of decoding and resizing the image.
    resized_input_tensor: The input node of the recognition graph.
    bottleneck_tensor: The bottleneck output layer of the CNN graph.
    architecture: The name of the model architecture.

  Returns:
    List of bottleneck arrays, their corresponding ground truths, and the
    relevant filenames.
  """
  class_count = len(image_lists.keys())
  bottlenecks = []
  ground_truths = []
  filenames = []
  if how_many >= 0:
    # Retrieve a random sample of bottlenecks.
    for unused_i in range(how_many):
      label_index = random.randrange(class_count)
      label_name = list(image_lists.keys())[label_index]
      image_index = random.randrange(MAX_NUM_IMAGES_PER_CLASS + 1)
      image_name = get_image_path(image_lists, label_name, image_index,
                                  image_dir, category)
      bottleneck = get_or_create_bottleneck(
          sess, image_lists, label_name, image_index, image_dir, category,
          bottleneck_dir, jpeg_data_tensor, decoded_image_tensor,
          resized_input_tensor, bottleneck_tensor, architecture)
      bottlenecks.append(bottleneck)
      ground_truths.append(label_index)
      filenames.append(image_name)
  else:
    # Retrieve all bottlenecks.
    for label_index, label_name in enumerate(image_lists.keys()):
      for image_index, image_name in enumerate(
          image_lists[label_name][category]):
        image_name = get_image_path(image_lists, label_name, image_index,
                                    image_dir, category)
        bottleneck = get_or_create_bottleneck(
            sess, image_lists, label_name, image_index, image_dir, category,
            bottleneck_dir, jpeg_data_tensor, decoded_image_tensor,
            resized_input_tensor, bottleneck_tensor, architecture)
        bottlenecks.append(bottleneck)
        ground_truths.append(label_index)
        filenames.append(image_name)
  return bottlenecks, ground_truths, filenames


def get_random_distorted_bottlenecks(
    sess, image_lists, how_many, category, image_dir, input_jpeg_tensor,
    distorted_image, resized_input_tensor, bottleneck_tensor):
  """Retrieves bottleneck values for training images, after distortions.

  If we're training with distortions like crops, scales, or flips, we have to
  recalculate the full model for every image, and so we can't use cached
  bottleneck values. Instead we find random images for the requested category,
  run them through the distortion graph, and then the full graph to get the
  bottleneck results for each.

  Args:
    sess: Current TensorFlow Session.
    image_lists: Dictionary of training images for each label.
    how_many: The integer number of bottleneck values to return.
    category: Name string of which set of images to fetch - training, testing,
    or validation.
    image_dir: Root folder string of the subfolders containing the training
    images.
    input_jpeg_tensor: The input layer we feed the image data to.
    distorted_image: The output node of the distortion graph.
    resized_input_tensor: The input node of the recognition graph.
    bottleneck_tensor: The bottleneck output layer of the CNN graph.

  Returns:
    List of bottleneck arrays and their corresponding ground truths.
  """
  class_count = len(image_lists.keys())
  bottlenecks = []
  ground_truths = []
  for unused_i in range(how_many):
    label_index = random.randrange(class_count)
    label_name = list(image_lists.keys())[label_index]
    image_index = random.randrange(MAX_NUM_IMAGES_PER_CLASS + 1)
    image_path = get_image_path(image_lists, label_name, image_index, image_dir,
                                category)
    if not gfile.Exists(image_path):
      tf.logging.fatal('File does not exist %s', image_path)
    jpeg_data = gfile.FastGFile(image_path, 'rb').read()
    # Note that we materialize the distorted_image_data as a numpy array before
    # sending running inference on the image. This involves 2 memory copies and
    # might be optimized in other implementations.
    distorted_image_data = sess.run(distorted_image,
                                    {input_jpeg_tensor: jpeg_data})
    bottleneck_values = sess.run(bottleneck_tensor,
                                 {resized_input_tensor: distorted_image_data})
    bottleneck_values = np.squeeze(bottleneck_values)
    bottlenecks.append(bottleneck_values)
    ground_truths.append(label_index)
  return bottlenecks, ground_truths


def should_distort_images(flip_left_right, random_crop, random_scale,
                          random_brightness):
  """Whether any distortions are enabled, from the input flags.

  Args:
    flip_left_right: Boolean whether to randomly mirror images horizontally.
    random_crop: Integer percentage setting the total margin used around the
    crop box.
    random_scale: Integer percentage of how much to vary the scale by.
    random_brightness: Integer range to randomly multiply the pixel values by.

  Returns:
    Boolean value indicating whether any distortions should be applied.
  """
  return (flip_left_right or (random_crop != 0) or (random_scale != 0) or
          (random_brightness != 0))


def add_input_distortions(flip_left_right, random_crop, random_scale,
                          random_brightness, input_width, input_height,
                          input_depth, input_mean, input_std):
  """Creates the operations to apply the specified distortions.

  During training it can help to improve the results if we run the images
  through simple distortions like crops, scales, and flips. These reflect the
  kind of variations we expect in the real world, and so can help train the
  model to cope with natural data more effectively. Here we take the supplied
  parameters and construct a network of operations to apply them to an image.

  Cropping
  ~~~~~~~~

  Cropping is done by placing a bounding box at a random position in the full
  image. The cropping parameter controls the size of that box relative to the
  input image. If it's zero, then the box is the same size as the input and no
  cropping is performed. If the value is 50%, then the crop box will be half the
  width and height of the input. In a diagram it looks like this:

  <       width         >
  +---------------------+
  |                     |
  |   width - crop%     |
  |    <      >         |
  |    +------+         |
  |    |      |         |
  |    |      |         |
  |    |      |         |
  |    +------+         |
  |                     |
  |                     |
  +---------------------+

  Scaling
  ~~~~~~~

  Scaling is a lot like cropping, except that the bounding box is always
  centered and its size varies randomly within the given range. For example if
  the scale percentage is zero, then the bounding box is the same size as the
  input and no scaling is applied. If it's 50%, then the bounding box will be in
  a random range between half the width and height and full size.

  Args:
    flip_left_right: Boolean whether to randomly mirror images horizontally.
    random_crop: Integer percentage setting the total margin used around the
    crop box.
    random_scale: Integer percentage of how much to vary the scale by.
    random_brightness: Integer range to randomly multiply the pixel values by.
    graph.
    input_width: Horizontal size of expected input image to model.
    input_height: Vertical size of expected input image to model.
    input_depth: How many channels the expected input image should have.
    input_mean: Pixel value that should be zero in the image for the graph.
    input_std: How much to divide the pixel values by before recognition.

  Returns:
    The jpeg input layer and the distorted result tensor.
  """

  jpeg_data = tf.placeholder(tf.string, name='DistortJPGInput')
  decoded_image = tf.image.decode_jpeg(jpeg_data, channels=input_depth)
  decoded_image_as_float = tf.cast(decoded_image, dtype=tf.float32)
  decoded_image_4d = tf.expand_dims(decoded_image_as_float, 0)
  margin_scale = 1.0 + (random_crop / 100.0)
  resize_scale = 1.0 + (random_scale / 100.0)
  margin_scale_value = tf.constant(margin_scale)
  resize_scale_value = tf.random_uniform(tensor_shape.scalar(),
                                         minval=1.0,
                                         maxval=resize_scale)
  scale_value = tf.multiply(margin_scale_value, resize_scale_value)
  precrop_width = tf.multiply(scale_value, input_width)
  precrop_height = tf.multiply(scale_value, input_height)
  precrop_shape = tf.stack([precrop_height, precrop_width])
  precrop_shape_as_int = tf.cast(precrop_shape, dtype=tf.int32)
  precropped_image = tf.image.resize_bilinear(decoded_image_4d,
                                              precrop_shape_as_int)
  precropped_image_3d = tf.squeeze(precropped_image, squeeze_dims=[0])
  cropped_image = tf.random_crop(precropped_image_3d,
                                 [input_height, input_width, input_depth])
  if flip_left_right:
    flipped_image = tf.image.random_flip_left_right(cropped_image)
  else:
    flipped_image = cropped_image
  brightness_min = 1.0 - (random_brightness / 100.0)
  brightness_max = 1.0 + (random_brightness / 100.0)
  brightness_value = tf.random_uniform(tensor_shape.scalar(),
                                       minval=brightness_min,
                                       maxval=brightness_max)
  brightened_image = tf.multiply(flipped_image, brightness_value)
  offset_image = tf.subtract(brightened_image, input_mean)
  mul_image = tf.multiply(offset_image, 1.0 / input_std)
  distort_result = tf.expand_dims(mul_image, 0, name='DistortResult')
  return jpeg_data, distort_result


def variable_summaries(var):
  """Attach a lot of summaries to a Tensor (for TensorBoard visualization)."""
  with tf.name_scope('summaries'):
    mean = tf.reduce_mean(var)
    tf.summary.scalar('mean', mean)
    with tf.name_scope('stddev'):
      stddev = tf.sqrt(tf.reduce_mean(tf.square(var - mean)))
    tf.summary.scalar('stddev', stddev)
    tf.summary.scalar('max', tf.reduce_max(var))
    tf.summary.scalar('min', tf.reduce_min(var))
    tf.summary.histogram('histogram', var)


def add_final_training_ops(class_count, final_tensor_name, bottleneck_tensor,
                           bottleneck_tensor_size, quantize_layer):
  """Adds a new softmax and fully-connected layer for training.

  We need to retrain the top layer to identify our new classes, so this function
  adds the right operations to the graph, along with some variables to hold the
  weights, and then sets up all the gradients for the backward pass.

  The set up for the softmax and fully-connected layers is based on:
  https://www.tensorflow.org/versions/master/tutorials/mnist/beginners/index.html

  Args:
    class_count: Integer of how many categories of things we're trying to
        recognize.
    final_tensor_name: Name string for the new final node that produces results.
    bottleneck_tensor: The output of the main CNN graph.
    bottleneck_tensor_size: How many entries in the bottleneck vector.
    quantize_layer: Boolean, specifying whether the newly added layer should be
        quantized.

  Returns:
    The tensors for the training and cross entropy results, and tensors for the
    bottleneck input and ground truth input.
  """
  with tf.name_scope('input'):
    bottleneck_input = tf.placeholder_with_default(
        bottleneck_tensor,
        shape=[None, bottleneck_tensor_size],
        name='BottleneckInputPlaceholder')

    ground_truth_input = tf.placeholder(
        tf.int64, [None], name='GroundTruthInput')

  # Organizing the following ops as `final_training_ops` so they're easier
  # to see in TensorBoard
  layer_name = 'final_training_ops'
  with tf.name_scope(layer_name):
    with tf.name_scope('weights'):
      initial_value = tf.truncated_normal(
          [bottleneck_tensor_size, class_count], stddev=0.001)
      layer_weights = tf.Variable(initial_value, name='final_weights')
      if quantize_layer:
        quantized_layer_weights = quant_ops.MovingAvgQuantize(
            layer_weights, is_training=True)
        variable_summaries(quantized_layer_weights)

      variable_summaries(layer_weights)
    with tf.name_scope('biases'):
      layer_biases = tf.Variable(tf.zeros([class_count]), name='final_biases')
      if quantize_layer:
        quantized_layer_biases = quant_ops.MovingAvgQuantize(
            layer_biases, is_training=True)
        variable_summaries(quantized_layer_biases)

      variable_summaries(layer_biases)

    with tf.name_scope('Wx_plus_b'):
      if quantize_layer:
        logits = tf.matmul(bottleneck_input,
                           quantized_layer_weights) + quantized_layer_biases
        logits = quant_ops.MovingAvgQuantize(
            logits,
            init_min=-32.0,
            init_max=32.0,
            is_training=True,
            num_bits=8,
            narrow_range=False,
            ema_decay=0.5)
        tf.summary.histogram('pre_activations', logits)
      else:
        logits = tf.matmul(bottleneck_input, layer_weights) + layer_biases
        tf.summary.histogram('pre_activations', logits)

  final_tensor = tf.nn.softmax(logits, name=final_tensor_name)

  tf.summary.histogram('activations', final_tensor)

  with tf.name_scope('cross_entropy'):
    cross_entropy_mean = tf.losses.sparse_softmax_cross_entropy(
        labels=ground_truth_input, logits=logits)

  tf.summary.scalar('cross_entropy', cross_entropy_mean)

  with tf.name_scope('train'):
    optimizer = tf.train.GradientDescentOptimizer(FLAGS.learning_rate)
    train_step = optimizer.minimize(cross_entropy_mean)

  return (train_step, cross_entropy_mean, bottleneck_input, ground_truth_input,
          final_tensor)


def add_evaluation_step(result_tensor, ground_truth_tensor):
  """Inserts the operations we need to evaluate the accuracy of our results.

  Args:
    result_tensor: The new final node that produces results.
    ground_truth_tensor: The node we feed ground truth data
    into.

  Returns:
    Tuple of (evaluation step, prediction).
  """
  with tf.name_scope('accuracy'):
    with tf.name_scope('correct_prediction'):
      prediction = tf.argmax(result_tensor, 1)
      correct_prediction = tf.equal(prediction, ground_truth_tensor)
    with tf.name_scope('accuracy'):
      evaluation_step = tf.reduce_mean(tf.cast(correct_prediction, tf.float32))
  tf.summary.scalar('accuracy', evaluation_step)
  return evaluation_step, prediction


def save_graph_to_file(sess, graph, graph_file_name):
  output_graph_def = graph_util.convert_variables_to_constants(
      sess, graph.as_graph_def(), [FLAGS.final_tensor_name])

  with gfile.FastGFile(graph_file_name, 'wb') as f:
    f.write(output_graph_def.SerializeToString())
  return


def prepare_file_system():
  # Setup the directory we'll write summaries to for TensorBoard
  if tf.gfile.Exists(FLAGS.summaries_dir):
    tf.gfile.DeleteRecursively(FLAGS.summaries_dir)
  tf.gfile.MakeDirs(FLAGS.summaries_dir)
  if FLAGS.intermediate_store_frequency > 0:
    ensure_dir_exists(FLAGS.intermediate_output_graphs_dir)
  return


def create_model_info(architecture):
  """Given the name of a model architecture, returns information about it.

  There are different base image recognition pretrained models that can be
  retrained using transfer learning, and this function translates from the name
  of a model to the attributes that are needed to download and train with it.

  Args:
    architecture: Name of a model architecture.

  Returns:
    Dictionary of information about the model, or None if the name isn't
    recognized

  Raises:
    ValueError: If architecture name is unknown.
  """
  architecture = architecture.lower()
  is_quantized = False
  if architecture == 'inception_v3':
    # pylint: disable=line-too-long
    data_url = 'http://download.tensorflow.org/models/image/imagenet/inception-2015-12-05.tgz'
    # pylint: enable=line-too-long
    bottleneck_tensor_name = 'pool_3/_reshape:0'
    bottleneck_tensor_size = 2048
    input_width = 299
    input_height = 299
    input_depth = 3
    resized_input_tensor_name = 'Mul:0'
    model_file_name = 'classify_image_graph_def.pb'
    input_mean = 128
    input_std = 128
  elif architecture.startswith('mobilenet_'):
    parts = architecture.split('_')
    if len(parts) != 3 and len(parts) != 4:
      tf.logging.error("Couldn't understand architecture name '%s'",
                       architecture)
      return None
    version_string = parts[1]
    if (version_string != '1.0' and version_string != '0.75' and
        version_string != '0.50' and version_string != '0.25'):
      tf.logging.error(
          """"The Mobilenet version should be '1.0', '0.75', '0.50', or '0.25',
  but found '%s' for architecture '%s'""",
          version_string, architecture)
      return None
    size_string = parts[2]
    if (size_string != '224' and size_string != '192' and
        size_string != '160' and size_string != '128'):
      tf.logging.error(
          """The Mobilenet input size should be '224', '192', '160', or '128',
 but found '%s' for architecture '%s'""",
          size_string, architecture)
      return None
    if len(parts) == 3:
      is_quantized = False
    else:
      if parts[3] != 'quantized':
        tf.logging.error(
            "Couldn't understand architecture suffix '%s' for '%s'", parts[3],
            architecture)
        return None
      is_quantized = True

    if is_quantized:
      data_url = 'http://download.tensorflow.org/models/mobilenet_v1_'
      data_url += version_string + '_' + size_string + '_quantized_frozen.tgz'
      bottleneck_tensor_name = 'MobilenetV1/Predictions/Reshape:0'
      resized_input_tensor_name = 'Placeholder:0'
      model_dir_name = ('mobilenet_v1_' + version_string + '_' + size_string +
                        '_quantized_frozen')
      model_base_name = 'quantized_frozen_graph.pb'

    else:
      data_url = 'http://download.tensorflow.org/models/mobilenet_v1_'
      data_url += version_string + '_' + size_string + '_frozen.tgz'
      bottleneck_tensor_name = 'MobilenetV1/Predictions/Reshape:0'
      resized_input_tensor_name = 'input:0'
      model_dir_name = 'mobilenet_v1_' + version_string + '_' + size_string
      model_base_name = 'frozen_graph.pb'

    bottleneck_tensor_size = 1001
    input_width = int(size_string)
    input_height = int(size_string)
    input_depth = 3
    model_file_name = os.path.join(model_dir_name, model_base_name)
    input_mean = 127.5
    input_std = 127.5
  else:
    tf.logging.error("Couldn't understand architecture name '%s'", architecture)
    raise ValueError('Unknown architecture', architecture)

  return {
      'data_url': data_url,
      'bottleneck_tensor_name': bottleneck_tensor_name,
      'bottleneck_tensor_size': bottleneck_tensor_size,
      'input_width': input_width,
      'input_height': input_height,
      'input_depth': input_depth,
      'resized_input_tensor_name': resized_input_tensor_name,
      'model_file_name': model_file_name,
      'input_mean': input_mean,
      'input_std': input_std,
      'quantize_layer': is_quantized,
  }


def add_jpeg_decoding(input_width, input_height, input_depth, input_mean,
                      input_std):
  """Adds operations that perform JPEG decoding and resizing to the graph..

  Args:
    input_width: Desired width of the image fed into the recognizer graph.
    input_height: Desired width of the image fed into the recognizer graph.
    input_depth: Desired channels of the image fed into the recognizer graph.
    input_mean: Pixel value that should be zero in the image for the graph.
    input_std: How much to divide the pixel values by before recognition.

  Returns:
    Tensors for the node to feed JPEG data into, and the output of the
      preprocessing steps.
  """
  jpeg_data = tf.placeholder(tf.string, name='DecodeJPGInput')
  decoded_image = tf.image.decode_jpeg(jpeg_data, channels=input_depth)
  decoded_image_as_float = tf.cast(decoded_image, dtype=tf.float32)
  decoded_image_4d = tf.expand_dims(decoded_image_as_float, 0)
  resize_shape = tf.stack([input_height, input_width])
  resize_shape_as_int = tf.cast(resize_shape, dtype=tf.int32)
  resized_image = tf.image.resize_bilinear(decoded_image_4d,
                                           resize_shape_as_int)
  offset_image = tf.subtract(resized_image, input_mean)
  mul_image = tf.multiply(offset_image, 1.0 / input_std)
  return jpeg_data, mul_image


def export_model(sess, architecture, saved_model_dir):
  """Exports model for serving.

  Args:
    sess: Current active TensorFlow Session.
    architecture: Model architecture.
    saved_model_dir: Directory in which to save exported model and variables.
  """
  if architecture == 'inception_v3':
    input_tensor = 'DecodeJpeg/contents:0'
  elif architecture.startswith('mobilenet_'):
    input_tensor = 'input:0'
  else:
    raise ValueError('Unknown architecture', architecture)
  in_image = sess.graph.get_tensor_by_name(input_tensor)
  inputs = {'image': tf.saved_model.utils.build_tensor_info(in_image)}

  out_classes = sess.graph.get_tensor_by_name('final_result:0')
<<<<<<< HEAD
  outputs = {'prediction': 
             tf.saved_model.utils.build_tensor_info(out_classes)}
=======
  outputs = {'prediction': tf.saved_model.utils.build_tensor_info(out_classes)}
>>>>>>> cef83646

  signature = tf.saved_model.signature_def_utils.build_signature_def(
      inputs=inputs,
      outputs=outputs,
      method_name=tf.saved_model.signature_constants.PREDICT_METHOD_NAME)

  legacy_init_op = tf.group(tf.tables_initializer(), name='legacy_init_op')

  # Save out the SavedModel.
  builder = tf.saved_model.builder.SavedModelBuilder(saved_model_dir)
  builder.add_meta_graph_and_variables(
      sess, [tf.saved_model.tag_constants.SERVING],
      signature_def_map={
<<<<<<< HEAD
          tf.saved_model.signature_constants.DEFAULT_SERVING_SIGNATURE_DEF_KEY: 
          signature
=======
          tf.saved_model.signature_constants.DEFAULT_SERVING_SIGNATURE_DEF_KEY:
              signature
>>>>>>> cef83646
      },
      legacy_init_op=legacy_init_op)
  builder.save()


def main(_):
  # Needed to make sure the logging output is visible.
  # See https://github.com/tensorflow/tensorflow/issues/3047
  tf.logging.set_verbosity(tf.logging.INFO)

  # Prepare necessary directories that can be used during training
  prepare_file_system()

  # Gather information about the model architecture we'll be using.
  model_info = create_model_info(FLAGS.architecture)
  if not model_info:
    tf.logging.error('Did not recognize architecture flag')
    return -1

  # Set up the pre-trained graph.
  maybe_download_and_extract(model_info['data_url'])
  graph, bottleneck_tensor, resized_image_tensor = (
      create_model_graph(model_info))

  # Look at the folder structure, and create lists of all the images.
  image_lists = create_image_lists(FLAGS.image_dir, FLAGS.testing_percentage,
                                   FLAGS.validation_percentage)
  class_count = len(image_lists.keys())
  if class_count == 0:
    tf.logging.error('No valid folders of images found at ' + FLAGS.image_dir)
    return -1
  if class_count == 1:
    tf.logging.error('Only one valid folder of images found at ' +
                     FLAGS.image_dir +
                     ' - multiple classes are needed for classification.')
    return -1

  # See if the command-line flags mean we're applying any distortions.
  do_distort_images = should_distort_images(
      FLAGS.flip_left_right, FLAGS.random_crop, FLAGS.random_scale,
      FLAGS.random_brightness)

  with tf.Session(graph=graph) as sess:
    # Set up the image decoding sub-graph.
    jpeg_data_tensor, decoded_image_tensor = add_jpeg_decoding(
        model_info['input_width'], model_info['input_height'],
        model_info['input_depth'], model_info['input_mean'],
        model_info['input_std'])

    if do_distort_images:
      # We will be applying distortions, so setup the operations we'll need.
      (distorted_jpeg_data_tensor,
       distorted_image_tensor) = add_input_distortions(
           FLAGS.flip_left_right, FLAGS.random_crop, FLAGS.random_scale,
           FLAGS.random_brightness, model_info['input_width'],
           model_info['input_height'], model_info['input_depth'],
           model_info['input_mean'], model_info['input_std'])
    else:
      # We'll make sure we've calculated the 'bottleneck' image summaries and
      # cached them on disk.
      cache_bottlenecks(sess, image_lists, FLAGS.image_dir,
                        FLAGS.bottleneck_dir, jpeg_data_tensor,
                        decoded_image_tensor, resized_image_tensor,
                        bottleneck_tensor, FLAGS.architecture)

    # Add the new layer that we'll be training.
    (train_step, cross_entropy, bottleneck_input, ground_truth_input,
     final_tensor) = add_final_training_ops(
         len(image_lists.keys()), FLAGS.final_tensor_name, bottleneck_tensor,
         model_info['bottleneck_tensor_size'], model_info['quantize_layer'])

    # Create the operations we need to evaluate the accuracy of our new layer.
    evaluation_step, prediction = add_evaluation_step(
        final_tensor, ground_truth_input)

    # Merge all the summaries and write them out to the summaries_dir
    merged = tf.summary.merge_all()
    train_writer = tf.summary.FileWriter(FLAGS.summaries_dir + '/train',
                                         sess.graph)

    validation_writer = tf.summary.FileWriter(
        FLAGS.summaries_dir + '/validation')

    # Set up all our weights to their initial default values.
    init = tf.global_variables_initializer()
    sess.run(init)

    # Run the training for as many cycles as requested on the command line.
    for i in range(FLAGS.how_many_training_steps):
      # Get a batch of input bottleneck values, either calculated fresh every
      # time with distortions applied, or from the cache stored on disk.
      if do_distort_images:
        (train_bottlenecks,
         train_ground_truth) = get_random_distorted_bottlenecks(
             sess, image_lists, FLAGS.train_batch_size, 'training',
             FLAGS.image_dir, distorted_jpeg_data_tensor,
             distorted_image_tensor, resized_image_tensor, bottleneck_tensor)
      else:
        (train_bottlenecks,
         train_ground_truth, _) = get_random_cached_bottlenecks(
             sess, image_lists, FLAGS.train_batch_size, 'training',
             FLAGS.bottleneck_dir, FLAGS.image_dir, jpeg_data_tensor,
             decoded_image_tensor, resized_image_tensor, bottleneck_tensor,
             FLAGS.architecture)
      # Feed the bottlenecks and ground truth into the graph, and run a training
      # step. Capture training summaries for TensorBoard with the `merged` op.
      train_summary, _ = sess.run(
          [merged, train_step],
          feed_dict={bottleneck_input: train_bottlenecks,
                     ground_truth_input: train_ground_truth})
      train_writer.add_summary(train_summary, i)

      # Every so often, print out how well the graph is training.
      is_last_step = (i + 1 == FLAGS.how_many_training_steps)
      if (i % FLAGS.eval_step_interval) == 0 or is_last_step:
        train_accuracy, cross_entropy_value = sess.run(
            [evaluation_step, cross_entropy],
            feed_dict={bottleneck_input: train_bottlenecks,
                       ground_truth_input: train_ground_truth})
        tf.logging.info('%s: Step %d: Train accuracy = %.1f%%' %
                        (datetime.now(), i, train_accuracy * 100))
        tf.logging.info('%s: Step %d: Cross entropy = %f' %
                        (datetime.now(), i, cross_entropy_value))
        validation_bottlenecks, validation_ground_truth, _ = (
            get_random_cached_bottlenecks(
                sess, image_lists, FLAGS.validation_batch_size, 'validation',
                FLAGS.bottleneck_dir, FLAGS.image_dir, jpeg_data_tensor,
                decoded_image_tensor, resized_image_tensor, bottleneck_tensor,
                FLAGS.architecture))
        # Run a validation step and capture training summaries for TensorBoard
        # with the `merged` op.
        validation_summary, validation_accuracy = sess.run(
            [merged, evaluation_step],
            feed_dict={bottleneck_input: validation_bottlenecks,
                       ground_truth_input: validation_ground_truth})
        validation_writer.add_summary(validation_summary, i)
        tf.logging.info('%s: Step %d: Validation accuracy = %.1f%% (N=%d)' %
                        (datetime.now(), i, validation_accuracy * 100,
                         len(validation_bottlenecks)))

      # Store intermediate results
      intermediate_frequency = FLAGS.intermediate_store_frequency

      if (intermediate_frequency > 0 and (i % intermediate_frequency == 0)
          and i > 0):
        intermediate_file_name = (FLAGS.intermediate_output_graphs_dir +
                                  'intermediate_' + str(i) + '.pb')
        tf.logging.info('Save intermediate result to : ' +
                        intermediate_file_name)
        save_graph_to_file(sess, graph, intermediate_file_name)

    # We've completed all our training, so run a final test evaluation on
    # some new images we haven't used before.
    test_bottlenecks, test_ground_truth, test_filenames = (
        get_random_cached_bottlenecks(
            sess, image_lists, FLAGS.test_batch_size, 'testing',
            FLAGS.bottleneck_dir, FLAGS.image_dir, jpeg_data_tensor,
            decoded_image_tensor, resized_image_tensor, bottleneck_tensor,
            FLAGS.architecture))
    test_accuracy, predictions = sess.run(
        [evaluation_step, prediction],
        feed_dict={bottleneck_input: test_bottlenecks,
                   ground_truth_input: test_ground_truth})
    tf.logging.info('Final test accuracy = %.1f%% (N=%d)' %
                    (test_accuracy * 100, len(test_bottlenecks)))

    if FLAGS.print_misclassified_test_images:
      tf.logging.info('=== MISCLASSIFIED TEST IMAGES ===')
      for i, test_filename in enumerate(test_filenames):
        if predictions[i] != test_ground_truth[i]:
          tf.logging.info('%70s  %s' %
                          (test_filename,
                           list(image_lists.keys())[predictions[i]]))

    # Write out the trained graph and labels with the weights stored as
    # constants.
    save_graph_to_file(sess, graph, FLAGS.output_graph)
    with gfile.FastGFile(FLAGS.output_labels, 'w') as f:
      f.write('\n'.join(image_lists.keys()) + '\n')

    export_model(sess, FLAGS.architecture, FLAGS.saved_model_dir)


if __name__ == '__main__':
  parser = argparse.ArgumentParser()
  parser.add_argument(
      '--image_dir',
      type=str,
      default='',
      help='Path to folders of labeled images.'
  )
  parser.add_argument(
      '--output_graph',
      type=str,
      default='/tmp/output_graph.pb',
      help='Where to save the trained graph.'
  )
  parser.add_argument(
      '--intermediate_output_graphs_dir',
      type=str,
      default='/tmp/intermediate_graph/',
      help='Where to save the intermediate graphs.'
  )
  parser.add_argument(
      '--intermediate_store_frequency',
      type=int,
      default=0,
      help="""\
         How many steps to store intermediate graph. If "0" then will not
         store.\
      """
  )
  parser.add_argument(
      '--output_labels',
      type=str,
      default='/tmp/output_labels.txt',
      help='Where to save the trained graph\'s labels.'
  )
  parser.add_argument(
      '--summaries_dir',
      type=str,
      default='/tmp/retrain_logs',
      help='Where to save summary logs for TensorBoard.'
  )
  parser.add_argument(
      '--how_many_training_steps',
      type=int,
      default=4000,
      help='How many training steps to run before ending.'
  )
  parser.add_argument(
      '--learning_rate',
      type=float,
      default=0.01,
      help='How large a learning rate to use when training.'
  )
  parser.add_argument(
      '--testing_percentage',
      type=int,
      default=10,
      help='What percentage of images to use as a test set.'
  )
  parser.add_argument(
      '--validation_percentage',
      type=int,
      default=10,
      help='What percentage of images to use as a validation set.'
  )
  parser.add_argument(
      '--eval_step_interval',
      type=int,
      default=10,
      help='How often to evaluate the training results.'
  )
  parser.add_argument(
      '--train_batch_size',
      type=int,
      default=100,
      help='How many images to train on at a time.'
  )
  parser.add_argument(
      '--test_batch_size',
      type=int,
      default=-1,
      help="""\
      How many images to test on. This test set is only used once, to evaluate
      the final accuracy of the model after training completes.
      A value of -1 causes the entire test set to be used, which leads to more
      stable results across runs.\
      """
  )
  parser.add_argument(
      '--validation_batch_size',
      type=int,
      default=100,
      help="""\
      How many images to use in an evaluation batch. This validation set is
      used much more often than the test set, and is an early indicator of how
      accurate the model is during training.
      A value of -1 causes the entire validation set to be used, which leads to
      more stable results across training iterations, but may be slower on large
      training sets.\
      """
  )
  parser.add_argument(
      '--print_misclassified_test_images',
      default=False,
      help="""\
      Whether to print out a list of all misclassified test images.\
      """,
      action='store_true'
  )
  parser.add_argument(
      '--model_dir',
      type=str,
      default='/tmp/imagenet',
      help="""\
      Path to classify_image_graph_def.pb,
      imagenet_synset_to_human_label_map.txt, and
      imagenet_2012_challenge_label_map_proto.pbtxt.\
      """
  )
  parser.add_argument(
      '--bottleneck_dir',
      type=str,
      default='/tmp/bottleneck',
      help='Path to cache bottleneck layer values as files.'
  )
  parser.add_argument(
      '--final_tensor_name',
      type=str,
      default='final_result',
      help="""\
      The name of the output classification layer in the retrained graph.\
      """
  )
  parser.add_argument(
      '--flip_left_right',
      default=False,
      help="""\
      Whether to randomly flip half of the training images horizontally.\
      """,
      action='store_true'
  )
  parser.add_argument(
      '--random_crop',
      type=int,
      default=0,
      help="""\
      A percentage determining how much of a margin to randomly crop off the
      training images.\
      """
  )
  parser.add_argument(
      '--random_scale',
      type=int,
      default=0,
      help="""\
      A percentage determining how much to randomly scale up the size of the
      training images by.\
      """
  )
  parser.add_argument(
      '--random_brightness',
      type=int,
      default=0,
      help="""\
      A percentage determining how much to randomly multiply the training image
      input pixels up or down by.\
      """
  )
  parser.add_argument(
      '--architecture',
      type=str,
      default='inception_v3',
      help="""\
      Which model architecture to use. 'inception_v3' is the most accurate, but
      also the slowest. For faster or smaller models, chose a MobileNet with the
      form 'mobilenet_<parameter size>_<input_size>[_quantized]'. For example,
      'mobilenet_1.0_224' will pick a model that is 17 MB in size and takes 224
      pixel input images, while 'mobilenet_0.25_128_quantized' will choose a much
      less accurate, but smaller and faster network that's 920 KB on disk and
      takes 128x128 images. See https://research.googleblog.com/2017/06/mobilenets-open-source-models-for.html
      for more information on Mobilenet.\
      """)
  parser.add_argument(
      '--saved_model_dir',
      type=str,
      default='/tmp/saved_models/1/',
<<<<<<< HEAD
      help='Where to save the exported graph.'
  )
=======
      help='Where to save the exported graph.')
>>>>>>> cef83646
  FLAGS, unparsed = parser.parse_known_args()
  tf.app.run(main=main, argv=[sys.argv[0]] + unparsed)<|MERGE_RESOLUTION|>--- conflicted
+++ resolved
@@ -351,8 +351,8 @@
     filepath, _ = urllib.request.urlretrieve(data_url, filepath, _progress)
     print()
     statinfo = os.stat(filepath)
-    tf.logging.info('Successfully downloaded %s %d bytes.',
-                    filename, statinfo.st_size)
+    tf.logging.info('Successfully downloaded %s %d bytes.', filename,
+                    statinfo.st_size)
     print('Extracting file from ', filepath)
     tarfile.open(filepath, 'r:gz').extractall(dest_directory)
   else:
@@ -1029,12 +1029,7 @@
   inputs = {'image': tf.saved_model.utils.build_tensor_info(in_image)}
 
   out_classes = sess.graph.get_tensor_by_name('final_result:0')
-<<<<<<< HEAD
-  outputs = {'prediction': 
-             tf.saved_model.utils.build_tensor_info(out_classes)}
-=======
   outputs = {'prediction': tf.saved_model.utils.build_tensor_info(out_classes)}
->>>>>>> cef83646
 
   signature = tf.saved_model.signature_def_utils.build_signature_def(
       inputs=inputs,
@@ -1048,13 +1043,8 @@
   builder.add_meta_graph_and_variables(
       sess, [tf.saved_model.tag_constants.SERVING],
       signature_def_map={
-<<<<<<< HEAD
-          tf.saved_model.signature_constants.DEFAULT_SERVING_SIGNATURE_DEF_KEY: 
-          signature
-=======
           tf.saved_model.signature_constants.DEFAULT_SERVING_SIGNATURE_DEF_KEY:
               signature
->>>>>>> cef83646
       },
       legacy_init_op=legacy_init_op)
   builder.save()
@@ -1424,11 +1414,6 @@
       '--saved_model_dir',
       type=str,
       default='/tmp/saved_models/1/',
-<<<<<<< HEAD
-      help='Where to save the exported graph.'
-  )
-=======
       help='Where to save the exported graph.')
->>>>>>> cef83646
   FLAGS, unparsed = parser.parse_known_args()
   tf.app.run(main=main, argv=[sys.argv[0]] + unparsed)