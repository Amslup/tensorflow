/*
 * Copyright 2017 The TensorFlow Authors. All Rights Reserved.
 *
 * Licensed under the Apache License, Version 2.0 (the "License");
 * you may not use this file except in compliance with the License.
 * You may obtain a copy of the License at
 *
 *       http://www.apache.org/licenses/LICENSE-2.0
 *
 * Unless required by applicable law or agreed to in writing, software
 * distributed under the License is distributed on an "AS IS" BASIS,
 * WITHOUT WARRANTIES OR CONDITIONS OF ANY KIND, either express or implied.
 * See the License for the specific language governing permissions and
 * limitations under the License.
 */

package org.tensorflow.demo;

import android.content.Context;
import android.content.res.AssetManager;
import android.graphics.Bitmap;
import android.graphics.Bitmap.Config;
import android.graphics.BitmapFactory;
import android.graphics.Canvas;
import android.graphics.Color;
import android.graphics.Matrix;
import android.graphics.Paint;
import android.graphics.Paint.Style;
import android.graphics.Rect;
import android.graphics.Typeface;
import android.hardware.Camera;
import android.media.Image;
import android.media.Image.Plane;
import android.media.ImageReader;
import android.media.ImageReader.OnImageAvailableListener;
import android.os.Bundle;
import android.os.SystemClock;
import android.os.Trace;
import android.util.Size;
import android.util.TypedValue;
import android.view.Display;
import android.view.MotionEvent;
import android.view.View;
import android.view.View.OnClickListener;
import android.view.View.OnTouchListener;
import android.view.ViewGroup;
import android.widget.BaseAdapter;
import android.widget.Button;
import android.widget.GridView;
import android.widget.ImageView;
import android.widget.Toast;
import java.io.IOException;
import java.io.InputStream;
import java.util.ArrayList;
import java.util.Collections;
import java.util.Vector;
import org.tensorflow.contrib.android.TensorFlowInferenceInterface;
import org.tensorflow.demo.OverlayView.DrawCallback;
import org.tensorflow.demo.env.BorderedText;
import org.tensorflow.demo.env.ImageUtils;
import org.tensorflow.demo.env.Logger;

/**
 * Sample activity that stylizes the camera preview according to "A Learned Representation For
 * Artistic Style" (https://arxiv.org/abs/1610.07629)
 */
public class StylizeActivity extends CameraActivity implements OnImageAvailableListener {
  private static final Logger LOGGER = new Logger();

  private static final String MODEL_FILE = "file:///android_asset/stylize_quantized.pb";
  private static final String INPUT_NODE = "input";
  private static final String STYLE_NODE = "style_num";
  private static final String OUTPUT_NODE = "transformer/expand/conv3/conv/Sigmoid";
  private static final int NUM_STYLES = 26;

  private static final boolean SAVE_PREVIEW_BITMAP = false;

  // Whether to actively manipulate non-selected sliders so that sum of activations always appears
  // to be 1.0. The actual style input tensor will be normalized to sum to 1.0 regardless.
  private static final boolean NORMALIZE_SLIDERS = true;

  private static final float TEXT_SIZE_DIP = 12;

  private static final boolean DEBUG_MODEL = false;

  private static final int[] SIZES = {128, 192, 256, 384, 512, 720};

  private static final Size DESIRED_PREVIEW_SIZE = new Size(1280, 720);

  // Start at a medium size, but let the user step up through smaller sizes so they don't get
  // immediately stuck processing a large image.
  private int desiredSizeIndex = -1;
  private int desiredSize = 256;
  private int initializedSize = 0;

  private Integer sensorOrientation;

  private int previewWidth = 0;
  private int previewHeight = 0;


  private final float[] styleVals = new float[NUM_STYLES];
  private int[] intValues;
  private float[] floatValues;

  private int frameNum = 0;

  private Bitmap textureCopyBitmap;


  private Matrix frameToCropTransform;
  private Matrix cropToFrameTransform;

  private BorderedText borderedText;

  private TensorFlowInferenceInterface inferenceInterface;

  private int lastOtherStyle = 1;

  private boolean allZero = false;

  private ImageGridAdapter adapter;
  private GridView grid;

  private final OnTouchListener gridTouchAdapter =
      new OnTouchListener() {
        ImageSlider slider = null;

        @Override
        public boolean onTouch(final View v, final MotionEvent event) {
          switch (event.getActionMasked()) {
            case MotionEvent.ACTION_DOWN:
              for (int i = 0; i < NUM_STYLES; ++i) {
                final ImageSlider child = adapter.items[i];
                final Rect rect = new Rect();
                child.getHitRect(rect);
                if (rect.contains((int) event.getX(), (int) event.getY())) {
                  slider = child;
                  slider.setHilighted(true);
                }
              }
              break;

            case MotionEvent.ACTION_MOVE:
              if (slider != null) {
                final Rect rect = new Rect();
                slider.getHitRect(rect);

                final float newSliderVal =
                    (float)
                        Math.min(
                            1.0,
                            Math.max(
                                0.0, 1.0 - (event.getY() - slider.getTop()) / slider.getHeight()));

                setStyle(slider, newSliderVal);
              }
              break;

            case MotionEvent.ACTION_UP:
              if (slider != null) {
                slider.setHilighted(false);
                slider = null;
              }
              break;

            default: // fall out

          }
          return true;
        }
      };

  @Override
  public void onCreate(final Bundle savedInstanceState) {
    super.onCreate(savedInstanceState);
  }

  @Override
  protected int getLayoutId() {
    return R.layout.camera_connection_fragment_stylize;
  }

  @Override
  protected Size getDesiredPreviewFrameSize() {
    return DESIRED_PREVIEW_SIZE;
  }

  public static Bitmap getBitmapFromAsset(final Context context, final String filePath) {
    final AssetManager assetManager = context.getAssets();

    Bitmap bitmap = null;
    try {
      final InputStream inputStream = assetManager.open(filePath);
      bitmap = BitmapFactory.decodeStream(inputStream);
    } catch (final IOException e) {
      LOGGER.e("Error opening bitmap!", e);
    }

    return bitmap;
  }

  private class ImageSlider extends ImageView {
    private float value = 0.0f;
    private boolean hilighted = false;

    private final Paint boxPaint;
    private final Paint linePaint;

    public ImageSlider(final Context context) {
      super(context);
      value = 0.0f;

      boxPaint = new Paint();
      boxPaint.setColor(Color.BLACK);
      boxPaint.setAlpha(128);

      linePaint = new Paint();
      linePaint.setColor(Color.WHITE);
      linePaint.setStrokeWidth(10.0f);
      linePaint.setStyle(Style.STROKE);
    }

    @Override
    public void onDraw(final Canvas canvas) {
      super.onDraw(canvas);
      final float y = (1.0f - value) * canvas.getHeight();

      // If all sliders are zero, don't bother shading anything.
      if (!allZero) {
        canvas.drawRect(0, 0, canvas.getWidth(), y, boxPaint);
      }

      if (value > 0.0f) {
        canvas.drawLine(0, y, canvas.getWidth(), y, linePaint);
      }

      if (hilighted) {
        canvas.drawRect(0, 0, getWidth(), getHeight(), linePaint);
      }
    }

    @Override
    protected void onMeasure(final int widthMeasureSpec, final int heightMeasureSpec) {
      super.onMeasure(widthMeasureSpec, heightMeasureSpec);
      setMeasuredDimension(getMeasuredWidth(), getMeasuredWidth());
    }

    public void setValue(final float value) {
      this.value = value;
      postInvalidate();
    }

    public void setHilighted(final boolean highlighted) {
      this.hilighted = highlighted;
      this.postInvalidate();
    }
  }

  private class ImageGridAdapter extends BaseAdapter {
    final ImageSlider[] items = new ImageSlider[NUM_STYLES];
    final ArrayList<Button> buttons = new ArrayList<>();

    {
      final Button sizeButton =
          new Button(StylizeActivity.this) {
            @Override
            protected void onMeasure(final int widthMeasureSpec, final int heightMeasureSpec) {
              super.onMeasure(widthMeasureSpec, heightMeasureSpec);
              setMeasuredDimension(getMeasuredWidth(), getMeasuredWidth());
            }
          };
      sizeButton.setText("" + desiredSize);
      sizeButton.setOnClickListener(
          new OnClickListener() {
            @Override
            public void onClick(final View v) {
              desiredSizeIndex = (desiredSizeIndex + 1) % SIZES.length;
              desiredSize = SIZES[desiredSizeIndex];
              sizeButton.setText("" + desiredSize);
              sizeButton.postInvalidate();
            }
          });

      final Button saveButton =
          new Button(StylizeActivity.this) {
            @Override
            protected void onMeasure(final int widthMeasureSpec, final int heightMeasureSpec) {
              super.onMeasure(widthMeasureSpec, heightMeasureSpec);
              setMeasuredDimension(getMeasuredWidth(), getMeasuredWidth());
            }
          };
      saveButton.setText("save");
      saveButton.setTextSize(12);

      saveButton.setOnClickListener(
          new OnClickListener() {
            @Override
            public void onClick(final View v) {
              if (textureCopyBitmap != null) {
                // TODO(andrewharp): Save as jpeg with guaranteed unique filename.
                ImageUtils.saveBitmap(textureCopyBitmap, "stylized" + frameNum + ".png");
                Toast.makeText(
                        StylizeActivity.this,
                        "Saved image to: /sdcard/tensorflow/" + "stylized" + frameNum + ".png",
                        Toast.LENGTH_LONG)
                    .show();
              }
            }
          });

      buttons.add(sizeButton);
      buttons.add(saveButton);

      for (int i = 0; i < NUM_STYLES; ++i) {
        LOGGER.v("Creating item %d", i);

        if (items[i] == null) {
          final ImageSlider slider = new ImageSlider(StylizeActivity.this);
          final Bitmap bm =
              getBitmapFromAsset(StylizeActivity.this, "thumbnails/style" + i + ".jpg");
          slider.setImageBitmap(bm);

          items[i] = slider;
        }
      }
    }

    @Override
    public int getCount() {
      return buttons.size() + NUM_STYLES;
    }

    @Override
    public Object getItem(final int position) {
      if (position < buttons.size()) {
        return buttons.get(position);
      } else {
        return items[position - buttons.size()];
      }
    }

    @Override
    public long getItemId(final int position) {
      return getItem(position).hashCode();
    }

    @Override
    public View getView(final int position, final View convertView, final ViewGroup parent) {
      if (convertView != null) {
        return convertView;
      }
      return (View) getItem(position);
    }
  }

  @Override
  public void onPreviewSizeChosen(final Size size, final int rotation) {
    final float textSizePx =
        TypedValue.applyDimension(
            TypedValue.COMPLEX_UNIT_DIP, TEXT_SIZE_DIP, getResources().getDisplayMetrics());
    borderedText = new BorderedText(textSizePx);
    borderedText.setTypeface(Typeface.MONOSPACE);

    inferenceInterface = new TensorFlowInferenceInterface(getAssets(), MODEL_FILE);

    previewWidth = size.getWidth();
    previewHeight = size.getHeight();

    final Display display = getWindowManager().getDefaultDisplay();
    final int screenOrientation = display.getRotation();

    LOGGER.i("Sensor orientation: %d, Screen orientation: %d", rotation, screenOrientation);

    sensorOrientation = rotation + screenOrientation;

    addCallback(
        new DrawCallback() {
          @Override
          public void drawCallback(final Canvas canvas) {
            renderDebug(canvas);
          }
        });

    adapter = new ImageGridAdapter();
    grid = (GridView) findViewById(R.id.grid_layout);
    grid.setAdapter(adapter);
    grid.setOnTouchListener(gridTouchAdapter);
    setStyle(adapter.items[0], 1.0f);
  }

  private void setStyle(final ImageSlider slider, final float value) {
    slider.setValue(value);

    if (NORMALIZE_SLIDERS) {
      // Slider vals correspond directly to the input tensor vals, and normalization is visually
      // maintained by remanipulating non-selected sliders.
      float otherSum = 0.0f;

      for (int i = 0; i < NUM_STYLES; ++i) {
        if (adapter.items[i] != slider) {
          otherSum += adapter.items[i].value;
        }
      }

      if (otherSum > 0.0) {
        float highestOtherVal = 0;
        final float factor = otherSum > 0.0f ? (1.0f - value) / otherSum : 0.0f;
        for (int i = 0; i < NUM_STYLES; ++i) {
          final ImageSlider child = adapter.items[i];
          if (child == slider) {
            continue;
          }
          final float newVal = child.value * factor;
          child.setValue(newVal > 0.01f ? newVal : 0.0f);

          if (child.value > highestOtherVal) {
            lastOtherStyle = i;
            highestOtherVal = child.value;
          }
        }
      } else {
        // Everything else is 0, so just pick a suitable slider to push up when the
        // selected one goes down.
        if (adapter.items[lastOtherStyle] == slider) {
          lastOtherStyle = (lastOtherStyle + 1) % NUM_STYLES;
        }
        adapter.items[lastOtherStyle].setValue(1.0f - value);
      }
    }

    final boolean lastAllZero = allZero;
    float sum = 0.0f;
    for (int i = 0; i < NUM_STYLES; ++i) {
      sum += adapter.items[i].value;
    }
    allZero = sum == 0.0f;

    // Now update the values used for the input tensor. If nothing is set, mix in everything
    // equally. Otherwise everything is normalized to sum to 1.0.
    for (int i = 0; i < NUM_STYLES; ++i) {
      styleVals[i] = allZero ? 1.0f / NUM_STYLES : adapter.items[i].value / sum;

      if (lastAllZero != allZero) {
        adapter.items[i].postInvalidate();
      }
    }
  }

  private void resetPreviewBuffers() {
    croppedBitmap = Bitmap.createBitmap(desiredSize, desiredSize, Config.ARGB_8888);

    frameToCropTransform =
        ImageUtils.getTransformationMatrix(
            previewWidth, previewHeight,
            desiredSize, desiredSize,
            sensorOrientation, true);

    cropToFrameTransform = new Matrix();
    frameToCropTransform.invert(cropToFrameTransform);

    yuvBytes = new byte[3][];

    intValues = new int[desiredSize * desiredSize];
    floatValues = new float[desiredSize * desiredSize * 3];
    initializedSize = desiredSize;
  }

  protected void processImageRGBbytes(byte[] luminance) {
    if (desiredSize != initializedSize) {
      LOGGER.i(
              "Initializing at size preview size %dx%d, stylize size %d",
              previewWidth, previewHeight, desiredSize);
      rgbFrameBitmap = Bitmap.createBitmap(previewWidth, previewHeight, Config.ARGB_8888);
      croppedBitmap = Bitmap.createBitmap(desiredSize, desiredSize, Config.ARGB_8888);

      frameToCropTransform =
              ImageUtils.getTransformationMatrix(
                      previewWidth, previewHeight,
                      desiredSize, desiredSize,
                      sensorOrientation, true);

      cropToFrameTransform = new Matrix();
      frameToCropTransform.invert(cropToFrameTransform);

      yuvBytes = new byte[3][];

<<<<<<< HEAD
      intValues = new int[desiredSize * desiredSize];
      floatValues = new float[desiredSize * desiredSize * 3];
      initializedSize = desiredSize;
=======
      computing = true;

      Trace.beginSection("imageAvailable");

      final Plane[] planes = image.getPlanes();
      fillBytes(planes, yuvBytes);

      final int yRowStride = planes[0].getRowStride();
      final int uvRowStride = planes[1].getRowStride();
      final int uvPixelStride = planes[1].getPixelStride();

      ImageUtils.convertYUV420ToARGB8888(
          yuvBytes[0],
          yuvBytes[1],
          yuvBytes[2],
          previewWidth,
          previewHeight,
          yRowStride,
          uvRowStride,
          uvPixelStride,
          rgbBytes);

      image.close();
    } catch (final Exception e) {
      if (image != null) {
        image.close();
      }
      LOGGER.e(e, "Exception!");
      Trace.endSection();
      return;
>>>>>>> b7acb6ab
    }
    rgbFrameBitmap.setPixels(rgbBytes, 0, previewWidth, 0, 0, previewWidth, previewHeight);
    final Canvas canvas = new Canvas(croppedBitmap);
    canvas.drawBitmap(rgbFrameBitmap, frameToCropTransform, null);

    // For examining the actual TF input.
    if (SAVE_PREVIEW_BITMAP) {
      ImageUtils.saveBitmap(croppedBitmap);
    }

    runInBackground(new Runnable() {
      @Override
      public void run() {
        cropCopyBitmap = Bitmap.createBitmap(croppedBitmap);

        final long startTime = SystemClock.uptimeMillis();
        stylizeImage(croppedBitmap);
        lastProcessingTimeMs = SystemClock.uptimeMillis() - startTime;

        textureCopyBitmap = Bitmap.createBitmap(croppedBitmap);

        requestRender();
        computing = false;

        if (postInferenceCallback != null) {
          postInferenceCallback.run();
        }
      }
    });
    if (desiredSize != initializedSize) {
      resetPreviewBuffers();
    }
  }

  private void stylizeImage(final Bitmap bitmap) {
    ++frameNum;
    bitmap.getPixels(intValues, 0, bitmap.getWidth(), 0, 0, bitmap.getWidth(), bitmap.getHeight());

    if (DEBUG_MODEL) {
      // Create a white square that steps through a black background 1 pixel per frame.
      final int centerX = (frameNum + bitmap.getWidth() / 2) % bitmap.getWidth();
      final int centerY = bitmap.getHeight() / 2;
      final int squareSize = 10;
      for (int i = 0; i < intValues.length; ++i) {
        final int x = i % bitmap.getWidth();
        final int y = i / bitmap.getHeight();
        final float val =
            Math.abs(x - centerX) < squareSize && Math.abs(y - centerY) < squareSize ? 1.0f : 0.0f;
        floatValues[i * 3] = val;
        floatValues[i * 3 + 1] = val;
        floatValues[i * 3 + 2] = val;
      }
    } else {
      for (int i = 0; i < intValues.length; ++i) {
        final int val = intValues[i];
        floatValues[i * 3] = ((val >> 16) & 0xFF) / 255.0f;
        floatValues[i * 3 + 1] = ((val >> 8) & 0xFF) / 255.0f;
        floatValues[i * 3 + 2] = (val & 0xFF) / 255.0f;
      }
    }

    // Copy the input data into TensorFlow.
    LOGGER.i("Width: %s , Height: %s",bitmap.getWidth(),bitmap.getHeight());
    inferenceInterface.feed(
        INPUT_NODE, floatValues, 1, bitmap.getWidth(), bitmap.getHeight(), 3);
    inferenceInterface.feed(STYLE_NODE, styleVals, NUM_STYLES);

    inferenceInterface.run(new String[] {OUTPUT_NODE}, isDebug());
    inferenceInterface.fetch(OUTPUT_NODE, floatValues);

    for (int i = 0; i < intValues.length; ++i) {
      intValues[i] =
          0xFF000000
              | (((int) (floatValues[i * 3] * 255)) << 16)
              | (((int) (floatValues[i * 3 + 1] * 255)) << 8)
              | ((int) (floatValues[i * 3 + 2] * 255));
    }

    bitmap.setPixels(intValues, 0, bitmap.getWidth(), 0, 0, bitmap.getWidth(), bitmap.getHeight());
  }

  private void renderDebug(final Canvas canvas) {
    // TODO(andrewharp): move result display to its own View instead of using debug overlay.
    final Bitmap texture = textureCopyBitmap;
    if (texture != null) {
      final Matrix matrix = new Matrix();
      final float scaleFactor =
          DEBUG_MODEL
              ? 4.0f
              : Math.min(
                  (float) canvas.getWidth() / texture.getWidth(),
                  (float) canvas.getHeight() / texture.getHeight());
      matrix.postScale(scaleFactor, scaleFactor);
      canvas.drawBitmap(texture, matrix, new Paint());
    }

    if (!isDebug()) {
      return;
    }

    final Bitmap copy = cropCopyBitmap;
    if (copy == null) {
      return;
    }

    canvas.drawColor(0x55000000);

    final Matrix matrix = new Matrix();
    final float scaleFactor = 2;
    matrix.postScale(scaleFactor, scaleFactor);
    matrix.postTranslate(
        canvas.getWidth() - copy.getWidth() * scaleFactor,
        canvas.getHeight() - copy.getHeight() * scaleFactor);
    canvas.drawBitmap(copy, matrix, new Paint());

    final Vector<String> lines = new Vector<>();

    final String[] statLines = inferenceInterface.getStatString().split("\n");
    Collections.addAll(lines, statLines);

    lines.add("");

    lines.add("Frame: " + previewWidth + "x" + previewHeight);
    lines.add("Crop: " + copy.getWidth() + "x" + copy.getHeight());
    lines.add("View: " + canvas.getWidth() + "x" + canvas.getHeight());
    lines.add("Rotation: " + sensorOrientation);
    lines.add("Inference time: " + lastProcessingTimeMs + "ms");
    lines.add("Desired size: " + desiredSize);
    lines.add("Initialized size: " + initializedSize);

    borderedText.drawLines(canvas, 10, canvas.getHeight() - 10, lines);
  }
}<|MERGE_RESOLUTION|>--- conflicted
+++ resolved
@@ -485,42 +485,10 @@
 
       yuvBytes = new byte[3][];
 
-<<<<<<< HEAD
       intValues = new int[desiredSize * desiredSize];
       floatValues = new float[desiredSize * desiredSize * 3];
-      initializedSize = desiredSize;
-=======
-      computing = true;
-
-      Trace.beginSection("imageAvailable");
-
-      final Plane[] planes = image.getPlanes();
-      fillBytes(planes, yuvBytes);
-
-      final int yRowStride = planes[0].getRowStride();
-      final int uvRowStride = planes[1].getRowStride();
-      final int uvPixelStride = planes[1].getPixelStride();
-
-      ImageUtils.convertYUV420ToARGB8888(
-          yuvBytes[0],
-          yuvBytes[1],
-          yuvBytes[2],
-          previewWidth,
-          previewHeight,
-          yRowStride,
-          uvRowStride,
-          uvPixelStride,
-          rgbBytes);
-
-      image.close();
-    } catch (final Exception e) {
-      if (image != null) {
-        image.close();
-      }
-      LOGGER.e(e, "Exception!");
-      Trace.endSection();
-      return;
->>>>>>> b7acb6ab
+S      initializedSize = desiredSize;
+
     }
     rgbFrameBitmap.setPixels(rgbBytes, 0, previewWidth, 0, 0, previewWidth, previewHeight);
     final Canvas canvas = new Canvas(croppedBitmap);
