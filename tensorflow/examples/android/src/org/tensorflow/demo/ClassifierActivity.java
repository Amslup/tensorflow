/*
 * Copyright 2016 The TensorFlow Authors. All Rights Reserved.
 *
 * Licensed under the Apache License, Version 2.0 (the "License");
 * you may not use this file except in compliance with the License.
 * You may obtain a copy of the License at
 *
 *       http://www.apache.org/licenses/LICENSE-2.0
 *
 * Unless required by applicable law or agreed to in writing, software
 * distributed under the License is distributed on an "AS IS" BASIS,
 * WITHOUT WARRANTIES OR CONDITIONS OF ANY KIND, either express or implied.
 * See the License for the specific language governing permissions and
 * limitations under the License.
 */

package org.tensorflow.demo;

import android.graphics.Bitmap;
import android.graphics.Bitmap.Config;
import android.graphics.Canvas;
import android.graphics.Matrix;
import android.graphics.Paint;
import android.graphics.Typeface;

import android.media.ImageReader.OnImageAvailableListener;
import android.os.SystemClock;
import android.util.Size;
import android.util.TypedValue;
import android.view.Display;

import java.util.List;
import java.util.Vector;
import org.tensorflow.demo.OverlayView.DrawCallback;
import org.tensorflow.demo.env.BorderedText;
import org.tensorflow.demo.env.ImageUtils;
import org.tensorflow.demo.env.Logger;

public class ClassifierActivity extends CameraActivity implements OnImageAvailableListener {
  private static final Logger LOGGER = new Logger();

  // These are the settings for the original v1 Inception model. If you want to
  // use a model that's been produced from the TensorFlow for Poets codelab,
  // you'll need to set IMAGE_SIZE = 299, IMAGE_MEAN = 128, IMAGE_STD = 128,
  // INPUT_NAME = "Mul", and OUTPUT_NAME = "final_result".
  // You'll also need to update the MODEL_FILE and LABEL_FILE paths to point to
  // the ones you produced.
  //
  // To use v3 Inception model, strip the DecodeJpeg Op from your retrained
  // model first:
  //
  // python strip_unused.py \
  // --input_graph=<retrained-pb-file> \
  // --output_graph=<your-stripped-pb-file> \
  // --input_node_names="Mul" \
  // --output_node_names="final_result" \
  // --input_binary=true
  private static final int INPUT_SIZE = 224;
  private static final int IMAGE_MEAN = 117;
  private static final float IMAGE_STD = 1;
  private static final String INPUT_NAME = "input";
  private static final String OUTPUT_NAME = "output";


  private static final String MODEL_FILE = "file:///android_asset/tensorflow_inception_graph.pb";
  private static final String LABEL_FILE =
      "file:///android_asset/imagenet_comp_graph_label_strings.txt";


  private static final boolean MAINTAIN_ASPECT = true;

  private static final Size DESIRED_PREVIEW_SIZE = new Size(640, 480);


  private Integer sensorOrientation;
  private Classifier classifier;
  private Matrix frameToCropTransform;
  private Matrix cropToFrameTransform;


  private BorderedText borderedText;


  @Override
  protected int getLayoutId() {
    return R.layout.camera_connection_fragment;
  }

  @Override
  protected Size getDesiredPreviewFrameSize() {
    return DESIRED_PREVIEW_SIZE;
  }

  private static final float TEXT_SIZE_DIP = 10;

  @Override
  public void onPreviewSizeChosen(final Size size, final int rotation) {
    final float textSizePx =
        TypedValue.applyDimension(
            TypedValue.COMPLEX_UNIT_DIP, TEXT_SIZE_DIP, getResources().getDisplayMetrics());
    borderedText = new BorderedText(textSizePx);
    borderedText.setTypeface(Typeface.MONOSPACE);

    classifier =
        TensorFlowImageClassifier.create(
            getAssets(),
            MODEL_FILE,
            LABEL_FILE,
            INPUT_SIZE,
            IMAGE_MEAN,
            IMAGE_STD,
            INPUT_NAME,
            OUTPUT_NAME);

    previewWidth = size.getWidth();
    previewHeight = size.getHeight();

    final Display display = getWindowManager().getDefaultDisplay();
    final int screenOrientation = display.getRotation();

    LOGGER.i("Sensor orientation: %d, Screen orientation: %d", rotation, screenOrientation);

    sensorOrientation = rotation + screenOrientation;

    LOGGER.i("Initializing at size %dx%d", previewWidth, previewHeight);
    rgbFrameBitmap = Bitmap.createBitmap(previewWidth, previewHeight, Config.ARGB_8888);
    croppedBitmap = Bitmap.createBitmap(INPUT_SIZE, INPUT_SIZE, Config.ARGB_8888);

    frameToCropTransform =
        ImageUtils.getTransformationMatrix(
            previewWidth, previewHeight,
            INPUT_SIZE, INPUT_SIZE,
            sensorOrientation, MAINTAIN_ASPECT);

    cropToFrameTransform = new Matrix();
    frameToCropTransform.invert(cropToFrameTransform);

    yuvBytes = new byte[3][];

    addCallback(
        new DrawCallback() {
          @Override
          public void drawCallback(final Canvas canvas) {
            renderDebug(canvas);
          }
        });
  }



    protected void processImageRGBbytes(byte[] luminance) {
        rgbFrameBitmap.setPixels(rgbBytes, 0, previewWidth, 0, 0, previewWidth, previewHeight);
        final Canvas canvas = new Canvas(croppedBitmap);
        canvas.drawBitmap(rgbFrameBitmap, frameToCropTransform, null);

<<<<<<< HEAD
        // For examining the actual TF input.
        if (SAVE_PREVIEW_BITMAP) {
            ImageUtils.saveBitmap(croppedBitmap);
        }
=======
      if (computing) {
        image.close();
        return;
      }
      computing = true;

      Trace.beginSection("imageAvailable");

      final Plane[] planes = image.getPlanes();
      fillBytes(planes, yuvBytes);

      final int yRowStride = planes[0].getRowStride();
      final int uvRowStride = planes[1].getRowStride();
      final int uvPixelStride = planes[1].getPixelStride();
      ImageUtils.convertYUV420ToARGB8888(
          yuvBytes[0],
          yuvBytes[1],
          yuvBytes[2],
          previewWidth,
          previewHeight,
          yRowStride,
          uvRowStride,
          uvPixelStride,
          rgbBytes);

      image.close();
    } catch (final Exception e) {
      if (image != null) {
        image.close();
      }
      LOGGER.e(e, "Exception!");
      Trace.endSection();
      return;
    }
>>>>>>> b7acb6ab


        runInBackground(
                new Runnable() {
                    @Override
                    public void run() {
                        final long startTime = SystemClock.uptimeMillis();
                        final List<Classifier.Recognition> results = classifier.recognizeImage(croppedBitmap);
                        lastProcessingTimeMs = SystemClock.uptimeMillis() - startTime;
                        LOGGER.i("Detect: %s", results);
                        cropCopyBitmap = Bitmap.createBitmap(croppedBitmap);
                        if (resultsView==null)
                            resultsView = (ResultsView) findViewById(R.id.results);

                        resultsView.setResults(results);
                        requestRender();
                        computing = false;

                        if (postInferenceCallback != null) {
                            postInferenceCallback.run();
                        }
                    }
                });
    }


  @Override
  public void onSetDebug(boolean debug) {
    classifier.enableStatLogging(debug);
  }

  private void renderDebug(final Canvas canvas) {
    if (!isDebug()) {
      return;
    }
    final Bitmap copy = cropCopyBitmap;
    if (copy != null) {
      final Matrix matrix = new Matrix();
      final float scaleFactor = 2;
      matrix.postScale(scaleFactor, scaleFactor);
      matrix.postTranslate(
          canvas.getWidth() - copy.getWidth() * scaleFactor,
          canvas.getHeight() - copy.getHeight() * scaleFactor);
      canvas.drawBitmap(copy, matrix, new Paint());

      final Vector<String> lines = new Vector<String>();
      if (classifier != null) {
        String statString = classifier.getStatString();
        String[] statLines = statString.split("\n");
        for (String line : statLines) {
          lines.add(line);
        }
      }

      lines.add("Frame: " + previewWidth + "x" + previewHeight);
      lines.add("Crop: " + copy.getWidth() + "x" + copy.getHeight());
      lines.add("View: " + canvas.getWidth() + "x" + canvas.getHeight());
      lines.add("Rotation: " + sensorOrientation);
      lines.add("Inference time: " + lastProcessingTimeMs + "ms");

      borderedText.drawLines(canvas, 10, canvas.getHeight() - 10, lines);
    }
  }
}<|MERGE_RESOLUTION|>--- conflicted
+++ resolved
@@ -153,48 +153,10 @@
         final Canvas canvas = new Canvas(croppedBitmap);
         canvas.drawBitmap(rgbFrameBitmap, frameToCropTransform, null);
 
-<<<<<<< HEAD
         // For examining the actual TF input.
         if (SAVE_PREVIEW_BITMAP) {
             ImageUtils.saveBitmap(croppedBitmap);
         }
-=======
-      if (computing) {
-        image.close();
-        return;
-      }
-      computing = true;
-
-      Trace.beginSection("imageAvailable");
-
-      final Plane[] planes = image.getPlanes();
-      fillBytes(planes, yuvBytes);
-
-      final int yRowStride = planes[0].getRowStride();
-      final int uvRowStride = planes[1].getRowStride();
-      final int uvPixelStride = planes[1].getPixelStride();
-      ImageUtils.convertYUV420ToARGB8888(
-          yuvBytes[0],
-          yuvBytes[1],
-          yuvBytes[2],
-          previewWidth,
-          previewHeight,
-          yRowStride,
-          uvRowStride,
-          uvPixelStride,
-          rgbBytes);
-
-      image.close();
-    } catch (final Exception e) {
-      if (image != null) {
-        image.close();
-      }
-      LOGGER.e(e, "Exception!");
-      Trace.endSection();
-      return;
-    }
->>>>>>> b7acb6ab
-
 
         runInBackground(
                 new Runnable() {
