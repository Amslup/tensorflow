# Copyright 2017 The TensorFlow Authors. All Rights Reserved.
#
# Licensed under the Apache License, Version 2.0 (the "License");
# you may not use this file except in compliance with the License.
# You may obtain a copy of the License at
#
#     http://www.apache.org/licenses/LICENSE-2.0
#
# Unless required by applicable law or agreed to in writing, software
# distributed under the License is distributed on an "AS IS" BASIS,
# WITHOUT WARRANTIES OR CONDITIONS OF ANY KIND, either express or implied.
# See the License for the specific language governing permissions and
# limitations under the License.
# ==============================================================================
"""Integration tests for TensorBoard.

These tests start up a full-fledged TensorBoard server.
"""

from __future__ import absolute_import
from __future__ import division
from __future__ import print_function

import base64
import gzip
import json
import numbers
import os
import shutil
import socket
import tempfile
import threading

from six import BytesIO
from six.moves import http_client
from six.moves import xrange  # pylint: disable=redefined-builtin

from werkzeug import serving
from google.protobuf import text_format

from tensorflow.core.framework import graph_pb2
from tensorflow.core.framework import summary_pb2
from tensorflow.core.protobuf import config_pb2
from tensorflow.core.protobuf import meta_graph_pb2
from tensorflow.core.util import event_pb2
from tensorflow.python.platform import test
from tensorflow.python.summary.writer import writer as writer_lib
from tensorflow.tensorboard import tensorboard
from tensorflow.tensorboard.backend import application
from tensorflow.tensorboard.backend.event_processing import event_multiplexer
from tensorflow.tensorboard.plugins import base_plugin
<<<<<<< HEAD
=======


class FakePlugin(base_plugin.TBPlugin):
  """A plugin with no functionality."""

  def __init__(self, plugin_name, is_active_value):
    """Constructs a fake plugin.

    Args:
      plugin_name: The name of this plugin.
      is_active_value: Whether the plugin is active.
    """
    self.plugin_name = plugin_name
    self._is_active_value = is_active_value

  def get_plugin_apps(self, multiplexer, logdir):
    """Returns a mapping from routes to handlers offered by this plugin.

    Args:
      multiplexer: The event multiplexer.
      logdir: The path to the directory containing logs.

    Returns:
      An empty dict. This plugin offers no routes.
    """
    return {}

  def is_active(self):
    """Returns whether this plugin is active.

    Returns:
      A boolean. Whether this plugin is active.
    """
    return self._is_active_value
>>>>>>> ef2f8891


class TensorboardServerTest(test.TestCase):
  _only_use_meta_graph = False  # Server data contains only a GraphDef

  # Number of scalar-containing events to make.
  _SCALAR_COUNT = 99

  def setUp(self):
    self.temp_dir = self._GenerateTestData()
    multiplexer = event_multiplexer.EventMultiplexer(
        size_guidance=application.DEFAULT_SIZE_GUIDANCE,
        purge_orphaned_data=True)
<<<<<<< HEAD
    plugins = []
=======
    plugins = [
        FakePlugin(plugin_name='foo', is_active_value=True),
        FakePlugin(plugin_name='bar', is_active_value=False)
    ]
>>>>>>> ef2f8891
    app = application.TensorBoardWSGIApp(
        self.temp_dir, plugins, multiplexer, reload_interval=0)
    try:
      self._server = serving.BaseWSGIServer('localhost', 0, app)
      # 0 to pick an unused port.
    except IOError:
      # BaseWSGIServer has a preference for IPv4. If that didn't work, try again
      # with an explicit IPv6 address.
      self._server = serving.BaseWSGIServer('::1', 0, app)
    self._server_thread = threading.Thread(target=self._server.serve_forever)
    self._server_thread.daemon = True
    self._server_thread.start()
    self._connection = http_client.HTTPConnection(
        'localhost', self._server.server_address[1])

  def tearDown(self):
    self._connection.close()
    self._server.shutdown()
    self._server.server_close()

  def _get(self, path, headers=None):
    """Perform a GET request for the given path."""
    if headers is None:
      headers = {}
    self._connection.request('GET', path, None, headers)
    return self._connection.getresponse()

  def _getJson(self, path):
    """Perform a GET request and decode the result as JSON."""
    self._connection.request('GET', path)
    response = self._connection.getresponse()
    self.assertEqual(response.status, 200)
    data = response.read()
    if response.getheader('Content-Encoding') == 'gzip':
      data = gzip.GzipFile('', 'rb', 9, BytesIO(data)).read()
    return json.loads(data.decode('utf-8'))

  def testBasicStartup(self):
    """Start the server up and then shut it down immediately."""
    pass

  def testRequestMainPage(self):
    """Navigate to the main page and verify that it returns a 200."""
    response = self._get('/')
    self.assertEqual(response.status, 200)

  def testRequestNonexistentPage(self):
    """Request a page that doesn't exist; it should 404."""
    response = self._get('/asdf')
    self.assertEqual(response.status, 404)

  def testDirectoryTraversal(self):
    """Attempt a directory traversal attack."""
    response = self._get('/..' * 30 + '/etc/passwd')
    self.assertEqual(response.status, 400)

  def testLogdir(self):
    """Test the format of the data/logdir endpoint."""
    parsed_object = self._getJson('/data/logdir')
    self.assertEqual(parsed_object, {'logdir': self.temp_dir})

  def testPluginsListing(self):
    """Test the format of the data/plugins_listing endpoint."""
    parsed_object = self._getJson('/data/plugins_listing')
    # Plugin foo is active. Plugin bar is not.
    self.assertEqual(parsed_object, {'foo': True, 'bar': False})

  def testRuns(self):
    """Test the format of the /data/runs endpoint."""
    run_json = self._getJson('/data/runs')

    # Don't check the actual timestamp since it's time-dependent.
    self.assertTrue(
        isinstance(run_json['run1']['firstEventTimestamp'], numbers.Number))
    del run_json['run1']['firstEventTimestamp']
    self.assertEqual(
        run_json,
        {
            'run1': {
                'compressedHistograms': ['histogram'],
                'scalars': ['simple_values'],
                'histograms': ['histogram'],
                'images': ['image'],
                'audio': ['audio'],
                # if only_use_meta_graph, the graph is from the metagraph
                'graph': True,
                'meta_graph': self._only_use_meta_graph,
                'run_metadata': ['test run'],
                'tensors': [],
            }
        })

  def testApplicationPaths_getCached(self):
    """Test the format of the /data/runs endpoint."""
    for path in ('/',):  # TODO(jart): '/app.js' in open source
      connection = http_client.HTTPConnection('localhost',
                                              self._server.server_address[1])
      connection.request('GET', path)
      response = connection.getresponse()
      self.assertEqual(response.status, 200, msg=path)
      self.assertEqual(
          response.getheader('Cache-Control'),
          'private, max-age=3600',
          msg=path)
      connection.close()

  def testDataPaths_disableAllCaching(self):
    """Test the format of the /data/runs endpoint."""
    for path in ('/data/runs', '/data/logdir',
                 '/data/scalars?run=run1&tag=simple_values',
                 '/data/scalars?run=run1&tag=simple_values&format=csv',
                 '/data/images?run=run1&tag=image',
                 '/data/individualImage?run=run1&tag=image&index=0',
                 '/data/audio?run=run1&tag=audio',
                 '/data/run_metadata?run=run1&tag=test%20run'):
      connection = http_client.HTTPConnection('localhost',
                                              self._server.server_address[1])
      connection.request('GET', path)
      response = connection.getresponse()
      self.assertEqual(response.status, 200, msg=path)
      self.assertEqual(response.getheader('Expires'), '0', msg=path)
      response.read()
      connection.close()

  def testHistograms(self):
    """Test the format of /data/histograms."""
    self.assertEqual(
        self._getJson('/data/histograms?tag=histogram&run=run1'),
        [[0, 0, [0, 2.0, 3.0, 6.0, 5.0, [0.0, 1.0, 2.0], [1.0, 1.0, 1.0]]]])

  def testImages(self):
    """Test listing images and retrieving an individual image."""
    image_json = self._getJson('/data/images?tag=image&run=run1')
    image_query = image_json[0]['query']
    # We don't care about the format of the image query.
    del image_json[0]['query']
    self.assertEqual(image_json, [{
        'wall_time': 0,
        'step': 0,
        'height': 1,
        'width': 1
    }])
    response = self._get('/data/individualImage?%s' % image_query)
    self.assertEqual(response.status, 200)

  def testAudio(self):
    """Test listing audio and retrieving an individual audio clip."""
    audio_json = self._getJson('/data/audio?tag=audio&run=run1')
    audio_query = audio_json[0]['query']
    # We don't care about the format of the audio query.
    del audio_json[0]['query']
    self.assertEqual(audio_json, [{
        'wall_time': 0,
        'step': 0,
        'content_type': 'audio/wav'
    }])
    response = self._get('/data/individualAudio?%s' % audio_query)
    self.assertEqual(response.status, 200)

  def testGraph(self):
    """Test retrieving the graph definition."""
    response = self._get('/data/graph?run=run1&limit_attr_size=1024'
                         '&large_attrs_key=_very_large_attrs')
    self.assertEqual(response.status, 200)
    graph_pbtxt = response.read()
    # Parse the graph from pbtxt into a graph message.
    graph = graph_pb2.GraphDef()
    graph = text_format.Parse(graph_pbtxt, graph)
    self.assertEqual(len(graph.node), 2)
    self.assertEqual(graph.node[0].name, 'a')
    self.assertEqual(graph.node[1].name, 'b')
    # Make sure the second node has an attribute that was filtered out because
    # it was too large and was added to the "too large" attributes list.
    self.assertEqual(list(graph.node[1].attr.keys()), ['_very_large_attrs'])
    self.assertEqual(graph.node[1].attr['_very_large_attrs'].list.s,
                     [b'very_large_attr'])

  def testAcceptGzip_compressesResponse(self):
    response = self._get('/data/graph?run=run1&limit_attr_size=1024'
                         '&large_attrs_key=_very_large_attrs',
                         {'Accept-Encoding': 'gzip'})
    self.assertEqual(response.status, 200)
    self.assertEqual(response.getheader('Content-Encoding'), 'gzip')
    pbtxt = gzip.GzipFile('', 'rb', 9, BytesIO(response.read())).read()
    graph = text_format.Parse(pbtxt, graph_pb2.GraphDef())
    self.assertEqual(len(graph.node), 2)

  def testAcceptAnyEncoding_compressesResponse(self):
    response = self._get('/data/graph?run=run1&limit_attr_size=1024'
                         '&large_attrs_key=_very_large_attrs',
                         {'Accept-Encoding': '*'})
    self.assertEqual(response.status, 200)
    self.assertEqual(response.getheader('Content-Encoding'), 'gzip')
    pbtxt = gzip.GzipFile('', 'rb', 9, BytesIO(response.read())).read()
    graph = text_format.Parse(pbtxt, graph_pb2.GraphDef())
    self.assertEqual(len(graph.node), 2)

  def testAcceptDoodleEncoding_doesNotCompressResponse(self):
    response = self._get('/data/graph?run=run1&limit_attr_size=1024'
                         '&large_attrs_key=_very_large_attrs',
                         {'Accept-Encoding': 'doodle'})
    self.assertEqual(response.status, 200)
    self.assertIsNone(response.getheader('Content-Encoding'))
    graph = text_format.Parse(response.read(), graph_pb2.GraphDef())
    self.assertEqual(len(graph.node), 2)

  def testAcceptGzip_doesNotCompressImage(self):
    response = self._get('/data/individualImage?run=run1&tag=image&index=0',
                         {'Accept-Encoding': 'gzip'})
    self.assertEqual(response.status, 200)
    self.assertEqual(response.getheader('Content-Encoding'), None)

  def testRunMetadata(self):
    """Test retrieving the run metadata information."""
    response = self._get('/data/run_metadata?run=run1&tag=test%20run')
    self.assertEqual(response.status, 200)
    run_metadata_pbtxt = response.read()
    # Parse from pbtxt into a message.
    run_metadata = config_pb2.RunMetadata()
    text_format.Parse(run_metadata_pbtxt, run_metadata)
    self.assertEqual(len(run_metadata.step_stats.dev_stats), 1)
    self.assertEqual(run_metadata.step_stats.dev_stats[0].device, 'test device')

  def _GenerateTestData(self):
    """Generates the test data directory.

    The test data has a single run named run1 which contains:
     - a histogram
     - an image at timestamp and step 0
     - scalar events containing the value i at step 10 * i and wall time
         100 * i, for i in [1, _SCALAR_COUNT).
     - a graph definition

    Returns:
      temp_dir: The directory the test data is generated under.
    """
    temp_dir = tempfile.mkdtemp(prefix=self.get_temp_dir())
    self.addCleanup(shutil.rmtree, temp_dir)
    run1_path = os.path.join(temp_dir, 'run1')
    os.makedirs(run1_path)
    writer = writer_lib.FileWriter(run1_path)

    histogram_value = summary_pb2.HistogramProto(
        min=0,
        max=2,
        num=3,
        sum=6,
        sum_squares=5,
        bucket_limit=[0, 1, 2],
        bucket=[1, 1, 1])
    # Add a simple graph event.
    graph_def = graph_pb2.GraphDef()
    node1 = graph_def.node.add()
    node1.name = 'a'
    node2 = graph_def.node.add()
    node2.name = 'b'
    node2.attr['very_large_attr'].s = b'a' * 2048  # 2 KB attribute

    meta_graph_def = meta_graph_pb2.MetaGraphDef(graph_def=graph_def)

    if self._only_use_meta_graph:
      writer.add_meta_graph(meta_graph_def)
    else:
      writer.add_graph(graph_def)

    # Add a simple run metadata event.
    run_metadata = config_pb2.RunMetadata()
    device_stats = run_metadata.step_stats.dev_stats.add()
    device_stats.device = 'test device'
    writer.add_run_metadata(run_metadata, 'test run')

    # 1x1 transparent GIF.
    encoded_image = base64.b64decode(
        'R0lGODlhAQABAIAAAAAAAP///yH5BAEAAAAALAAAAAABAAEAAAIBRAA7')
    image_value = summary_pb2.Summary.Image(
        height=1, width=1, colorspace=1, encoded_image_string=encoded_image)

    audio_value = summary_pb2.Summary.Audio(
        sample_rate=44100,
        length_frames=22050,
        num_channels=2,
        encoded_audio_string=b'',
        content_type='audio/wav')
    writer.add_event(
        event_pb2.Event(
            wall_time=0,
            step=0,
            summary=summary_pb2.Summary(value=[
                summary_pb2.Summary.Value(
                    tag='histogram', histo=histogram_value),
                summary_pb2.Summary.Value(
                    tag='image', image=image_value), summary_pb2.Summary.Value(
                        tag='audio', audio=audio_value)
            ])))

    # Write 100 simple values.
    for i in xrange(1, self._SCALAR_COUNT + 1):
      writer.add_event(
          event_pb2.Event(
              # We use different values for wall time, step, and the value so we
              # can tell them apart.
              wall_time=100 * i,
              step=10 * i,
              summary=summary_pb2.Summary(value=[
                  summary_pb2.Summary.Value(
                      tag='simple_values', simple_value=i)
              ])))
    writer.flush()
    writer.close()

    return temp_dir


class TensorboardServerUsingMetagraphOnlyTest(TensorboardServerTest):
  # Tests new ability to use only the MetaGraphDef
  _only_use_meta_graph = True  # Server data contains only a MetaGraphDef


class ParseEventFilesSpecTest(test.TestCase):

  def testRunName(self):
    logdir = 'lol:/cat'
    expected = {'/cat': 'lol'}
    self.assertEqual(application.parse_event_files_spec(logdir), expected)

  def testPathWithColonThatComesAfterASlash_isNotConsideredARunName(self):
    logdir = '/lol:/cat'
    expected = {'/lol:/cat': None}
    self.assertEqual(application.parse_event_files_spec(logdir), expected)

  def testMultipleDirectories(self):
    logdir = '/a,/b'
    expected = {'/a': None, '/b': None}
    self.assertEqual(application.parse_event_files_spec(logdir), expected)

  def testNormalizesPaths(self):
    logdir = '/lol/.//cat/../cat'
    expected = {'/lol/cat': None}
    self.assertEqual(application.parse_event_files_spec(logdir), expected)

  def testAbsolutifies(self):
    logdir = 'lol/cat'
    expected = {os.path.realpath('lol/cat'): None}
    self.assertEqual(application.parse_event_files_spec(logdir), expected)

  def testRespectsGCSPath(self):
    logdir = 'gs://foo/path'
    expected = {'gs://foo/path': None}
    self.assertEqual(application.parse_event_files_spec(logdir), expected)

  def testRespectsHDFSPath(self):
    logdir = 'hdfs://foo/path'
    expected = {'hdfs://foo/path': None}
    self.assertEqual(application.parse_event_files_spec(logdir), expected)

  def testDoesNotExpandUserInGCSPath(self):
    logdir = 'gs://~/foo/path'
    expected = {'gs://~/foo/path': None}
    self.assertEqual(application.parse_event_files_spec(logdir), expected)

  def testDoesNotNormalizeGCSPath(self):
    logdir = 'gs://foo/./path//..'
    expected = {'gs://foo/./path//..': None}
    self.assertEqual(application.parse_event_files_spec(logdir), expected)

  def testRunNameWithGCSPath(self):
    logdir = 'lol:gs://foo/path'
    expected = {'gs://foo/path': 'lol'}
    self.assertEqual(application.parse_event_files_spec(logdir), expected)


class TensorBoardAssetsTest(test.TestCase):

  def testTagFound(self):
    tag = application.get_tensorboard_tag()
    self.assertTrue(tag)
    app = application.standard_tensorboard_wsgi('', True, 60)
    self.assertEqual(app.tag, tag)


class TensorboardSimpleServerConstructionTest(test.TestCase):
  """Tests that the default HTTP server is constructed without error.

  Mostly useful for IPv4/IPv6 testing. This test should run with only IPv4, only
  IPv6, and both IPv4 and IPv6 enabled.
  """

  class _StubApplication(object):
    tag = ''

  def testMakeServerBlankHost(self):
    # Test that we can bind to all interfaces without throwing an error
    server, url = tensorboard.make_simple_server(
        self._StubApplication(),
        host='',
        port=0)  # Grab any available port
    self.assertTrue(server)
    self.assertTrue(url)

  def testSpecifiedHost(self):
    one_passed = False
    try:
      _, url = tensorboard.make_simple_server(
          self._StubApplication(),
          host='127.0.0.1',
          port=0)
      self.assertStartsWith(actual=url, expected_start='http://127.0.0.1:')
      one_passed = True
    except socket.error:
      # IPv4 is not supported
      pass
    try:
      _, url = tensorboard.make_simple_server(
          self._StubApplication(),
          host='::1',
          port=0)
      self.assertStartsWith(actual=url, expected_start='http://[::1]:')
      one_passed = True
    except socket.error:
      # IPv6 is not supported
      pass
    self.assertTrue(one_passed)  # We expect either IPv4 or IPv6 to be supported


class TensorBoardApplcationConstructionTest(test.TestCase):

  def testExceptions(self):
<<<<<<< HEAD

    class UnnamedPlugin(base_plugin.TBPlugin):

      def get_plugin_apps(self):
        pass

    class MockPlugin(UnnamedPlugin):
      plugin_name = 'mock'

    class OtherMockPlugin(UnnamedPlugin):
      plugin_name = 'mock'

=======
>>>>>>> ef2f8891
    logdir = '/fake/foo'
    multiplexer = event_multiplexer.EventMultiplexer()

    # Fails if there is an unnamed plugin
    with self.assertRaises(ValueError):
<<<<<<< HEAD
      plugins = [UnnamedPlugin()]
=======
      # This plugin lacks a name.
      plugins = [FakePlugin(plugin_name=None, is_active_value=True)]
>>>>>>> ef2f8891
      application.TensorBoardWSGIApp(logdir, plugins, multiplexer, 0)

    # Fails if there are two plugins with same name
    with self.assertRaises(ValueError):
<<<<<<< HEAD
      plugins = [MockPlugin(), OtherMockPlugin()]
=======
      plugins = [
          FakePlugin(plugin_name='foo', is_active_value=True),
          FakePlugin(plugin_name='foo', is_active_value=True),
      ]
>>>>>>> ef2f8891
      application.TensorBoardWSGIApp(logdir, plugins, multiplexer, 0)


if __name__ == '__main__':
  test.main()<|MERGE_RESOLUTION|>--- conflicted
+++ resolved
@@ -49,8 +49,6 @@
 from tensorflow.tensorboard.backend import application
 from tensorflow.tensorboard.backend.event_processing import event_multiplexer
 from tensorflow.tensorboard.plugins import base_plugin
-<<<<<<< HEAD
-=======
 
 
 class FakePlugin(base_plugin.TBPlugin):
@@ -85,7 +83,6 @@
       A boolean. Whether this plugin is active.
     """
     return self._is_active_value
->>>>>>> ef2f8891
 
 
 class TensorboardServerTest(test.TestCase):
@@ -99,14 +96,10 @@
     multiplexer = event_multiplexer.EventMultiplexer(
         size_guidance=application.DEFAULT_SIZE_GUIDANCE,
         purge_orphaned_data=True)
-<<<<<<< HEAD
-    plugins = []
-=======
     plugins = [
         FakePlugin(plugin_name='foo', is_active_value=True),
         FakePlugin(plugin_name='bar', is_active_value=False)
     ]
->>>>>>> ef2f8891
     app = application.TensorBoardWSGIApp(
         self.temp_dir, plugins, multiplexer, reload_interval=0)
     try:
@@ -534,44 +527,21 @@
 class TensorBoardApplcationConstructionTest(test.TestCase):
 
   def testExceptions(self):
-<<<<<<< HEAD
-
-    class UnnamedPlugin(base_plugin.TBPlugin):
-
-      def get_plugin_apps(self):
-        pass
-
-    class MockPlugin(UnnamedPlugin):
-      plugin_name = 'mock'
-
-    class OtherMockPlugin(UnnamedPlugin):
-      plugin_name = 'mock'
-
-=======
->>>>>>> ef2f8891
     logdir = '/fake/foo'
     multiplexer = event_multiplexer.EventMultiplexer()
 
     # Fails if there is an unnamed plugin
     with self.assertRaises(ValueError):
-<<<<<<< HEAD
-      plugins = [UnnamedPlugin()]
-=======
       # This plugin lacks a name.
       plugins = [FakePlugin(plugin_name=None, is_active_value=True)]
->>>>>>> ef2f8891
       application.TensorBoardWSGIApp(logdir, plugins, multiplexer, 0)
 
     # Fails if there are two plugins with same name
     with self.assertRaises(ValueError):
-<<<<<<< HEAD
-      plugins = [MockPlugin(), OtherMockPlugin()]
-=======
       plugins = [
           FakePlugin(plugin_name='foo', is_active_value=True),
           FakePlugin(plugin_name='foo', is_active_value=True),
       ]
->>>>>>> ef2f8891
       application.TensorBoardWSGIApp(logdir, plugins, multiplexer, 0)
 
 
