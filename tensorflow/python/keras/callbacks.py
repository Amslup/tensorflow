--- conflicted
+++ resolved
@@ -2388,16 +2388,11 @@
     if self._is_tracing and self._global_train_batch >= self._stop_batch:
       self._stop_trace()
 
-<<<<<<< HEAD
-=======
   def on_epoch_begin(self, epoch, logs=None):
-    # Keeps track of epoch for profiling.
-    self._epoch = epoch
     if self.write_steps_per_second:
       self._previous_epoch_iterations = self.model.optimizer.iterations.numpy()
       self._train_accumulated_time = 0
 
->>>>>>> f962c223
   def on_epoch_end(self, epoch, logs=None):
     """Runs metrics and histogram summaries at epoch end."""
     self._log_epoch_metrics(epoch, logs)
