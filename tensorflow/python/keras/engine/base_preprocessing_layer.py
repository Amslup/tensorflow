# Copyright 2019 The TensorFlow Authors. All Rights Reserved.
#
# Licensed under the Apache License, Version 2.0 (the "License");
# you may not use this file except in compliance with the License.
# You may obtain a copy of the License at
#
#     http://www.apache.org/licenses/LICENSE-2.0
#
# Unless required by applicable law or agreed to in writing, software
# distributed under the License is distributed on an "AS IS" BASIS,
# WITHOUT WARRANTIES OR CONDITIONS OF ANY KIND, either express or implied.
# See the License for the specific language governing permissions and
# limitations under the License.
# ==============================================================================
"""Contains the base ProcessingLayer and a subclass that uses Combiners."""
from __future__ import absolute_import
from __future__ import division
from __future__ import print_function

import abc
import collections

import numpy as np

from tensorflow.python.data.experimental.ops import cardinality
from tensorflow.python.data.ops import dataset_ops
from tensorflow.python.eager import context
from tensorflow.python.framework import dtypes
from tensorflow.python.framework import errors
from tensorflow.python.framework import ops
from tensorflow.python.framework import sparse_tensor
from tensorflow.python.keras import backend as K
from tensorflow.python.keras.engine import training_generator
from tensorflow.python.keras.engine.base_layer import Layer
from tensorflow.python.ops import math_ops
from tensorflow.python.ops import sparse_ops
from tensorflow.python.ops.ragged import ragged_tensor
from tensorflow.python.util.tf_export import keras_export


@keras_export('keras.layers.experimental.preprocessing.PreprocessingLayer')
class PreprocessingLayer(Layer):
  """Base class for PreprocessingLayers."""
  __metaclass__ = abc.ABCMeta

  @abc.abstractmethod
  def adapt(self, data, reset_state=True):
    # TODO(momernick): Add examples.
    """Fits the state of the preprocessing layer to the data being passed.

    Arguments:
        data: The data to train on. It can be passed either as a tf.data
          Dataset, or as a numpy array.
        reset_state: Optional argument specifying whether to clear the state of
          the layer at the start of the call to `adapt`, or whether to start
          from the existing state. This argument may not be relevant to all
          preprocessing layers: a subclass of PreprocessingLayer may choose to
            throw if 'reset_state' is set to False.
    """
    pass


@keras_export('keras.layers.experimental.preprocessing.CombinerPreprocessingLayer')
class CombinerPreprocessingLayer(PreprocessingLayer):
  """Base class for PreprocessingLayers that do computation using a Combiner.

  This class provides several helper methods to make creating a
  PreprocessingLayer easier. It assumes that the core of your computation will
  be done via a Combiner object. Subclassing this class to create a
  PreprocessingLayer allows your layer to be compatible with distributed
  computation.

  This class is compatible with Tensorflow 2.0+.
  """

  def __init__(self, combiner, **kwargs):
    super(CombinerPreprocessingLayer, self).__init__(**kwargs)
    self._combiner = combiner
    self._previously_updated = False
    self.state_variables = collections.OrderedDict()

  def _add_state_variable(self,
                          name,
                          shape,
                          dtype,
                          initializer=None,
                          partitioner=None,
                          use_resource=None,
                          **kwargs):
    """Add a variable that can hold state which is updated during adapt().

    Args:
      name: Variable name.
      shape: Variable shape. Defaults to scalar if unspecified.
      dtype: The type of the variable. Defaults to `self.dtype` or `float32`.
      initializer: initializer instance (callable).
      partitioner: Partitioner to be passed to the `Trackable` API.
      use_resource: Whether to use `ResourceVariable`
      **kwargs: Additional keyword arguments. Accepted values are `getter` and
        `collections`.

    Returns:
      The created variable.
    """
    weight = self.add_weight(
        name=name,
        shape=shape,
        dtype=dtype,
        initializer=initializer,
        regularizer=None,
        trainable=False,
        constraint=None,
        partitioner=partitioner,
        use_resource=use_resource,
        **kwargs)
    # TODO(momernick): Do not allow collisions here.
    self.state_variables[name] = weight
    return weight

  def _restore_updates(self):
    """Recreates a dict of updates from the layer's weights."""
    data_dict = {}
    for name, var in self.state_variables.items():
      data_dict[name] = var.numpy()
    return data_dict

  def _dataset_is_infinite(self, dataset):
    """True if the passed dataset is infinite."""
    return math_ops.equal(
        cardinality.cardinality(dataset), cardinality.INFINITE)

  def _get_dataset_iterator(self, dataset):
    """Gets an iterator from a tf.data.Dataset."""
    return dataset_ops.make_one_shot_iterator(dataset).get_next

  def adapt(self, data, reset_state=True):
    """Fits the state of the preprocessing layer to the data being passed.

    Arguments:
      data: The data to train on. It can be passed either as a tf.data Dataset,
        or as a numpy array.
      reset_state: Optional argument specifying whether to clear the state of
        the layer at the start of the call to `adapt`, or whether to start from
        the existing state. Subclasses may choose to throw if reset_state is set
        to 'False'.
    """
    if reset_state:
      accumulator = None
    else:
      accumulator = self._combiner.restore(self._restore_updates())

    if not isinstance(data, (dataset_ops.DatasetV2, np.ndarray)):
      raise ValueError(
          'adapt() requires a Dataset or a Numpy array as input, got {}'.format(
              type(data)))

    if isinstance(data, dataset_ops.DatasetV2):
      # Validate the datasets to try and ensure we haven't been passed one with
      # infinite size. That would cause an infinite loop here.
      if self._dataset_is_infinite(data):
        raise ValueError(
            'The dataset passed to "adapt()" has an infinite number of '
            'elements. Please use dataset.take(...) to make the number '
            'of elements finite.')
      next_data = self._get_dataset_iterator(data)
    else:
      generator, _ = training_generator.convert_to_generator_like(
          data, batch_size=len(data))
      # If the data is not a dataset, we can iterate over it using next(foo);
      # here, we wrap that into a callable.
      next_data = lambda: next(generator)

    # TODO(momernick): Some sort of status bar?
    # TODO(momernick): Implement parallel processing here?
    try:
      data_element = next_data()

      # First, see if the layer is built or not. If it is not, then we must
      # build it.
      if not self.built:
        try:
          # If this is a Numpy array or tensor, we can get shape from .shape.
          # If not, an attribute error will be thrown (and we can assume the
          # input data is a scalar with shape None.
          shape = data_element.shape
        except AttributeError:
          shape = None
        self.build(shape)

      # Once we have built the Layer, we can process the input data. We do so
      # until we've gotten an exception indicating that we have no more data.
      while True:
        accumulator = self._combiner.compute(data_element, accumulator)
        data_element = next_data()
    # Note that this belongs to the outer indentation of 'try' - we need to
    # catch exceptions resulting from the first 'next_data()' invocation as
    # well.
    except (StopIteration, errors.OutOfRangeError):
      pass

    updates = self._combiner.extract(accumulator)
    self._set_state_variables(updates)

  def _set_state_variables(self, updates):
    """Directly update the internal state of this Layer.

    This method expects a string-keyed dict of {state_variable_name: state}. The
    precise nature of the state, and the names associated, are describe by
    the subclasses of CombinerPreprocessingLayer.

    Args:
      updates: A string keyed dict of weights to update.

    Raises:
      RuntimeError: if 'build()' was not called before 'set_processing_state'.
    """
    # TODO(momernick): Do we need to do any more input sanitization?
    if not self.built:
      raise RuntimeError('_set_state_variables() must be called after build().')

    with ops.init_scope():
      for var_name, value in updates.items():
        self.state_variables[var_name].assign(value)


<<<<<<< HEAD
@keras_export('keras.layers.experimental.preprocessing.Combiner')
=======
def convert_to_list(values, sparse_default_value=None):
  """Convert a TensorLike, CompositeTensor, or ndarray into a Python list."""
  if ragged_tensor.is_ragged(values):
    # There is a corner case when dealing with ragged tensors: if you get an
    # actual RaggedTensor (not a RaggedTensorValue) passed in non-eager mode,
    # you can't call to_list() on it without evaluating it first. However,
    # because we don't yet fully support composite tensors across Keras,
    # K.get_value() won't evaluate the tensor.
    # TODO(momernick): Get Keras to recognize composite tensors as Tensors
    # and then replace this with a call to K.get_value.
    if (isinstance(values, ragged_tensor.RaggedTensor) and
        not context.executing_eagerly()):
      values = K.get_session(values).run(values)
    values = values.to_list()

  # TODO(momernick): Add a sparse_tensor.is_sparse() method to replace this
  # check.
  if isinstance(values,
                (sparse_tensor.SparseTensor, sparse_tensor.SparseTensorValue)):
    if sparse_default_value is None:
      if dtypes.as_dtype(values.values.dtype) == dtypes.string:
        sparse_default_value = ''
      else:
        sparse_default_value = -1
    dense_tensor = sparse_ops.sparse_tensor_to_dense(
        values, default_value=sparse_default_value)
    values = K.get_value(dense_tensor)

  if isinstance(values, (ops.EagerTensor, ops.Tensor)):
    values = K.get_value(values)

  # We may get passed a ndarray or the code above may give us a ndarray.
  # In either case, we want to force it into a standard python list.
  if isinstance(values, np.ndarray):
    values = values.tolist()

  return values


>>>>>>> 43de71b1
class Combiner(object):
  """Functional object that defines a shardable computation.

  This object defines functions required to create and manipulate data objects.
  These data objects, referred to below as 'accumulators', are computation-
  specific and may be implemented alongside concrete subclasses of Combiner
  (if necessary - some computations may be simple enough that standard Python
  types can be used as accumulators).

  The intent for this class is that by describing computations in this way, we
  can arbitrarily shard a dataset, perform computations on a subset, and then
  merge the computation into a final result. This enables distributed
  computation.

  The combiner itself does not own any state - all computational state is owned
  by the accumulator objects. This is so that we can have an arbitrary number of
  Combiners (thus sharding the computation N ways) without risking any change
  to the underlying computation. These accumulator objects are uniquely
  associated with each Combiner; a Combiner defines what the accumulator object
  should be and will only work with accumulators of that type.
  """
  __metaclass__ = abc.ABCMeta

  def __repr__(self):
    return '<{}>'.format(self.__class__.__name__)

  @abc.abstractmethod
  def compute(self, batch_values, accumulator=None):
    """Compute a step in this computation, returning a new accumulator.

    This method computes a step of the computation described by this Combiner.
    If an accumulator is passed, the data in that accumulator is also used; so
    compute(batch_values) results in f(batch_values), while
    compute(batch_values, accumulator) results in
    merge(f(batch_values), accumulator).

    Args:
      batch_values: A list of ndarrays representing the values of the inputs for
        this step of the computation.
      accumulator: the current accumulator. Can be None.

    Returns:
      An accumulator that includes the passed batch of inputs.
    """
    pass

  @abc.abstractmethod
  def merge(self, accumulators):
    """Merge several accumulators to a single accumulator.

    This method takes the partial values in several accumulators and combines
    them into a single accumulator. This computation must not be order-specific
    (that is, merge([a, b]) must return the same result as merge([b, a]).

    Args:
      accumulators: the accumulators to merge, as a list.

    Returns:
      A merged accumulator.
    """
    pass

  @abc.abstractmethod
  def extract(self, accumulator):
    """Convert an accumulator into a dict of output values.

    Args:
      accumulator: The accumulator to convert.

    Returns:
      A dict of ndarrays representing the data in this accumulator.
    """
    pass

  @abc.abstractmethod
  def restore(self, output):
    """Create an accumulator based on 'output'.

    This method creates a new accumulator with identical internal state to the
    one used to create the data in 'output'. This means that if you do

    output_data = combiner.extract(accumulator_1)
    accumulator_2 = combiner.restore(output_data)

    then accumulator_1 and accumulator_2 will have identical internal state, and
    computations using either of them will be equivalent.

    Args:
      output: The data output from a previous computation. Should be in the same
        form as provided by 'extract_output'.

    Returns:
      A new accumulator.
    """
    pass

  @abc.abstractmethod
  def serialize(self, accumulator):
    """Serialize an accumulator for a remote call.

    This function serializes an accumulator to be sent to a remote process.

    Args:
      accumulator: The accumulator to serialize.

    Returns:
      A byte string representing the passed accumulator.
    """
    pass

  @abc.abstractmethod
  def deserialize(self, encoded_accumulator):
    """Deserialize an accumulator received from 'serialize()'.

    This function deserializes an accumulator serialized by 'serialize()'.

    Args:
      encoded_accumulator: A byte string representing an accumulator.

    Returns:
      The accumulator represented by the passed byte_string.
    """
    pass<|MERGE_RESOLUTION|>--- conflicted
+++ resolved
@@ -223,9 +223,6 @@
         self.state_variables[var_name].assign(value)
 
 
-<<<<<<< HEAD
-@keras_export('keras.layers.experimental.preprocessing.Combiner')
-=======
 def convert_to_list(values, sparse_default_value=None):
   """Convert a TensorLike, CompositeTensor, or ndarray into a Python list."""
   if ragged_tensor.is_ragged(values):
@@ -265,7 +262,7 @@
   return values
 
 
->>>>>>> 43de71b1
+@keras_export('keras.layers.experimental.preprocessing.Combiner')
 class Combiner(object):
   """Functional object that defines a shardable computation.
 
