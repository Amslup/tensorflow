--- conflicted
+++ resolved
@@ -3213,13 +3213,8 @@
     weights = fc.weighted_categorical_column(ids, 'weights')
     indicator = fc.indicator_column(weights)
     features = {
-<<<<<<< HEAD
-      'ids': constant_op.constant([['c', 'b', 'a']]),
-      'weights': constant_op.constant([[2., 4., 6.]])
-=======
         'ids': constant_op.constant([['c', 'b', 'a']]),
         'weights': constant_op.constant([[2., 4., 6.]])
->>>>>>> e722358e
     }
     indicator_tensor = _transform_features(features, [indicator])[indicator]
     with _initialized_session():
@@ -3228,21 +3223,12 @@
   def test_transform_with_missing_value_in_weighted_column(self):
     # Github issue 12583
     ids = fc.categorical_column_with_vocabulary_list(
-<<<<<<< HEAD
-      key='ids', vocabulary_list=('a', 'b', 'c'))
-    weights = fc.weighted_categorical_column(ids, 'weights')
-    indicator = fc.indicator_column(weights)
-    features = {
-      'ids': constant_op.constant([['c', 'b', 'unknown']]),
-      'weights': constant_op.constant([[2., 4., 6.]])
-=======
         key='ids', vocabulary_list=('a', 'b', 'c'))
     weights = fc.weighted_categorical_column(ids, 'weights')
     indicator = fc.indicator_column(weights)
     features = {
         'ids': constant_op.constant([['c', 'b', 'unknown']]),
         'weights': constant_op.constant([[2., 4., 6.]])
->>>>>>> e722358e
     }
     indicator_tensor = _transform_features(features, [indicator])[indicator]
     with _initialized_session():
@@ -3251,17 +3237,10 @@
   def test_transform_with_missing_value_in_categorical_column(self):
     # Github issue 12583
     ids = fc.categorical_column_with_vocabulary_list(
-<<<<<<< HEAD
-      key='ids', vocabulary_list=('a', 'b', 'c'))
-    indicator = fc.indicator_column(ids)
-    features = {
-      'ids': constant_op.constant([['c', 'b', 'unknown']]),
-=======
         key='ids', vocabulary_list=('a', 'b', 'c'))
     indicator = fc.indicator_column(ids)
     features = {
         'ids': constant_op.constant([['c', 'b', 'unknown']]),
->>>>>>> e722358e
     }
     indicator_tensor = _transform_features(features, [indicator])[indicator]
     with _initialized_session():
