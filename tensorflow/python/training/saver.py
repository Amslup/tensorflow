--- conflicted
+++ resolved
@@ -1659,17 +1659,9 @@
             "'latest_filename' collides with 'save_path': '%s' and '%s'" %
             (latest_filename, save_path))
 
-<<<<<<< HEAD
-    if not gfile.IsDirectory(os.path.dirname(os.path.abspath(save_path))):
-      raise ValueError(
-          "Parent directory of {} doesn't exist, can't save.".format(save_path))
-
-    save_path = os.path.dirname(save_path)
-    if not isinstance(sess, session.SessionInterface):
-=======
     if (not context.executing_eagerly() and
         not isinstance(sess, session.SessionInterface)):
->>>>>>> 336ca161
+
       raise TypeError("'sess' must be a Session; %s" % sess)
 
     save_path_parent = os.path.dirname(save_path)
@@ -1774,10 +1766,7 @@
     """
     if self._is_empty:
       return
-<<<<<<< HEAD
-    sess.run(self.saver_def.restore_op_name,
-             {self.saver_def.filename_tensor_name: os.path.abspath(save_path)})
-=======
+
     if save_path is None:
       raise ValueError("Can't load save_path when it is None.")
     logging.info("Restoring parameters from %s", save_path)
@@ -1786,7 +1775,6 @@
     else:
       sess.run(self.saver_def.restore_op_name,
                {self.saver_def.filename_tensor_name: save_path})
->>>>>>> 336ca161
 
   @staticmethod
   def _add_collection_def(meta_graph_def, key, export_scope=None):
