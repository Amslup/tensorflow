# Tests of TensorFlow kernels written using the Python API.

package(
    default_visibility = ["//tensorflow:internal"],
)

licenses(["notice"])  # Apache 2.0

load("//tensorflow:tensorflow.bzl", "tf_py_test")
load("//tensorflow:tensorflow.bzl", "gpu_py_test")

tf_py_test(
    name = "batch_test",
    size = "small",
    srcs = ["batch_test.py"],
    additional_deps = [
        ":test_base",
        "@absl_py//absl/testing:parameterized",
        "//third_party/py/numpy",
        "//tensorflow/python/data/ops:dataset_ops",
        "//tensorflow/python:array_ops",
        "//tensorflow/python:client_testlib",
        "//tensorflow/python:dtypes",
        "//tensorflow/python:errors",
        "//tensorflow/python:math_ops",
        "//tensorflow/python:sparse_tensor",
    ],
)

tf_py_test(
    name = "cache_test",
    size = "small",
    srcs = ["cache_test.py"],
    additional_deps = [
        ":test_base",
        "//third_party/py/numpy",
        "//tensorflow/python/data/ops:dataset_ops",
        "//tensorflow/python/data/ops:iterator_ops",
        "//tensorflow/python:array_ops",
        "//tensorflow/python:client_testlib",
        "//tensorflow/python:constant_op",
        "//tensorflow/python:dtypes",
        "//tensorflow/python:errors",
        "//tensorflow/python:framework_ops",
        "//tensorflow/python:variables",
    ],
)

tf_py_test(
    name = "concatenate_test",
    size = "small",
    srcs = ["concatenate_test.py"],
    additional_deps = [
        ":test_base",
        "//third_party/py/numpy",
        "//tensorflow/python:client_testlib",
        "//tensorflow/python:errors",
        "//tensorflow/python:tensor_shape",
        "//tensorflow/python/data/ops:dataset_ops",
        "//tensorflow/python/data/util:nest",
    ],
)

tf_py_test(
    name = "dataset_checkpoint_test",
    size = "small",
    srcs = ["dataset_checkpoint_test.py"],
    additional_deps = [
        ":test_base",
        "//tensorflow/python/data/ops:dataset_ops",
        "//tensorflow/python/data/ops:iterator_ops",
        "//tensorflow/python:client_testlib",
        "//tensorflow/python:dataset_ops_gen",
        "//tensorflow/python:dtypes",
        "//tensorflow/python:errors",
        "//tensorflow/python:framework_ops",
        "//tensorflow/python:framework_test_lib",
        "//tensorflow/python:io_ops",
        "//tensorflow/python:parsing_ops",
        "//tensorflow/python:platform",
        "//tensorflow/python:tensor_shape",
        "//tensorflow/python:variables",
    ],
)

tf_py_test(
    name = "dataset_test",
    size = "small",
    srcs = ["dataset_test.py"],
    additional_deps = [
        ":test_base",
        "@absl_py//absl/testing:parameterized",
        "//third_party/py/numpy",
        "//tensorflow/core:protos_all_py",
        "//tensorflow/python/data/ops:dataset_ops",
        "//tensorflow/python/data/ops:readers",
        "//tensorflow/python/data/util:nest",
        "//tensorflow/python:client_testlib",
        "//tensorflow/python:dtypes",
        "//tensorflow/python:sparse_tensor",
    ],
)

tf_py_test(
    name = "filter_test",
    size = "small",
    srcs = ["filter_test.py"],
    additional_deps = [
        ":test_base",
        "//third_party/py/numpy",
        "//tensorflow/python:array_ops",
        "//tensorflow/python:client_testlib",
        "//tensorflow/python:dtypes",
        "//tensorflow/python:errors",
        "//tensorflow/python:functional_ops",
        "//tensorflow/python:math_ops",
        "//tensorflow/python:sparse_tensor",
        "//tensorflow/python/data/ops:dataset_ops",
    ],
)

tf_py_test(
    name = "fixed_length_record_dataset_test",
    size = "small",
    srcs = ["fixed_length_record_dataset_test.py"],
    additional_deps = [
        ":test_base",
        "//tensorflow/python:array_ops",
        "//tensorflow/python:client_testlib",
        "//tensorflow/python:dataset_ops_gen",
        "//tensorflow/python:dtypes",
        "//tensorflow/python:errors",
        "//tensorflow/python:framework_ops",
        "//tensorflow/python:io_ops",
        "//tensorflow/python:parsing_ops",
        "//tensorflow/python:tensor_shape",
        "//tensorflow/python:util",
        "//tensorflow/python/data/ops:iterator_ops",
        "//tensorflow/python/data/ops:readers",
    ],
)

tf_py_test(
    name = "flat_map_test",
    size = "medium",
    srcs = ["flat_map_test.py"],
    additional_deps = [
        ":test_base",
        "//third_party/py/numpy",
        "//tensorflow/core:protos_all_py",
        "//tensorflow/python/data/ops:readers",
        "//tensorflow/python/data/util:nest",
        "//tensorflow/python:client_testlib",
        "//tensorflow/python:errors",
        "//tensorflow/python:session",
        "//tensorflow/python:sparse_ops",
        "//tensorflow/python:sparse_tensor",
        "//tensorflow/python:training",
        "//tensorflow/python/data/ops:dataset_ops",
    ],
    grpc_enabled = True,
)

tf_py_test(
    name = "from_generator_test",
    size = "medium",
    srcs = ["from_generator_test.py"],
    additional_deps = [
        ":test_base",
        "//third_party/py/numpy",
        "//tensorflow/python/data/ops:dataset_ops",
        "//tensorflow/python:client_testlib",
        "//tensorflow/python:constant_op",
        "//tensorflow/python:dtypes",
        "//tensorflow/python:errors",
        "//tensorflow/python:script_ops",
        "//tensorflow/python:session",
    ],
)

tf_py_test(
    name = "from_sparse_tensor_slices_test",
    size = "small",
    srcs = ["from_sparse_tensor_slices_test.py"],
    additional_deps = [
        ":test_base",
        "//third_party/py/numpy",
        "//tensorflow/core:protos_all_py",
        "//tensorflow/python:array_ops",
        "//tensorflow/python:client_testlib",
        "//tensorflow/python:dtypes",
        "//tensorflow/python:errors",
        "//tensorflow/python:framework_ops",
        "//tensorflow/python:math_ops",
        "//tensorflow/python:resource_variable_ops",
        "//tensorflow/python:session",
        "//tensorflow/python:sparse_tensor",
        "//tensorflow/python:tensor_shape",
        "//tensorflow/python/data/ops:dataset_ops",
        "//tensorflow/python/data/util:nest",
    ],
)

tf_py_test(
    name = "from_tensors_test",
    size = "small",
    srcs = ["from_tensors_test.py"],
    additional_deps = [
        ":test_base",
        "//third_party/py/numpy",
        "//tensorflow/core:protos_all_py",
        "//tensorflow/python:array_ops",
        "//tensorflow/python:client_testlib",
        "//tensorflow/python:dtypes",
        "//tensorflow/python:errors",
        "//tensorflow/python:framework_ops",
        "//tensorflow/python:math_ops",
        "//tensorflow/python:resource_variable_ops",
        "//tensorflow/python:session",
        "//tensorflow/python:sparse_tensor",
        "//tensorflow/python:tensor_shape",
        "//tensorflow/python/data/ops:dataset_ops",
        "//tensorflow/python/data/util:nest",
    ],
    tags = [
        "nomac",  # b/62040583
    ],
)

tf_py_test(
    name = "from_tensor_slices_test",
    size = "small",
    srcs = ["from_tensor_slices_test.py"],
    additional_deps = [
        ":test_base",
        "//third_party/py/numpy",
        "//tensorflow/python:client_testlib",
        "//tensorflow/python:dtypes",
        "//tensorflow/python:errors",
        "//tensorflow/python:sparse_tensor",
        "//tensorflow/python:tensor_shape",
        "//tensorflow/python/data/ops:dataset_ops",
    ],
)

tf_py_test(
    name = "interleave_test",
    size = "medium",
    srcs = ["interleave_test.py"],
    additional_deps = [
        ":test_base",
        "@absl_py//absl/testing:parameterized",
        "//third_party/py/numpy",
        "//tensorflow/core:protos_all_py",
        "//tensorflow/python/data/ops:dataset_ops",
        "//tensorflow/python:array_ops",
        "//tensorflow/python:client_testlib",
        "//tensorflow/python:errors",
        "//tensorflow/python:script_ops",
        "//tensorflow/python:sparse_ops",
        "//tensorflow/python:sparse_tensor",
    ],
)

tf_py_test(
    name = "iterator_checkpoint_test",
    size = "medium",
    srcs = ["iterator_checkpoint_test.py"],
    additional_deps = [
        ":test_base",
        "//tensorflow/python/data/ops:dataset_ops",
        "//tensorflow/python/eager:context",
        "//tensorflow/python/training/checkpointable:util",
        "//tensorflow/python:checkpoint_management",
        "//tensorflow/python:client_testlib",
        "//tensorflow/python:errors",
        "//tensorflow/python:framework_test_lib",
        "//tensorflow/python:math_ops",
    ],
    grpc_enabled = True,
)

<<<<<<< HEAD
gpu_py_test(
    name = "iterator_ops_test",
=======
tf_py_test(
    name = "iterator_cluster_test",
>>>>>>> caabd166
    size = "small",
    srcs = ["iterator_cluster_test.py"],
    additional_deps = [
        "//tensorflow/core:protos_all_py",
        "//tensorflow/python/data/ops:dataset_ops",
        "//tensorflow/python/data/ops:iterator_ops",
        "//tensorflow/python:array_ops",
        "//tensorflow/python:client_testlib",
        "//tensorflow/python:constant_op",
        "//tensorflow/python:dtypes",
        "//tensorflow/python:errors",
        "//tensorflow/python:framework_ops",
        "//tensorflow/python:framework_test_lib",
        "//tensorflow/python:function",
        "//tensorflow/python:functional_ops",
        "//tensorflow/python:lookup_ops",
        "//tensorflow/python:math_ops",
        "//tensorflow/python:session",
        "//tensorflow/python:string_ops",
    ],
    grpc_enabled = True,
    tags = [
        "no_oss",  # Test flaky due to port collisions.
        "no_windows",
    ],
)

cuda_py_test(
    name = "iterator_test",
    size = "medium",
    srcs = ["iterator_test.py"],
    additional_deps = [
        "@absl_py//absl/testing:parameterized",
        "//third_party/py/numpy",
        "//tensorflow/python/data/ops:readers",
        "//tensorflow/core:protos_all_py",
        "//tensorflow/python/data/ops:dataset_ops",
        "//tensorflow/python/data/ops:iterator_ops",
        "//tensorflow/python/data/util:structure",
        "//tensorflow/python/eager:context",
        "//tensorflow/python/training/checkpointable:util",
        "//tensorflow/python:array_ops",
        "//tensorflow/python:client_testlib",
        "//tensorflow/python:constant_op",
        "//tensorflow/python:dataset_ops_gen",
        "//tensorflow/python:dtypes",
        "//tensorflow/python:errors",
        "//tensorflow/python:framework_ops",
        "//tensorflow/python:framework_test_lib",
        "//tensorflow/python:function",
        "//tensorflow/python:functional_ops",
        "//tensorflow/python:gradients",
        "//tensorflow/python:io_ops",
        "//tensorflow/python:math_ops",
        "//tensorflow/python:parsing_ops",
        "//tensorflow/python:random_ops",
        "//tensorflow/python:script_ops",
        "//tensorflow/python:session",
        "//tensorflow/python:sparse_tensor",
        "//tensorflow/python:tensor_shape",
        "//tensorflow/python:training",
        "//tensorflow/python/compat:compat",
        "//tensorflow/python:util",
        "//tensorflow/python:variables",
    ],
    grpc_enabled = True,
)

tf_py_test(
    name = "list_files_test",
    size = "small",
    srcs = ["list_files_test.py"],
    additional_deps = [
        ":test_base",
        "//tensorflow/python:array_ops",
        "//tensorflow/python:client_testlib",
        "//tensorflow/python:dtypes",
        "//tensorflow/python:errors",
        "//tensorflow/python:util",
        "//tensorflow/python/data/ops:dataset_ops",
    ],
)

tf_py_test(
    name = "map_test",
    size = "medium",
    srcs = ["map_test.py"],
    additional_deps = [
        ":test_base",
        "@absl_py//absl/testing:parameterized",
        "//third_party/py/numpy",
        "//tensorflow/core:protos_all_py",
        "//tensorflow/python/data/ops:dataset_ops",
        "//tensorflow/python:array_ops",
        "//tensorflow/python:client_testlib",
        "//tensorflow/python:constant_op",
        "//tensorflow/python:control_flow_ops",
        "//tensorflow/python:data_flow_ops",
        "//tensorflow/python:dtypes",
        "//tensorflow/python:errors",
        "//tensorflow/python:framework_ops",
        "//tensorflow/python:functional_ops",
        "//tensorflow/python:lookup_ops",
        "//tensorflow/python:math_ops",
        "//tensorflow/python:random_ops",
        "//tensorflow/python:script_ops",
        "//tensorflow/python:session",
        "//tensorflow/python:sparse_ops",
        "//tensorflow/python:sparse_tensor",
        "//tensorflow/python:string_ops",
        "//tensorflow/python:tensor_util",
        "//tensorflow/python:variable_scope",
    ],
)

gpu_py_test(
    name = "multi_device_iterator_test",
    size = "medium",
    srcs = ["multi_device_iterator_test.py"],
    additional_deps = [
        ":test_base",
        "//tensorflow/core:protos_all_py",
        "//tensorflow/python/data/ops:dataset_ops",
        "//tensorflow/python/data/ops:multi_device_iterator_ops",
        "//tensorflow/python/data/ops:iterator_ops",
        "//tensorflow/python/data/experimental/ops:optimization",
        "//tensorflow/python/data/experimental/ops:optimization_options",
        "//tensorflow/python:array_ops",
        "//tensorflow/python:client_testlib",
        "//tensorflow/python:dtypes",
        "//tensorflow/python:errors",
        "//tensorflow/python:framework_test_lib",
    ],
    tags = [
        "no_oss",  # TODO(b/117920141): Investigate breakage and re-enable.
        "no_windows_gpu",
    ],
)

<<<<<<< HEAD
gpu_py_test(
    name = "optional_ops_test",
=======
cuda_py_test(
    name = "optional_test",
>>>>>>> caabd166
    size = "small",
    srcs = ["optional_test.py"],
    additional_deps = [
        ":test_base",
        "@absl_py//absl/testing:parameterized",
        "//tensorflow/python/data/ops:dataset_ops",
        "//tensorflow/python/data/ops:iterator_ops",
        "//tensorflow/python/data/ops:optional_ops",
        "//tensorflow/python:client_testlib",
        "//tensorflow/python:array_ops",
        "//tensorflow/python:constant_op",
        "//tensorflow/python:dtypes",
        "//tensorflow/python:errors",
        "//tensorflow/python:framework_ops",
        "//tensorflow/python:framework_test_lib",
        "//tensorflow/python:tensor_shape",
    ],
)

tf_py_test(
    name = "padded_batch_test",
    size = "small",
    srcs = ["padded_batch_test.py"],
    additional_deps = [
        ":test_base",
        "@absl_py//absl/testing:parameterized",
        "//third_party/py/numpy",
        "//tensorflow/python/data/ops:dataset_ops",
        "//tensorflow/python:array_ops",
        "//tensorflow/python:client_testlib",
        "//tensorflow/python:constant_op",
        "//tensorflow/python:dtypes",
        "//tensorflow/python:errors",
        "//tensorflow/python:sparse_tensor",
        "//tensorflow/python:string_ops",
        "//tensorflow/python:tensor_shape",
        "//tensorflow/python:util",
    ],
)

tf_py_test(
    name = "prefetch_test",
    size = "small",
    srcs = ["prefetch_test.py"],
    additional_deps = [
        ":test_base",
        "@absl_py//absl/testing:parameterized",
        "//tensorflow/python:array_ops",
        "//tensorflow/python:client_testlib",
        "//tensorflow/python:dataset_ops_gen",
        "//tensorflow/python:dtypes",
        "//tensorflow/python:errors",
    ],
)

tf_py_test(
    name = "range_test",
    size = "small",
    srcs = ["range_test.py"],
    additional_deps = [
        ":test_base",
        "//tensorflow/python/data/ops:dataset_ops",
        "//tensorflow/python:client_testlib",
        "//tensorflow/python:errors",
        "//tensorflow/python:framework_test_lib",
    ],
)

tf_py_test(
    name = "reduce_test",
    size = "small",
    srcs = ["reduce_test.py"],
    additional_deps = [
        ":test_base",
        "@absl_py//absl/testing:parameterized",
        "//third_party/py/numpy",
        "//tensorflow/python:array_ops",
        "//tensorflow/python:client_testlib",
        "//tensorflow/python:dtypes",
        "//tensorflow/python:math_ops",
        "//tensorflow/python:sparse_tensor",
        "//tensorflow/python/data/ops:dataset_ops",
    ],
)

tf_py_test(
    name = "repeat_test",
    size = "small",
    srcs = ["repeat_test.py"],
    additional_deps = [
        ":test_base",
        "//third_party/py/numpy",
        "//tensorflow/python:array_ops",
        "//tensorflow/python:client_testlib",
        "//tensorflow/python:dtypes",
        "//tensorflow/python:errors",
        "//tensorflow/python/data/ops:dataset_ops",
    ],
)

tf_py_test(
    name = "shard_test",
    size = "small",
    srcs = ["shard_test.py"],
    additional_deps = [
        ":test_base",
        "//tensorflow/python:client_testlib",
        "//tensorflow/python:errors",
        "//tensorflow/python/data/ops:dataset_ops",
    ],
)

tf_py_test(
    name = "shuffle_test",
    size = "small",
    srcs = ["shuffle_test.py"],
    additional_deps = [
        ":test_base",
        "@absl_py//absl/testing:parameterized",
        "//third_party/py/numpy",
        "//tensorflow/python:array_ops",
        "//tensorflow/python:client_testlib",
        "//tensorflow/python:constant_op",
        "//tensorflow/python:dtypes",
        "//tensorflow/python:errors",
        "//tensorflow/python:framework_ops",
        "//tensorflow/python:random_seed",
        "//tensorflow/python/data/ops:dataset_ops",
        "//tensorflow/python/data/ops:iterator_ops",
    ],
)

tf_py_test(
    name = "skip_test",
    size = "small",
    srcs = ["skip_test.py"],
    additional_deps = [
        ":test_base",
        "//third_party/py/numpy",
        "//tensorflow/python:array_ops",
        "//tensorflow/python:client_testlib",
        "//tensorflow/python:dtypes",
        "//tensorflow/python:errors",
        "//tensorflow/python/data/ops:dataset_ops",
    ],
)

tf_py_test(
    name = "take_test",
    size = "small",
    srcs = ["take_test.py"],
    additional_deps = [
        ":test_base",
        "//third_party/py/numpy",
        "//tensorflow/python:array_ops",
        "//tensorflow/python:client_testlib",
        "//tensorflow/python:dtypes",
        "//tensorflow/python:errors",
        "//tensorflow/python/data/ops:dataset_ops",
    ],
)

tf_py_test(
    name = "text_line_dataset_test",
    size = "small",
    srcs = ["text_line_dataset_test.py"],
    additional_deps = [
        ":test_base",
        "//tensorflow/python/data/ops:iterator_ops",
        "//tensorflow/python/data/ops:readers",
        "//tensorflow/python/eager:context",
        "//tensorflow/python:array_ops",
        "//tensorflow/python:client_testlib",
        "//tensorflow/python:dtypes",
        "//tensorflow/python:errors",
        "//tensorflow/python:util",
    ],
)

tf_py_test(
    name = "tf_record_dataset_test",
    size = "small",
    srcs = ["tf_record_dataset_test.py"],
    additional_deps = [
        ":test_base",
        "//tensorflow/python/data/ops:dataset_ops",
        "//tensorflow/python/data/ops:iterator_ops",
        "//tensorflow/python/data/ops:readers",
        "//tensorflow/python:array_ops",
        "//tensorflow/python:client_testlib",
        "//tensorflow/python:constant_op",
        "//tensorflow/python:dtypes",
        "//tensorflow/python:errors",
        "//tensorflow/python:lib",
        "//tensorflow/python:util",
    ],
)

py_library(
    name = "test_base",
    srcs = ["test_base.py"],
    deps = [
        "//tensorflow/python:array_ops",
        "//tensorflow/python:client_testlib",
        "//tensorflow/python:dtypes",
        "//tensorflow/python:errors",
        "//tensorflow/python:sparse_tensor",
        "//tensorflow/python/data/ops:dataset_ops",
        "//tensorflow/python/data/util:nest",
        "//tensorflow/python/eager:context",
    ],
)

tf_py_test(
    name = "window_test",
    size = "medium",
    srcs = ["window_test.py"],
    additional_deps = [
        ":test_base",
        "@absl_py//absl/testing:parameterized",
        "//third_party/py/numpy",
        "//tensorflow/python:array_ops",
        "//tensorflow/python:client_testlib",
        "//tensorflow/python:dtypes",
        "//tensorflow/python:errors",
        "//tensorflow/python:math_ops",
        "//tensorflow/python:sparse_tensor",
        "//tensorflow/python/data/ops:dataset_ops",
    ],
)

tf_py_test(
    name = "zip_test",
    size = "small",
    srcs = ["zip_test.py"],
    additional_deps = [
        ":test_base",
        "//third_party/py/numpy",
        "//tensorflow/python:array_ops",
        "//tensorflow/python:client_testlib",
        "//tensorflow/python:dtypes",
        "//tensorflow/python:errors",
        "//tensorflow/python/data/ops:dataset_ops",
    ],
)<|MERGE_RESOLUTION|>--- conflicted
+++ resolved
@@ -280,13 +280,8 @@
     grpc_enabled = True,
 )
 
-<<<<<<< HEAD
-gpu_py_test(
-    name = "iterator_ops_test",
-=======
 tf_py_test(
     name = "iterator_cluster_test",
->>>>>>> caabd166
     size = "small",
     srcs = ["iterator_cluster_test.py"],
     additional_deps = [
@@ -314,7 +309,7 @@
     ],
 )
 
-cuda_py_test(
+gpu_py_test(
     name = "iterator_test",
     size = "medium",
     srcs = ["iterator_test.py"],
@@ -426,13 +421,8 @@
     ],
 )
 
-<<<<<<< HEAD
 gpu_py_test(
-    name = "optional_ops_test",
-=======
-cuda_py_test(
     name = "optional_test",
->>>>>>> caabd166
     size = "small",
     srcs = ["optional_test.py"],
     additional_deps = [
