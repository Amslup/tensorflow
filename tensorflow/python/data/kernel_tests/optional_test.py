--- conflicted
+++ resolved
@@ -35,7 +35,6 @@
 from tensorflow.python.framework import tensor_shape
 from tensorflow.python.framework import tensor_spec
 from tensorflow.python.framework import test_util
-from tensorflow.python.framework import type_spec
 from tensorflow.python.ops import array_ops
 from tensorflow.python.ops import math_ops
 from tensorflow.python.platform import test
@@ -281,21 +280,7 @@
     opt = optional_ops.Optional.from_value(tf_value)
 
     self.assertTrue(
-<<<<<<< HEAD
-        expected_value_structure.is_compatible_with(opt.value_structure))
-    self.assertTrue(
-        opt.value_structure.is_compatible_with(expected_value_structure))
-
-    opt_structure = type_spec.type_spec_from_value(opt)
-    self.assertIsInstance(opt_structure, optional_ops.OptionalStructure)
-    self.assertTrue(opt_structure.is_compatible_with(opt_structure))
-    self.assertTrue(opt_structure._value_structure.is_compatible_with(
-        expected_value_structure))
-    self.assertEqual([dtypes.variant], opt_structure._flat_types)
-    self.assertEqual([tensor_shape.scalar()], opt_structure._flat_shapes)
-=======
         structure.are_compatible(opt.value_structure, expected_value_structure))
->>>>>>> e7a69f18
 
     opt_structure = structure.type_spec_from_value(opt)
     self.assertIsInstance(opt_structure, optional_ops.OptionalSpec)
@@ -310,11 +295,7 @@
 
     # All OptionalSpec objects are not compatible with a non-optional
     # value.
-<<<<<<< HEAD
-    non_optional_structure = type_spec.type_spec_from_value(
-=======
     non_optional_structure = structure.type_spec_from_value(
->>>>>>> e7a69f18
         constant_op.constant(42.0))
     self.assertFalse(opt_structure.is_compatible_with(non_optional_structure))
 
@@ -363,15 +344,9 @@
       for _ in range(3):
         next_elem = iterator_ops.get_next_as_optional(iterator)
         self.assertIsInstance(next_elem, optional_ops.Optional)
-<<<<<<< HEAD
-        self.assertTrue(
-            next_elem.value_structure.is_compatible_with(
-                type_spec.type_spec_from_value(tf_value_fn())))
-=======
         self.assertTrue(structure.are_compatible(
             next_elem.value_structure,
             structure.type_spec_from_value(tf_value_fn())))
->>>>>>> e7a69f18
         self.assertTrue(next_elem.has_value())
         self._assertElementValueEqual(np_value, next_elem.get_value())
       # After exhausting the iterator, `next_elem.has_value()` will evaluate to
@@ -385,15 +360,9 @@
       iterator = dataset_ops.make_initializable_iterator(ds)
       next_elem = iterator_ops.get_next_as_optional(iterator)
       self.assertIsInstance(next_elem, optional_ops.Optional)
-<<<<<<< HEAD
-      self.assertTrue(
-          next_elem.value_structure.is_compatible_with(
-              type_spec.type_spec_from_value(tf_value_fn())))
-=======
       self.assertTrue(structure.are_compatible(
           next_elem.value_structure,
           structure.type_spec_from_value(tf_value_fn())))
->>>>>>> e7a69f18
       # Before initializing the iterator, evaluating the optional fails with
       # a FailedPreconditionError. This is only relevant in graph mode.
       elem_has_value_t = next_elem.has_value()
