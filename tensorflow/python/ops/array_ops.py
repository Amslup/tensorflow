# Copyright 2015 The TensorFlow Authors. All Rights Reserved.
#
# Licensed under the Apache License, Version 2.0 (the "License");
# you may not use this file except in compliance with the License.
# You may obtain a copy of the License at
#
#     http://www.apache.org/licenses/LICENSE-2.0
#
# Unless required by applicable law or agreed to in writing, software
# distributed under the License is distributed on an "AS IS" BASIS,
# WITHOUT WARRANTIES OR CONDITIONS OF ANY KIND, either express or implied.
# See the License for the specific language governing permissions and
# limitations under the License.
# ==============================================================================
# Tests for this file live in python/kernel_tests/array_ops_test.py
"""Support for manipulating tensors."""

from __future__ import absolute_import
from __future__ import division
from __future__ import print_function

import numpy as np
import six

from tensorflow.python.compat import compat
from tensorflow.python.eager import context
from tensorflow.python.framework import common_shapes
from tensorflow.python.framework import composite_tensor
from tensorflow.python.framework import constant_op
from tensorflow.python.framework import dtypes
from tensorflow.python.framework import ops
from tensorflow.python.framework import sparse_tensor
from tensorflow.python.framework import tensor_shape
from tensorflow.python.framework import tensor_util
# 'Constant' gets imported in the module 'array_ops'.
from tensorflow.python.framework.constant_op import constant
from tensorflow.python.ops import gen_array_ops
from tensorflow.python.ops import gen_math_ops
# go/tf-wildcard-import
# pylint: disable=wildcard-import
from tensorflow.python.ops.gen_array_ops import *
from tensorflow.python.ops.gen_array_ops import reverse_v2 as reverse  # pylint: disable=unused-import
from tensorflow.python.util import deprecation
from tensorflow.python.util import dispatch
from tensorflow.python.util import nest
from tensorflow.python.util.tf_export import tf_export
# pylint: enable=wildcard-import

# Used for slicing to specify a new 1 size dimension
newaxis = None
tf_export("newaxis").export_constant(__name__, "newaxis")

# We override the 'slice' for the "slice" op, so we keep python's
# existing 'slice' for later use in this module.
_BaseSlice = slice

# LINT.IfChange
matrix_diag_v3_forward_compat_date = (2019, 12, 6)
# LINT.ThenChange(
#   //tensorflow/compiler/tests/matrix_diag_ops_test.py,
#   //tensorflow/python/kernel_tests/diag_op_test.py,
#   //tensorflow/python/ops/parallel_for/array_test.py
# )

@tf_export("reshape", v1=["reshape", "manip.reshape"])
def reshape(tensor, shape, name=None):  # pylint: disable=redefined-outer-name
  r"""Reshapes a tensor.

  Given `tensor`, this operation returns a new `tf.Tensor` that has the same
  values as `tensor` in the same order, except with a new shape given by
  `shape`.

  >>> t1 = [[1, 2, 3],
  ...       [4, 5, 6]]
  >>> print(tf.shape(t1).numpy())
  [2 3]
  >>> t2 = tf.reshape(t1, [6])
  >>> t2
  <tf.Tensor: shape=(6,), dtype=int32,
    numpy=array([1, 2, 3, 4, 5, 6], dtype=int32)>
  >>> tf.reshape(t2, [3, 2])
  <tf.Tensor: shape=(3, 2), dtype=int32, numpy=
    array([[1, 2],
           [3, 4],
           [5, 6]], dtype=int32)>

  The `tf.reshape` does not change the order of or the total number of elements
  in the tensor, and so it can reuse the underlying data buffer. This makes it
  a fast operation independent of how big of a tensor it is operating on.

  >>> tf.reshape([1, 2, 3], [2, 2])
  Traceback (most recent call last):
  ...
  InvalidArgumentError: Input to reshape is a tensor with 3 values, but the
  requested shape has 4

  To instead reorder the data to rearrange the dimensions of a tensor, see
  `tf.transpose`.

  >>> t = [[1, 2, 3],
  ...      [4, 5, 6]]
  >>> tf.reshape(t, [3, 2]).numpy()
  array([[1, 2],
         [3, 4],
         [5, 6]], dtype=int32)
  >>> tf.transpose(t, perm=[1, 0]).numpy()
  array([[1, 4],
         [2, 5],
         [3, 6]], dtype=int32)

  If one component of `shape` is the special value -1, the size of that
  dimension is computed so that the total size remains constant.  In particular,
  a `shape` of `[-1]` flattens into 1-D.  At most one component of `shape` can
  be -1.

  >>> t = [[1, 2, 3],
  ...      [4, 5, 6]]
  >>> tf.reshape(t, [-1])
  <tf.Tensor: shape=(6,), dtype=int32,
    numpy=array([1, 2, 3, 4, 5, 6], dtype=int32)>
  >>> tf.reshape(t, [3, -1])
  <tf.Tensor: shape=(3, 2), dtype=int32, numpy=
    array([[1, 2],
           [3, 4],
           [5, 6]], dtype=int32)>
  >>> tf.reshape(t, [-1, 2])
  <tf.Tensor: shape=(3, 2), dtype=int32, numpy=
    array([[1, 2],
           [3, 4],
           [5, 6]], dtype=int32)>

  `tf.reshape(t, [])` reshapes a tensor `t` with one element to a scalar.

  >>> tf.reshape([7], []).numpy()
  7

  More examples:

  >>> t = [1, 2, 3, 4, 5, 6, 7, 8, 9]
  >>> print(tf.shape(t).numpy())
  [9]
  >>> tf.reshape(t, [3, 3])
  <tf.Tensor: shape=(3, 3), dtype=int32, numpy=
    array([[1, 2, 3],
           [4, 5, 6],
           [7, 8, 9]], dtype=int32)>

  >>> t = [[[1, 1], [2, 2]],
  ...      [[3, 3], [4, 4]]]
  >>> print(tf.shape(t).numpy())
  [2 2 2]
  >>> tf.reshape(t, [2, 4])
  <tf.Tensor: shape=(2, 4), dtype=int32, numpy=
    array([[1, 1, 2, 2],
           [3, 3, 4, 4]], dtype=int32)>

  >>> t = [[[1, 1, 1],
  ...       [2, 2, 2]],
  ...      [[3, 3, 3],
  ...       [4, 4, 4]],
  ...      [[5, 5, 5],
  ...       [6, 6, 6]]]
  >>> print(tf.shape(t).numpy())
  [3 2 3]
  >>> # Pass '[-1]' to flatten 't'.
  >>> tf.reshape(t, [-1])
  <tf.Tensor: shape=(18,), dtype=int32,
    numpy=array([1, 1, 1, 2, 2, 2, 3, 3, 3, 4, 4, 4, 5, 5, 5, 6, 6, 6],
    dtype=int32)>
  >>> # -- Using -1 to infer the shape --
  >>> # Here -1 is inferred to be 9:
  >>> tf.reshape(t, [2, -1])
  <tf.Tensor: shape=(2, 9), dtype=int32, numpy=
    array([[1, 1, 1, 2, 2, 2, 3, 3, 3],
           [4, 4, 4, 5, 5, 5, 6, 6, 6]], dtype=int32)>
  >>> # -1 is inferred to be 2:
  >>> tf.reshape(t, [-1, 9])
  <tf.Tensor: shape=(2, 9), dtype=int32, numpy=
    array([[1, 1, 1, 2, 2, 2, 3, 3, 3],
           [4, 4, 4, 5, 5, 5, 6, 6, 6]], dtype=int32)>
  >>> # -1 is inferred to be 3:
  >>> tf.reshape(t, [ 2, -1, 3])
  <tf.Tensor: shape=(2, 3, 3), dtype=int32, numpy=
    array([[[1, 1, 1],
            [2, 2, 2],
            [3, 3, 3]],
           [[4, 4, 4],
            [5, 5, 5],
            [6, 6, 6]]], dtype=int32)>

  Args:
    tensor: A `Tensor`.
    shape: A `Tensor`. Must be one of the following types: `int32`, `int64`.
      Defines the shape of the output tensor.
    name: Optional string. A name for the operation.

  Returns:
    A `Tensor`. Has the same type as `tensor`.
  """
  result = gen_array_ops.reshape(tensor, shape, name)
  tensor_util.maybe_set_static_shape(result, shape)
  return result


@tf_export("fill")
def fill(dims, value, name=None):
  r"""Creates a tensor filled with a scalar value.

  This operation creates a tensor of shape `dims` and fills it with `value`.

  For example:

  ```
  # Output tensor has shape [2, 3].
  fill([2, 3], 9) ==> [[9, 9, 9]
                       [9, 9, 9]]
  ```

  `tf.fill` differs from `tf.constant` in a few ways:

  *   `tf.fill` only supports scalar contents, whereas `tf.constant` supports
      Tensor values.
  *   `tf.fill` creates an Op in the computation graph that constructs the
  actual
      Tensor value at runtime. This is in contrast to `tf.constant` which embeds
      the entire Tensor into the graph with a `Const` node.
  *   Because `tf.fill` evaluates at graph runtime, it supports dynamic shapes
      based on other runtime Tensors, unlike `tf.constant`.

  Args:
    dims: A `Tensor`. Must be one of the following types: `int32`, `int64`. 1-D.
      Represents the shape of the output tensor.
    value: A `Tensor`. 0-D (scalar). Value to fill the returned tensor.
      @compatibility(numpy) Equivalent to np.full @end_compatibility
    name: A name for the operation (optional).

  Returns:
    A `Tensor`. Has the same type as `value`.
  """
  result = gen_array_ops.fill(dims, value, name=name)
  tensor_util.maybe_set_static_shape(result, dims)
  return result


@tf_export("identity")
@dispatch.add_dispatch_support
def identity(input, name=None):  # pylint: disable=redefined-builtin
  r"""Return a Tensor with the same shape and contents as input.

  The return value is not the same Tensor as the original, but contains the same
  values.  This operation is fast when used on the same device.

<<<<<<< HEAD
  Examples:
  ---------  
  >>> val0 = tf.ones((1,), dtype=tf.float32)
  >>> a = tf.atan2(val0, val0)
  >>> a_identity = tf.identity(a)
  >>> print(a.numpy())          #[0.7853982]
  >>> print(a_identity.numpy()) #[0.7853982]
  
  Another example
  >>> x = tf.constant(4, shape=(3,3))
  >>> tf.identity(x)
  <tf.Tensor: id=2, shape=(3, 3), dtype=int32, numpy=
  array([[4, 4, 4],
         [4, 4, 4],
         [4, 4, 4]], dtype=int32)>
=======
  For example:

  >>> a = tf.constant([0.78])
  >>> a_identity = tf.identity(a)
  >>> a.numpy()
  array([0.78], dtype=float32)
  >>> a_identity.numpy()
  array([0.78], dtype=float32)

  Calling `tf.identity` on a variable will make a Tensor that represents the
  value of that variable at the time it is called. This is equivalent to calling
  `<variable>.read_value()`.

  >>> a = tf.Variable(5)
  >>> a_identity = tf.identity(a)
  >>> a.assign_add(1)
  <tf.Variable ... shape=() dtype=int32, numpy=6>
  >>> a.numpy()
  6
  >>> a_identity.numpy()
  5

>>>>>>> dbef8861
  Args:
    input: A `Tensor`.
    name: A name for the operation (optional).

  Returns:
    A `Tensor`. Has the same type as `input`.
    
  Raises:
    ValueError: If input is None.
  """
  if isinstance(input, composite_tensor.CompositeTensor):
    return nest.map_structure(identity, input, expand_composites=True)
  if context.executing_eagerly() and not hasattr(input, "graph"):
    # Make sure we get an input with handle data attached from resource
    # variables. Variables have correct handle data when graph building.
    input = ops.convert_to_tensor(input)
  ret = gen_array_ops.identity(input, name=name)
  # Propagate handle data for happier shape inference for resource variables.
  if hasattr(input, "_handle_data"):
    ret._handle_data = input._handle_data  # pylint: disable=protected-access
  return ret


# pylint: disable=redefined-builtin,protected-access
@tf_export(v1=["expand_dims"])
@dispatch.add_dispatch_support
@deprecation.deprecated_args(None, "Use the `axis` argument instead", "dim")
def expand_dims(input, axis=None, name=None, dim=None):
  """Inserts a dimension of 1 into a tensor's shape.

  Given a tensor `input`, this operation inserts a dimension of 1 at the
  dimension index `axis` of `input`'s shape. The dimension index `axis` starts
  at zero; if you specify a negative number for `axis` it is counted backward
  from the end.

  This operation is useful if you want to add a batch dimension to a single
  element. For example, if you have a single image of shape `[height, width,
  channels]`, you can make it a batch of 1 image with `expand_dims(image, 0)`,
  which will make the shape `[1, height, width, channels]`.

  Other examples:

  ```python
  # 't' is a tensor of shape [2]
  tf.shape(tf.expand_dims(t, 0))  # [1, 2]
  tf.shape(tf.expand_dims(t, 1))  # [2, 1]
  tf.shape(tf.expand_dims(t, -1))  # [2, 1]

  # 't2' is a tensor of shape [2, 3, 5]
  tf.shape(tf.expand_dims(t2, 0))  # [1, 2, 3, 5]
  tf.shape(tf.expand_dims(t2, 2))  # [2, 3, 1, 5]
  tf.shape(tf.expand_dims(t2, 3))  # [2, 3, 5, 1]
  ```

  This operation requires that:

  `-1-input.dims() <= dim <= input.dims()`

  This operation is related to `squeeze()`, which removes dimensions of
  size 1.

  Args:
    input: A `Tensor`.
    axis: 0-D (scalar). Specifies the dimension index at which to expand the
      shape of `input`. Must be in the range `[-rank(input) - 1, rank(input)]`.
    name: The name of the output `Tensor` (optional).
    dim: 0-D (scalar). Equivalent to `axis`, to be deprecated.

  Returns:
    A `Tensor` with the same data as `input`, but its shape has an additional
    dimension of size 1 added.

  Raises:
    ValueError: if either both or neither of `dim` and `axis` are specified.
  """
  axis = deprecation.deprecated_argument_lookup("axis", axis, "dim", dim)
  if axis is None:
    raise ValueError("Must specify an axis argument to tf.expand_dims()")
  return expand_dims_v2(input, axis, name)


@tf_export("expand_dims", v1=[])
@dispatch.add_dispatch_support
def expand_dims_v2(input, axis, name=None):
  """Returns a tensor with an additional dimension inserted at index `axis`.

  Given a tensor `input`, this operation inserts a dimension of size 1 at the
  dimension index `axis` of `input`'s shape. The dimension index `axis` starts
  at zero; if you specify a negative number for `axis` it is counted backward
  from the end.

  This operation is useful if you want to add a batch dimension to a single
  element. For example, if you have a single image of shape `[height, width,
  channels]`, you can make it a batch of one image with `expand_dims(image, 0)`,
  which will make the shape `[1, height, width, channels]`.

  Examples:

  >>> t = [[1, 2, 3],[4, 5, 6]] # shape [2, 3]

  >>> tf.expand_dims(t, 0)
  <tf.Tensor: shape=(1, 2, 3), dtype=int32, numpy=
  array([[[1, 2, 3],
          [4, 5, 6]]], dtype=int32)>

  >>> tf.expand_dims(t, 1)
  <tf.Tensor: shape=(2, 1, 3), dtype=int32, numpy=
  array([[[1, 2, 3]],
         [[4, 5, 6]]], dtype=int32)>

  >>> tf.expand_dims(t, 2)
  <tf.Tensor: shape=(2, 3, 1), dtype=int32, numpy=
  array([[[1],
          [2],
          [3]],
         [[4],
          [5],
          [6]]], dtype=int32)>

  >>> tf.expand_dims(t, -1) # Last dimension index. In this case, same as 2.
  <tf.Tensor: shape=(2, 3, 1), dtype=int32, numpy=
  array([[[1],
          [2],
          [3]],
         [[4],
          [5],
          [6]]], dtype=int32)>

  This operation is related to:

  *   `tf.squeeze`, which removes dimensions of size 1.
  *   `tf.reshape`, which provides more flexible reshaping capability

  Args:
    input: A `Tensor`.
    axis: Integer specifying the dimension index at which to expand the
      shape of `input`. Given an input of D dimensions, `axis` must be in range
      `[-(D+1), D]` (inclusive).
    name: Optional string. The name of the output `Tensor`.

  Returns:
    A tensor with the same data as `input`, with an additional dimension
    inserted at the index specified by `axis`.

  Raises:
    ValueError: If `axis` is not specified.
    InvalidArgumentError: If `axis` is out of range `[-(D+1), D]`.
  """
  return gen_array_ops.expand_dims(input, axis, name)


# pylint: enable=redefined-builtin,protected-access


# Aliases for some automatically-generated names.
# pylint: disable=protected-access
@deprecation.deprecated("2016-11-30",
                        "This op will be removed after the deprecation date. "
                        "Please switch to tf.setdiff1d().")
def listdiff(x, y, out_idx=None, name=None):
  return gen_array_ops.list_diff(x, y, out_idx, name)


listdiff.__doc__ = gen_array_ops.list_diff.__doc__ + "\n" + listdiff.__doc__

# pylint: enable=protected-access


# pylint: disable=undefined-variable
@deprecation.deprecated("2018-11-30",
                        "This op will be removed after the deprecation date. "
                        "Please switch to tf.sets.difference().")
@tf_export(v1=["setdiff1d"])
def setdiff1d(x, y, index_dtype=dtypes.int32, name=None):
  """Computes the difference between two lists of numbers or strings.

  Given a list x and a list y, this operation returns a list out that
  represents all values that are in x but not in y. The returned list
  out is sorted in the same order that the numbers appear in x
  (duplicates are preserved). This operation also returns a list idx
  that represents the position of each out element in x.

  In other words:

  ```python
  out[i] = x[idx[i]] for i in [0, 1, ..., len(out) - 1]
  ```

  Example usage:

  >>> x = [1, 2, 3, 4, 5, 6]
  >>> y = [1, 3, 5]
  >>> setdiff1d(x,y)
  ListDiff(out=<tf.Tensor: id=2, shape=(3,), dtype=int32,
  numpy=array([2, 4, 6], dtype=int32)>, idx=<tf.Tensor: id=3,
  shape=(3,), dtype=int32, numpy=array([1, 3, 5], dtype=int32)>)

  Args:
    x: A Tensor. 1-D. Values to keep.
    y: A Tensor. Must have the same type as x. 1-D. Values to remove.
    out_idx: An optional tf.DType from: tf.int32, tf.int64. Defaults to
      tf.int32.
    name: A name for the operation (optional).

  Returns:
    A tuple of Tensor objects (out, idx).
    out: A Tensor. Has the same type as x.
    idx: A Tensor of type out_idx.
  """
  return gen_array_ops.list_diff(x, y, index_dtype, name)


setdiff1d.__doc__ = gen_array_ops.list_diff.__doc__


@tf_export("broadcast_dynamic_shape")
def broadcast_dynamic_shape(shape_x, shape_y):
  """Computes the shape of a broadcast given symbolic shapes.

  When shape_x and shape_y are Tensors representing shapes (i.e. the result of
  calling tf.shape on another Tensor) this computes a Tensor which is the shape
  of the result of a broadcasting op applied in tensors of shapes shape_x and
  shape_y.

  For example, if shape_x is [1, 2, 3] and shape_y is [5, 1, 3], the result is a
  Tensor whose value is [5, 2, 3].

  This is useful when validating the result of a broadcasting operation when the
  tensors do not have statically known shapes.

  Args:
    shape_x: A rank 1 integer `Tensor`, representing the shape of x.
    shape_y: A rank 1 integer `Tensor`, representing the shape of y.

  Returns:
    A rank 1 integer `Tensor` representing the broadcasted shape.
  """
  return gen_array_ops.broadcast_args(shape_x, shape_y)


@tf_export("broadcast_static_shape")
def broadcast_static_shape(shape_x, shape_y):
  """Computes the shape of a broadcast given known shapes.

  When shape_x and shape_y are fully known TensorShapes this computes a
  TensorShape which is the shape of the result of a broadcasting op applied in
  tensors of shapes shape_x and shape_y.

  For example, if shape_x is [1, 2, 3] and shape_y is [5, 1, 3], the result is a
  TensorShape whose value is [5, 2, 3].

  This is useful when validating the result of a broadcasting operation when the
  tensors have statically known shapes.

  Args:
    shape_x: A `TensorShape`
    shape_y: A `TensorShape`

  Returns:
    A `TensorShape` representing the broadcasted shape.

  Raises:
    ValueError: If the two shapes can not be broadcasted.
  """
  return common_shapes.broadcast_shape(shape_x, shape_y)


@tf_export("shape", v1=[])
def shape_v2(input, out_type=dtypes.int32, name=None):
  # pylint: disable=redefined-builtin
  """Returns the shape of a tensor.

  This operation returns a 1-D integer tensor representing the shape of `input`.

  For example:

  >>> t = tf.constant([[[1, 1, 1], [2, 2, 2]], [[3, 3, 3], [4, 4, 4]]])
  >>> tf.shape(t)
  <tf.Tensor: shape=(3,), dtype=int32, numpy=array([2, 2, 3], dtype=int32)>
  >>> tf.shape(t).numpy()
  array([2, 2, 3], dtype=int32)

  Note: When using symbolic tensors, such as when using the Keras functional
  API, tf.shape() will return the shape of the symbolic tensor.

  >>> a = tf.keras.layers.Input((None, 10))
  >>> tf.shape(a)
  <tf.Tensor ... shape=(3,) dtype=int32>

  In these cases, using `tf.Tensor.shape` will return more informative results.

  >>> a.shape
  TensorShape([None, None, 10])

  Args:
    input: A `Tensor` or `SparseTensor`.
    out_type: (Optional) The specified output type of the operation (`int32` or
      `int64`). Defaults to `tf.int32`.
    name: A name for the operation (optional).

  Returns:
    A `Tensor` of type `out_type`.
  """
  return shape(input, name, out_type)


@tf_export(v1=["shape"])
def shape(input, name=None, out_type=dtypes.int32):
  # pylint: disable=redefined-builtin
  """Returns the shape of a tensor.

  This operation returns a 1-D integer tensor representing the shape of `input`.

  For example:

  ```python
  t = tf.constant([[[1, 1, 1], [2, 2, 2]], [[3, 3, 3], [4, 4, 4]]])
  tf.shape(t)  # [2, 2, 3]
  ```

  Args:
    input: A `Tensor` or `SparseTensor`.
    name: A name for the operation (optional).
    out_type: (Optional) The specified output type of the operation (`int32`
    or `int64`). Defaults to `tf.int32`.

  Returns:
    A `Tensor` of type `out_type`.
  """
  return shape_internal(input, name, optimize=True, out_type=out_type)


def shape_internal(input, name=None, optimize=True, out_type=dtypes.int32):
  # pylint: disable=redefined-builtin
  """Returns the shape of a tensor.

  Args:
    input: A `Tensor` or `SparseTensor`.
    name: A name for the operation (optional).
    optimize: if true, encode the shape as a constant when possible.
    out_type: (Optional) The specified output type of the operation (`int32` or
      `int64`). Defaults to tf.int32.

  Returns:
    A `Tensor` of type `out_type`.

  """
  with ops.name_scope(name, "Shape", [input]) as name:
    if isinstance(
        input, (sparse_tensor.SparseTensor, sparse_tensor.SparseTensorValue)):
      return gen_math_ops.cast(input.dense_shape, out_type)
    else:
      if not context.executing_eagerly():
        input = ops.convert_to_tensor(input)
        input_shape = input.get_shape()
        if optimize and input_shape.is_fully_defined():
          return constant(input_shape.as_list(), out_type, name=name)
      return gen_array_ops.shape(input, name=name, out_type=out_type)


@tf_export("shape_n")
def shape_n(input, out_type=dtypes.int32, name=None):
  # pylint: disable=redefined-builtin
  """Returns shape of tensors.

  Args:
    input: A list of at least 1 `Tensor` object with the same type.
    out_type: The specified output type of the operation (`int32` or `int64`).
      Defaults to `tf.int32`(optional).
    name: A name for the operation (optional).

  Returns:
    A list with the same length as `input` of `Tensor` objects with
      type `out_type`.
  """

  return gen_array_ops.shape_n(input, out_type=out_type, name=name)


@tf_export("size", v1=[])
@dispatch.add_dispatch_support
def size_v2(input, out_type=dtypes.int32, name=None):
  # pylint: disable=redefined-builtin
  """Returns the size of a tensor.

  Returns a 0-D `Tensor` representing the number of elements in `input`
  of type `out_type`. Defaults to tf.int32.

  For example:

  >>> t = tf.constant([[[1, 1, 1], [2, 2, 2]], [[3, 3, 3], [4, 4, 4]]])
  >>> tf.size(t)
  <tf.Tensor: shape=(), dtype=int32, numpy=12>

  Args:
    input: A `Tensor` or `SparseTensor`.
    name: A name for the operation (optional).
    out_type: (Optional) The specified non-quantized numeric output type of the
      operation. Defaults to `tf.int32`.

  Returns:
    A `Tensor` of type `out_type`. Defaults to `tf.int32`.

  @compatibility(numpy)
  Equivalent to np.size()
  @end_compatibility
  """

  return size(input, name, out_type)


@tf_export(v1=["size"])
@dispatch.add_dispatch_support
def size(input, name=None, out_type=dtypes.int32):
  # pylint: disable=redefined-builtin
  """Returns the size of a tensor.

  Returns a 0-D `Tensor` representing the number of elements in `input`
  of type `out_type`. Defaults to tf.int32.

  For example:

  ```python
  t = tf.constant([[[1, 1, 1], [2, 2, 2]], [[3, 3, 3], [4, 4, 4]]])
  tf.size(t)  # 12
  ```

  Args:
    input: A `Tensor` or `SparseTensor`.
    name: A name for the operation (optional).
    out_type: (Optional) The specified non-quantized numeric output type of the
      operation. Defaults to `tf.int32`.

  Returns:
    A `Tensor` of type `out_type`. Defaults to `tf.int32`.

  @compatibility(numpy)
  Equivalent to np.size()
  @end_compatibility
  """
  return size_internal(input, name, optimize=True, out_type=out_type)


def size_internal(input, name=None, optimize=True, out_type=dtypes.int32):
  # pylint: disable=redefined-builtin,protected-access
  """Returns the size of a tensor.

  Args:
    input: A `Tensor` or `SparseTensor`.
    name: A name for the operation (optional).
    optimize: if true, encode the size as a constant when possible.
    out_type: (Optional) The specified non-quantized numeric output type of the
      operation. Defaults to `tf.int32`.

  Returns:
    A `Tensor` of type `out_type`. Defaults to `tf.int32`.
  """
  if (context.executing_eagerly() and not hasattr(input, "graph") and
      not isinstance(
          input,
          (sparse_tensor.SparseTensor, sparse_tensor.SparseTensorValue))):
    input = ops.convert_to_tensor(input)
    np_out_type = out_type.as_numpy_dtype
    num_elements = np.prod(input._shape_tuple(), dtype=np_out_type)  # pylint: disable=protected-access
    return ops.convert_to_tensor(num_elements, dtype=out_type)
  with ops.name_scope(name, "Size", [input]) as name:
    if isinstance(
        input, (sparse_tensor.SparseTensor, sparse_tensor.SparseTensorValue)):
      return gen_math_ops.prod(
          gen_math_ops.cast(input.dense_shape, out_type), 0, name=name)
    else:
      input = ops.convert_to_tensor(input)
      input_shape = input.get_shape()
      if optimize:
        if input_shape.is_fully_defined():
          return constant(input_shape.num_elements(), out_type, name=name)
        if input_shape.dims and any(dim == 0 for dim in input_shape.dims):
          return constant(0, out_type, name=name)
      return gen_array_ops.size(input, name=name, out_type=out_type)


@tf_export("rank")
@dispatch.add_dispatch_support
def rank(input, name=None):
  # pylint: disable=redefined-builtin
  """Returns the rank of a tensor.

  Returns a 0-D `int32` `Tensor` representing the rank of `input`.

  For example:

  ```python
  # shape of tensor 't' is [2, 2, 3]
  t = tf.constant([[[1, 1, 1], [2, 2, 2]], [[3, 3, 3], [4, 4, 4]]])
  tf.rank(t)  # 3
  ```

  **Note**: The rank of a tensor is not the same as the rank of a matrix. The
  rank of a tensor is the number of indices required to uniquely select each
  element of the tensor. Rank is also known as "order", "degree", or "ndims."

  Args:
    input: A `Tensor` or `SparseTensor`.
    name: A name for the operation (optional).

  Returns:
    A `Tensor` of type `int32`.

  @compatibility(numpy)
  Equivalent to np.ndim
  @end_compatibility
  """
  return rank_internal(input, name, optimize=True)


def rank_internal(input, name=None, optimize=True):
  # pylint: disable=redefined-builtin
  """Returns the rank of a tensor.

  Args:
    input: A `Tensor` or `SparseTensor`.
    name: A name for the operation (optional).
    optimize: if true, encode the rank as a constant when possible.

  Returns:
    A `Tensor` of type `int32`.
  """
  with ops.name_scope(name, "Rank", [input]) as name:
    if isinstance(
        input, (sparse_tensor.SparseTensor, sparse_tensor.SparseTensorValue)):
      return gen_array_ops.size(input.dense_shape, name=name)
    else:
      input = ops.convert_to_tensor(input)
      input_shape = input.get_shape()
      if optimize and input_shape.ndims is not None:
        return constant(input_shape.ndims, dtypes.int32, name=name)
      return gen_array_ops.rank(input, name=name)


_SLICE_TYPE_ERROR = (
    "Only integers, slices (`:`), ellipsis (`...`), "
    "tf.newaxis (`None`) and scalar tf.int32/tf.int64 tensors are valid "
    "indices")

_SUPPORTED_SLICE_DTYPES = (dtypes.int32, dtypes.int32_ref, dtypes.int64,
                           dtypes.int64_ref)


def _check_index(idx):
  """Check if a given value is a valid index into a tensor."""
  if isinstance(idx, (six.integer_types, tensor_shape.Dimension)):
    return

  # Optimistic check. Assumptions:
  # * any object with a dtype is supported
  # * any object with a dtype has a sizeable shape attribute.
  dtype = getattr(idx, "dtype", None)
  if (dtype is None or dtypes.as_dtype(dtype) not in _SUPPORTED_SLICE_DTYPES or
      idx.shape and len(idx.shape) == 1):
    # TODO(slebedev): IndexError seems more appropriate here, but it
    # will break `_slice_helper` contract.
    raise TypeError(_SLICE_TYPE_ERROR + ", got {!r}".format(idx))


def _is_undefined_dimension(d):
  return isinstance(d, tensor_shape.Dimension) and d.value is None


def _slice_helper(tensor, slice_spec, var=None):
  """Overload for Tensor.__getitem__.

  This operation extracts the specified region from the tensor.
  The notation is similar to NumPy with the restriction that
  currently only support basic indexing. That means that
  using a non-scalar tensor as input is not currently allowed.

  Some useful examples:

  ```python
  # Strip leading and trailing 2 elements
  foo = tf.constant([1,2,3,4,5,6])
  print(foo[2:-2].eval())  # => [3,4]

  # Skip every other row and reverse the order of the columns
  foo = tf.constant([[1,2,3], [4,5,6], [7,8,9]])
  print(foo[::2,::-1].eval())  # => [[3,2,1], [9,8,7]]

  # Use scalar tensors as indices on both dimensions
  print(foo[tf.constant(0), tf.constant(2)].eval())  # => 3

  # Insert another dimension
  foo = tf.constant([[1,2,3], [4,5,6], [7,8,9]])
  print(foo[tf.newaxis, :, :].eval()) # => [[[1,2,3], [4,5,6], [7,8,9]]]
  print(foo[:, tf.newaxis, :].eval()) # => [[[1,2,3]], [[4,5,6]], [[7,8,9]]]
  print(foo[:, :, tf.newaxis].eval()) # => [[[1],[2],[3]], [[4],[5],[6]],
  [[7],[8],[9]]]

  # Ellipses (3 equivalent operations)
  foo = tf.constant([[1,2,3], [4,5,6], [7,8,9]])
  print(foo[tf.newaxis, :, :].eval())  # => [[[1,2,3], [4,5,6], [7,8,9]]]
  print(foo[tf.newaxis, ...].eval())  # => [[[1,2,3], [4,5,6], [7,8,9]]]
  print(foo[tf.newaxis].eval())  # => [[[1,2,3], [4,5,6], [7,8,9]]]

  # Masks
  foo = tf.constant([[1,2,3], [4,5,6], [7,8,9]])
  print(foo[foo > 2].eval())  # => [3, 4, 5, 6, 7, 8, 9]
  ```

  Notes:
    - `tf.newaxis` is `None` as in NumPy.
    - An implicit ellipsis is placed at the end of the `slice_spec`
    - NumPy advanced indexing is currently not supported.

  Args:
    tensor: An ops.Tensor object.
    slice_spec: The arguments to Tensor.__getitem__.
    var: In the case of variable slice assignment, the Variable object to slice
      (i.e. tensor is the read-only view of this variable).

  Returns:
    The appropriate slice of "tensor", based on "slice_spec".

  Raises:
    ValueError: If a slice range is negative size.
    TypeError: If the slice indices aren't int, slice, ellipsis,
      tf.newaxis or scalar int32/int64 tensors.
  """
  if isinstance(slice_spec, bool) or \
  (isinstance(slice_spec, ops.Tensor) and slice_spec.dtype == dtypes.bool) or \
  (isinstance(slice_spec, np.ndarray) and slice_spec.dtype == bool):
    return boolean_mask(tensor=tensor, mask=slice_spec)

  if not isinstance(slice_spec, (list, tuple)):
    slice_spec = [slice_spec]

  begin, end, strides = [], [], []
  index = 0

  new_axis_mask, shrink_axis_mask = 0, 0
  begin_mask, end_mask = 0, 0
  ellipsis_mask = 0
  for s in slice_spec:
    if isinstance(s, _BaseSlice):
      if s.start is not None and not _is_undefined_dimension(s.start):
        _check_index(s.start)
        begin.append(s.start)
      else:
        begin.append(0)
        begin_mask |= (1 << index)
      if s.stop is not None and not _is_undefined_dimension(s.stop):
        _check_index(s.stop)
        end.append(s.stop)
      else:
        end.append(0)
        end_mask |= (1 << index)
      if s.step is not None and not _is_undefined_dimension(s.step):
        _check_index(s.step)
        strides.append(s.step)
      else:
        strides.append(1)
    elif s is Ellipsis:
      begin.append(0)
      end.append(0)
      strides.append(1)
      ellipsis_mask |= (1 << index)
    elif s is newaxis:
      begin.append(0)
      end.append(0)
      strides.append(1)
      new_axis_mask |= (1 << index)
    else:
      _check_index(s)
      begin.append(s)
      end.append(s + 1)
      strides.append(1)
      shrink_axis_mask |= (1 << index)
    index += 1

  # stack possibly involves no tensors, so we must use op_scope correct graph.
  with ops.name_scope(
      None,
      "strided_slice", [tensor] + begin + end + strides,
      skip_on_eager=False) as name:
    if begin:
      packed_begin, packed_end, packed_strides = (stack(begin), stack(end),
                                                  stack(strides))
      if (packed_begin.dtype == dtypes.int64 or
          packed_end.dtype == dtypes.int64 or
          packed_strides.dtype == dtypes.int64):
        if packed_begin.dtype != dtypes.int64:
          packed_begin = gen_math_ops.cast(packed_begin, dtypes.int64)
        if packed_end.dtype != dtypes.int64:
          packed_end = gen_math_ops.cast(packed_end, dtypes.int64)
        if packed_strides.dtype != dtypes.int64:
          packed_strides = gen_math_ops.cast(packed_strides, dtypes.int64)
    else:
      var_empty = constant([], dtype=dtypes.int32)
      packed_begin = packed_end = packed_strides = var_empty
    return strided_slice(
        tensor,
        packed_begin,
        packed_end,
        packed_strides,
        begin_mask=begin_mask,
        end_mask=end_mask,
        shrink_axis_mask=shrink_axis_mask,
        new_axis_mask=new_axis_mask,
        ellipsis_mask=ellipsis_mask,
        var=var,
        name=name)


# pylint: disable=undefined-variable,protected-access,redefined-outer-name
@tf_export("slice")
def slice(input_, begin, size, name=None):
  # pylint: disable=redefined-builtin
  """Extracts a slice from a tensor.

  This operation extracts a slice of size `size` from a tensor `input_` starting
  at the location specified by `begin`. The slice `size` is represented as a
  tensor shape, where `size[i]` is the number of elements of the 'i'th dimension
  of `input_` that you want to slice. The starting location (`begin`) for the
  slice is represented as an offset in each dimension of `input_`. In other
  words, `begin[i]` is the offset into the i'th dimension of `input_` that you
  want to slice from.

  Note that `tf.Tensor.__getitem__` is typically a more pythonic way to
  perform slices, as it allows you to write `foo[3:7, :-2]` instead of
  `tf.slice(foo, [3, 0], [4, foo.get_shape()[1]-2])`.

  `begin` is zero-based; `size` is one-based. If `size[i]` is -1,
  all remaining elements in dimension i are included in the
  slice. In other words, this is equivalent to setting:

  `size[i] = input_.dim_size(i) - begin[i]`

  This operation requires that:

  `0 <= begin[i] <= begin[i] + size[i] <= Di  for i in [0, n]`

  For example:

  ```python
  t = tf.constant([[[1, 1, 1], [2, 2, 2]],
                   [[3, 3, 3], [4, 4, 4]],
                   [[5, 5, 5], [6, 6, 6]]])
  tf.slice(t, [1, 0, 0], [1, 1, 3])  # [[[3, 3, 3]]]
  tf.slice(t, [1, 0, 0], [1, 2, 3])  # [[[3, 3, 3],
                                     #   [4, 4, 4]]]
  tf.slice(t, [1, 0, 0], [2, 1, 3])  # [[[3, 3, 3]],
                                     #  [[5, 5, 5]]]
  ```

  Args:
    input_: A `Tensor`.
    begin: An `int32` or `int64` `Tensor`.
    size: An `int32` or `int64` `Tensor`.
    name: A name for the operation (optional).

  Returns:
    A `Tensor` the same type as `input_`.
  """
  return gen_array_ops._slice(input_, begin, size, name=name)


# pylint: disable=invalid-name
@tf_export("strided_slice")
def strided_slice(input_,
                  begin,
                  end,
                  strides=None,
                  begin_mask=0,
                  end_mask=0,
                  ellipsis_mask=0,
                  new_axis_mask=0,
                  shrink_axis_mask=0,
                  var=None,
                  name=None):
  """Extracts a strided slice of a tensor (generalized python array indexing).

  **Instead of calling this op directly most users will want to use the
  NumPy-style slicing syntax (e.g. `tensor[..., 3:4:-1, tf.newaxis, 3]`), which
  is supported via `tf.Tensor.__getitem__` and `tf.Variable.__getitem__`.**
  The interface of this op is a low-level encoding of the slicing syntax.

  Roughly speaking, this op extracts a slice of size `(end-begin)/stride`
  from the given `input_` tensor. Starting at the location specified by `begin`
  the slice continues by adding `stride` to the index until all dimensions are
  not less than `end`.
  Note that a stride can be negative, which causes a reverse slice.

  Given a Python slice `input[spec0, spec1, ..., specn]`,
  this function will be called as follows.

  `begin`, `end`, and `strides` will be vectors of length n.
  n in general is not equal to the rank of the `input_` tensor.

  In each mask field (`begin_mask`, `end_mask`, `ellipsis_mask`,
  `new_axis_mask`, `shrink_axis_mask`) the ith bit will correspond to
  the ith spec.

  If the ith bit of `begin_mask` is set, `begin[i]` is ignored and
  the fullest possible range in that dimension is used instead.
  `end_mask` works analogously, except with the end range.

  `foo[5:,:,:3]` on a 7x8x9 tensor is equivalent to `foo[5:7,0:8,0:3]`.
  `foo[::-1]` reverses a tensor with shape 8.

  If the ith bit of `ellipsis_mask` is set, as many unspecified dimensions
  as needed will be inserted between other dimensions. Only one
  non-zero bit is allowed in `ellipsis_mask`.

  For example `foo[3:5,...,4:5]` on a shape 10x3x3x10 tensor is
  equivalent to `foo[3:5,:,:,4:5]` and
  `foo[3:5,...]` is equivalent to `foo[3:5,:,:,:]`.

  If the ith bit of `new_axis_mask` is set, then `begin`,
  `end`, and `stride` are ignored and a new length 1 dimension is
  added at this point in the output tensor.

  For example,
  `foo[:4, tf.newaxis, :2]` would produce a shape `(4, 1, 2)` tensor.

  If the ith bit of `shrink_axis_mask` is set, it implies that the ith
  specification shrinks the dimensionality by 1, taking on the value at index
  `begin[i]`. `end[i]` and `strides[i]` are ignored in this case. For example in
  Python one might do `foo[:, 3, :]` which would result in `shrink_axis_mask`
  equal to 2.


  NOTE: `begin` and `end` are zero-indexed.
  `strides` entries must be non-zero.


  ```python
  t = tf.constant([[[1, 1, 1], [2, 2, 2]],
                   [[3, 3, 3], [4, 4, 4]],
                   [[5, 5, 5], [6, 6, 6]]])
  tf.strided_slice(t, [1, 0, 0], [2, 1, 3], [1, 1, 1])  # [[[3, 3, 3]]]
  tf.strided_slice(t, [1, 0, 0], [2, 2, 3], [1, 1, 1])  # [[[3, 3, 3],
                                                        #   [4, 4, 4]]]
  tf.strided_slice(t, [1, -1, 0], [2, -3, 3], [1, -1, 1])  # [[[4, 4, 4],
                                                           #   [3, 3, 3]]]
  ```

  Args:
    input_: A `Tensor`.
    begin: An `int32` or `int64` `Tensor`.
    end: An `int32` or `int64` `Tensor`.
    strides: An `int32` or `int64` `Tensor`.
    begin_mask: An `int32` mask.
    end_mask: An `int32` mask.
    ellipsis_mask: An `int32` mask.
    new_axis_mask: An `int32` mask.
    shrink_axis_mask: An `int32` mask.
    var: The variable corresponding to `input_` or None
    name: A name for the operation (optional).

  Returns:
    A `Tensor` the same type as `input`.
  """

  if strides is None:
    strides = ones_like(begin)

  op = gen_array_ops.strided_slice(
      input=input_,
      begin=begin,
      end=end,
      strides=strides,
      name=name,
      begin_mask=begin_mask,
      end_mask=end_mask,
      ellipsis_mask=ellipsis_mask,
      new_axis_mask=new_axis_mask,
      shrink_axis_mask=shrink_axis_mask)

  parent_name = name

  if not (var is None and isinstance(op, ops.EagerTensor)):

    def assign(val, name=None):
      """Closure that holds all the arguments to create an assignment."""

      if var is None:
        raise ValueError("Sliced assignment is only supported for variables")
      else:
        if name is None:
          name = parent_name + "_assign"

        return var._strided_slice_assign(
            begin=begin,
            end=end,
            strides=strides,
            value=val,
            name=name,
            begin_mask=begin_mask,
            end_mask=end_mask,
            ellipsis_mask=ellipsis_mask,
            new_axis_mask=new_axis_mask,
            shrink_axis_mask=shrink_axis_mask)

    op.assign = assign
  return op


def _SliceHelperVar(var, slice_spec):
  """Creates a slice helper object given a variable.

  This allows creating a sub-tensor from part of the current contents
  of a variable. See `tf.Tensor.__getitem__` for detailed examples
  of slicing.

  This function in addition also allows assignment to a sliced range.
  This is similar to `__setitem__` functionality in Python. However,
  the syntax is different so that the user can capture the assignment
  operation for grouping or passing to `sess.run()`.
  For example,

  ```python
  import tensorflow as tf
  A = tf.Variable([[1,2,3], [4,5,6], [7,8,9]], dtype=tf.float32)
  with tf.compat.v1.Session() as sess:
    sess.run(tf.compat.v1.global_variables_initializer())
    print(sess.run(A[:2, :2]))  # => [[1,2], [4,5]]

    op = A[:2,:2].assign(22. * tf.ones((2, 2)))
    print(sess.run(op))  # => [[22, 22, 3], [22, 22, 6], [7,8,9]]
  ```

  Note that assignments currently do not support NumPy broadcasting
  semantics.

  Args:
    var: An `ops.Variable` object.
    slice_spec: The arguments to `Tensor.__getitem__`.

  Returns:
    The appropriate slice of "tensor", based on "slice_spec".
    As an operator. The operator also has a `assign()` method
    that can be used to generate an assignment operator.

  Raises:
    ValueError: If a slice range is negative size.
    TypeError: TypeError: If the slice indices aren't int, slice,
      ellipsis, tf.newaxis or int32/int64 tensors.

  """

  return _slice_helper(var.value(), slice_spec, var)


ops.Tensor._override_operator("__getitem__", _slice_helper)


@tf_export("parallel_stack")
def parallel_stack(values, name="parallel_stack"):
  """Stacks a list of rank-`R` tensors into one rank-`(R+1)` tensor in parallel.

  Requires that the shape of inputs be known at graph construction time.

  Packs the list of tensors in `values` into a tensor with rank one higher than
  each tensor in `values`, by packing them along the first dimension.
  Given a list of length `N` of tensors of shape `(A, B, C)`; the `output`
  tensor will have the shape `(N, A, B, C)`.

  For example:

  ```python
  x = tf.constant([1, 4])
  y = tf.constant([2, 5])
  z = tf.constant([3, 6])
  tf.parallel_stack([x, y, z])  # [[1, 4], [2, 5], [3, 6]]
  ```

  The difference between `stack` and `parallel_stack` is that `stack` requires
  all the inputs be computed before the operation will begin but doesn't require
  that the input shapes be known during graph construction.

  `parallel_stack` will copy pieces of the input into the output as they become
  available, in some situations this can provide a performance benefit.

  Unlike `stack`, `parallel_stack` does NOT support backpropagation.

  This is the opposite of unstack.  The numpy equivalent is

      tf.parallel_stack([x, y, z]) = np.asarray([x, y, z])

  Args:
    values: A list of `Tensor` objects with the same shape and type.
    name: A name for this operation (optional).

  Returns:
    output: A stacked `Tensor` with the same type as `values`.
  """
  with ops.name_scope(name):
    value_t = ops.convert_to_tensor(values[0])
    value_shape = ops.convert_to_tensor(value_t).get_shape()

    output_shape = tensor_shape.TensorShape([len(values)])
    output_shape = output_shape.concatenate(value_shape)
    # expand_dims converts concat to stack.
    return gen_array_ops.parallel_concat(
        [expand_dims(value, 0) for value in values], shape=output_shape)


@tf_export("stack")
@dispatch.add_dispatch_support
def stack(values, axis=0, name="stack"):
  """Stacks a list of rank-`R` tensors into one rank-`(R+1)` tensor.

  Packs the list of tensors in `values` into a tensor with rank one higher than
  each tensor in `values`, by packing them along the `axis` dimension.
  Given a list of length `N` of tensors of shape `(A, B, C)`;

  if `axis == 0` then the `output` tensor will have the shape `(N, A, B, C)`.
  if `axis == 1` then the `output` tensor will have the shape `(A, N, B, C)`.
  Etc.

  For example:

  >>> x = tf.constant([1, 4])
  >>> y = tf.constant([2, 5])
  >>> z = tf.constant([3, 6])
  >>> tf.stack([x, y, z])
  <tf.Tensor: shape=(3, 2), dtype=int32, numpy=
  array([[1, 4],
         [2, 5],
         [3, 6]], dtype=int32)>

  >> tf.stack([x, y, z], axis=1)
  <tf.Tensor: shape=(2, 3), dtype=int32, numpy=
  array([[1, 2, 3],
         [4, 5, 6]], dtype=int32)>

  This is the opposite of unstack.  The numpy equivalent is `np.stack`

  >>> np.array_equal(np.stack([x, y, z]), tf.stack([x, y, z]))
  True

  Args:
    values: A list of `Tensor` objects with the same shape and type.
    axis: An `int`. The axis to stack along. Defaults to the first dimension.
      Negative values wrap around, so the valid range is `[-(R+1), R+1)`.
    name: A name for this operation (optional).

  Returns:
    output: A stacked `Tensor` with the same type as `values`.

  Raises:
    ValueError: If `axis` is out of the range [-(R+1), R+1).
  """
  if axis == 0:
    try:
      # If the input is a constant list, it can be converted to a constant op
      return ops.convert_to_tensor(values, name=name)
    except (TypeError, ValueError):
      pass  # Input list contains non-constant tensors

  value_shape = ops.convert_to_tensor(values[0], name=name)._shape_tuple()  # pylint: disable=protected-access
  if value_shape is not None:
    expanded_num_dims = len(value_shape) + 1
    if axis < -expanded_num_dims or axis >= expanded_num_dims:
      raise ValueError("axis = %d not in [%d, %d)" %
                       (axis, -expanded_num_dims, expanded_num_dims))

  return gen_array_ops.pack(values, axis=axis, name=name)


# pylint: disable=invalid-name
def _autopacking_helper(list_or_tuple, dtype, name):
  """Converts the given list or tuple to a tensor by packing.

  Args:
    list_or_tuple: A (possibly nested) list or tuple containing a tensor.
    dtype: The element type of the returned tensor.
    name: A name for the returned tensor.

  Returns:
    A `tf.Tensor` with value equivalent to `list_or_tuple`.
  """
  if context.executing_eagerly():
    # NOTE: Fast path when all the items are tensors, this doesn't do any type
    # checking.
    if all(ops.is_dense_tensor_like(elem) for elem in list_or_tuple):
      return gen_array_ops.pack(list_or_tuple, name=name)
  must_pack = False
  converted_elems = []
  with ops.name_scope(name) as scope:
    for i, elem in enumerate(list_or_tuple):
      if ops.is_dense_tensor_like(elem):
        if dtype is not None and elem.dtype.base_dtype != dtype:
          raise TypeError("Cannot convert a list containing a tensor of dtype "
                          "%s to %s (Tensor is: %r)" %
                          (elem.dtype, dtype, elem))
        converted_elems.append(elem)
        must_pack = True
      elif isinstance(elem, (list, tuple)):
        converted_elem = _autopacking_helper(elem, dtype, str(i))
        if ops.is_dense_tensor_like(converted_elem):
          must_pack = True
        converted_elems.append(converted_elem)
      else:
        converted_elems.append(elem)
    if must_pack:
      elems_as_tensors = []
      for i, elem in enumerate(converted_elems):
        if ops.is_dense_tensor_like(elem):
          elems_as_tensors.append(elem)
        else:
          # NOTE(mrry): This is inefficient, but it enables us to
          # handle the case where the list arguments are other
          # convertible-to-tensor types, such as numpy arrays.
          elems_as_tensors.append(
              constant_op.constant(elem, dtype=dtype, name=str(i)))
      return gen_array_ops.pack(elems_as_tensors, name=scope)
    else:
      return converted_elems


def _get_dtype_from_nested_lists(list_or_tuple):
  """Returns the dtype of any tensor-like object in `list_or_tuple`, if found.

  Args:
    list_or_tuple: A list or tuple representing an object that can be converted
      to a `tf.Tensor`.

  Returns:
    The dtype of any tensor-like object in `list_or_tuple`, or `None` if no
    such object exists.
  """
  for elem in list_or_tuple:
    if ops.is_dense_tensor_like(elem):
      return elem.dtype.base_dtype
    elif isinstance(elem, (list, tuple)):
      maybe_dtype = _get_dtype_from_nested_lists(elem)
      if maybe_dtype is not None:
        return maybe_dtype
  return None


def _cast_nested_seqs_to_dtype(dtype):

  def _maybe_cast(elem):
    if ops.is_dense_tensor_like(elem):
      if dtype != elem.dtype.base_dtype:
        elem = gen_math_ops.cast(elem, dtype)
    return elem

  return _maybe_cast


_NON_AUTOPACKABLE_TYPES = set(np.core.numerictypes.ScalarType)
_NON_AUTOPACKABLE_TYPES.add(np.ndarray)


def _should_not_autopack(v):
  # The condition we really want is
  #    ops.is_dense_tensor_like(...)
  # but it is >5x slower due to abc.ABCMeta.__instancecheck__.
  # pylint: disable=unidiomatic-typecheck
  # TODO(slebedev): add nest.all?
  return all(type(elem) in _NON_AUTOPACKABLE_TYPES for elem in nest.flatten(v))
  # pylint: enable=unidiomatic-typecheck


def _autopacking_conversion_function(v, dtype=None, name=None, as_ref=False):
  """Tensor conversion function that automatically packs arguments."""
  if as_ref or _should_not_autopack(v):
    return NotImplemented
  inferred_dtype = _get_dtype_from_nested_lists(v)
  if inferred_dtype is None:
    # We did not find any tensor-like objects in the nested lists, so defer to
    # other conversion functions.
    return NotImplemented
  if dtype is None:
    dtype = inferred_dtype
  elif dtype != inferred_dtype:
    v = nest.map_structure(_cast_nested_seqs_to_dtype(dtype), v)
  return _autopacking_helper(v, dtype, name or "packed")


# pylint: enable=invalid-name

# NOTE: Register this conversion function to run *before* one that
# assumes every element is a value.
ops.register_tensor_conversion_function((list, tuple),
                                        _autopacking_conversion_function, 99)


@tf_export("unstack")
def unstack(value, num=None, axis=0, name="unstack"):
  """Unpacks the given dimension of a rank-`R` tensor into rank-`(R-1)` tensors.

  Unpacks `num` tensors from `value` by chipping it along the `axis` dimension.
  If `num` is not specified (the default), it is inferred from `value`'s shape.
  If `value.shape[axis]` is not known, `ValueError` is raised.

  For example, given a tensor of shape `(A, B, C, D)`;

  If `axis == 0` then the i'th tensor in `output` is the slice
    `value[i, :, :, :]` and each tensor in `output` will have shape `(B, C, D)`.
    (Note that the dimension unpacked along is gone, unlike `split`).

  If `axis == 1` then the i'th tensor in `output` is the slice
    `value[:, i, :, :]` and each tensor in `output` will have shape `(A, C, D)`.
  Etc.

  This is the opposite of stack.

  Args:
    value: A rank `R > 0` `Tensor` to be unstacked.
    num: An `int`. The length of the dimension `axis`. Automatically inferred if
      `None` (the default).
    axis: An `int`. The axis to unstack along. Defaults to the first dimension.
      Negative values wrap around, so the valid range is `[-R, R)`.
    name: A name for the operation (optional).

  Returns:
    The list of `Tensor` objects unstacked from `value`.

  Raises:
    ValueError: If `num` is unspecified and cannot be inferred.
    ValueError: If `axis` is out of the range [-R, R).
  """
  if num is None:
    value = ops.convert_to_tensor(value)
    value_shape = value.get_shape()
    if value_shape.ndims is not None:
      if axis < -value_shape.ndims or axis >= value_shape.ndims:
        raise ValueError("axis = %d not in [%d, %d)" %
                         (axis, -value_shape.ndims, value_shape.ndims))
      num = value_shape.dims[axis].value
  if num is None:
    raise ValueError("Cannot infer num from shape %s" % value_shape)
  return gen_array_ops.unpack(value, num=num, axis=axis, name=name)


@tf_export("concat")
@dispatch.add_dispatch_support
def concat(values, axis, name="concat"):
  """Concatenates tensors along one dimension.

  Concatenates the list of tensors `values` along dimension `axis`.  If
  `values[i].shape = [D0, D1, ... Daxis(i), ...Dn]`, the concatenated
  result has shape

      [D0, D1, ... Raxis, ...Dn]

  where

      Raxis = sum(Daxis(i))

  That is, the data from the input tensors is joined along the `axis`
  dimension.

  The number of dimensions of the input tensors must match, and all dimensions
  except `axis` must be equal.

  For example:

  >>> t1 = [[1, 2, 3], [4, 5, 6]]
  >>> t2 = [[7, 8, 9], [10, 11, 12]]
  >>> concat([t1, t2], 0)
  <tf.Tensor: shape=(4, 3), dtype=int32, numpy=
  array([[ 1,  2,  3],
         [ 4,  5,  6],
         [ 7,  8,  9],
         [10, 11, 12]], dtype=int32)>

  >>> concat([t1, t2], 1)
  <tf.Tensor: shape=(2, 6), dtype=int32, numpy=
  array([[ 1,  2,  3,  7,  8,  9],
         [ 4,  5,  6, 10, 11, 12]], dtype=int32)>

  As in Python, the `axis` could also be negative numbers. Negative `axis`
  are interpreted as counting from the end of the rank, i.e.,
   `axis + rank(values)`-th dimension.

  For example:

  >>> t1 = [[[1, 2], [2, 3]], [[4, 4], [5, 3]]]
  >>> t2 = [[[7, 4], [8, 4]], [[2, 10], [15, 11]]]
  >>> tf.concat([t1, t2], -1)
  <tf.Tensor: shape=(2, 2, 4), dtype=int32, numpy=
    array([[[ 1,  2,  7,  4],
            [ 2,  3,  8,  4]],
           [[ 4,  4,  2, 10],
            [ 5,  3, 15, 11]]], dtype=int32)>

  Note: If you are concatenating along a new axis consider using stack.
  E.g.

  ```python
  tf.concat([tf.expand_dims(t, axis) for t in tensors], axis)
  ```

  can be rewritten as

  ```python
  tf.stack(tensors, axis=axis)
  ```

  Args:
    values: A list of `Tensor` objects or a single `Tensor`.
    axis: 0-D `int32` `Tensor`.  Dimension along which to concatenate. Must be
      in the range `[-rank(values), rank(values))`. As in Python, indexing for
      axis is 0-based. Positive axis in the rage of `[0, rank(values))` refers
      to `axis`-th dimension. And negative axis refers to `axis +
      rank(values)`-th dimension.
    name: A name for the operation (optional).

  Returns:
    A `Tensor` resulting from concatenation of the input tensors.
  """
  if not isinstance(values, (list, tuple)):
    values = [values]
  # TODO(mrry): Change to return values?
  if len(values) == 1:  # Degenerate case of one tensor.
    # Make a throwaway call to convert_to_tensor to make sure
    # that axis is of the correct type, and make sure that
    # the returned tensor is a scalar.
    # TODO(keveman): Implement a standalone type and shape checker.
    with ops.name_scope(name) as scope:
      ops.convert_to_tensor(
          axis, name="concat_dim",
          dtype=dtypes.int32).get_shape().assert_has_rank(0)
      return identity(values[0], name=name)
  return gen_array_ops.concat_v2(values=values, axis=axis, name=name)


@tf_export(v1=["boolean_mask"])
def boolean_mask(tensor, mask, name="boolean_mask", axis=None):
  """Apply boolean mask to tensor.

  Numpy equivalent is `tensor[mask]`.

  ```python
  # 1-D example
  tensor = [0, 1, 2, 3]
  mask = np.array([True, False, True, False])
  boolean_mask(tensor, mask)  # [0, 2]
  ```

  In general, `0 < dim(mask) = K <= dim(tensor)`, and `mask`'s shape must match
  the first K dimensions of `tensor`'s shape.  We then have:
    `boolean_mask(tensor, mask)[i, j1,...,jd] = tensor[i1,...,iK,j1,...,jd]`
  where `(i1,...,iK)` is the ith `True` entry of `mask` (row-major order).
  The `axis` could be used with `mask` to indicate the axis to mask from.
  In that case, `axis + dim(mask) <= dim(tensor)` and `mask`'s shape must match
  the first `axis + dim(mask)` dimensions of `tensor`'s shape.

  See also: `tf.ragged.boolean_mask`, which can be applied to both dense and
  ragged tensors, and can be used if you need to preserve the masked dimensions
  of `tensor` (rather than flattening them, as `tf.boolean_mask` does).

  Args:
    tensor:  N-D tensor.
    mask:  K-D boolean tensor, K <= N and K must be known statically.
    name:  A name for this operation (optional).
    axis:  A 0-D int Tensor representing the axis in `tensor` to mask from. By
      default, axis is 0 which will mask from the first dimension. Otherwise K +
      axis <= N.

  Returns:
    (N-K+1)-dimensional tensor populated by entries in `tensor` corresponding
    to `True` values in `mask`.

  Raises:
    ValueError:  If shapes do not conform.

  Examples:

  ```python
  # 2-D example
  tensor = [[1, 2], [3, 4], [5, 6]]
  mask = np.array([True, False, True])
  boolean_mask(tensor, mask)  # [[1, 2], [5, 6]]
  ```
  """

  def _apply_mask_1d(reshaped_tensor, mask, axis=None):
    """Mask tensor along dimension 0 with a 1-D mask."""
    indices = squeeze(where_v2(mask), axis=[1])
    return gather(reshaped_tensor, indices, axis=axis)

  with ops.name_scope(name, values=[tensor, mask]):
    tensor = ops.convert_to_tensor(tensor, name="tensor")
    mask = ops.convert_to_tensor(mask, name="mask")

    shape_mask = mask.get_shape()
    ndims_mask = shape_mask.ndims
    shape_tensor = tensor.get_shape()
    if ndims_mask == 0:
      raise ValueError("mask cannot be scalar.")
    if ndims_mask is None:
      raise ValueError(
          "Number of mask dimensions must be specified, even if some dimensions"
          " are None.  E.g. shape=[None] is ok, but shape=None is not.")
    axis = 0 if axis is None else axis
    shape_tensor[axis:axis + ndims_mask].assert_is_compatible_with(shape_mask)

    leading_size = gen_math_ops.prod(shape(tensor)[axis:axis + ndims_mask], [0])
    tensor = reshape(
        tensor,
        concat([
            shape(tensor)[:axis], [leading_size],
            shape(tensor)[axis + ndims_mask:]
        ], 0))
    first_dim = shape_tensor[axis:axis + ndims_mask].num_elements()
    tensor.set_shape(
        tensor_shape.as_shape(shape_tensor[:axis]).concatenate(
            [first_dim]).concatenate(shape_tensor[axis + ndims_mask:]))

    mask = reshape(mask, [-1])
    return _apply_mask_1d(tensor, mask, axis)


@tf_export("boolean_mask", v1=[])
@dispatch.add_dispatch_support
def boolean_mask_v2(tensor, mask, axis=None, name="boolean_mask"):
  """Apply boolean mask to tensor.

  Numpy equivalent is `tensor[mask]`.

  ```python
  # 1-D example
  tensor = [0, 1, 2, 3]
  mask = np.array([True, False, True, False])
  boolean_mask(tensor, mask)  # [0, 2]
  ```

  In general, `0 < dim(mask) = K <= dim(tensor)`, and `mask`'s shape must match
  the first K dimensions of `tensor`'s shape.  We then have:
    `boolean_mask(tensor, mask)[i, j1,...,jd] = tensor[i1,...,iK,j1,...,jd]`
  where `(i1,...,iK)` is the ith `True` entry of `mask` (row-major order).
  The `axis` could be used with `mask` to indicate the axis to mask from.
  In that case, `axis + dim(mask) <= dim(tensor)` and `mask`'s shape must match
  the first `axis + dim(mask)` dimensions of `tensor`'s shape.

  See also: `tf.ragged.boolean_mask`, which can be applied to both dense and
  ragged tensors, and can be used if you need to preserve the masked dimensions
  of `tensor` (rather than flattening them, as `tf.boolean_mask` does).

  Args:
    tensor:  N-D tensor.
    mask:  K-D boolean tensor, K <= N and K must be known statically.
    axis:  A 0-D int Tensor representing the axis in `tensor` to mask from. By
      default, axis is 0 which will mask from the first dimension. Otherwise K +
      axis <= N.
    name:  A name for this operation (optional).

  Returns:
    (N-K+1)-dimensional tensor populated by entries in `tensor` corresponding
    to `True` values in `mask`.

  Raises:
    ValueError:  If shapes do not conform.

  Examples:

  ```python
  # 2-D example
  tensor = [[1, 2], [3, 4], [5, 6]]
  mask = np.array([True, False, True])
  boolean_mask(tensor, mask)  # [[1, 2], [5, 6]]
  ```
  """
  return boolean_mask(tensor, mask, name, axis)


@tf_export("sparse.mask", v1=["sparse.mask", "sparse_mask"])
@deprecation.deprecated_endpoints("sparse_mask")
def sparse_mask(a, mask_indices, name=None):
  """Masks elements of `IndexedSlices`.

  Given an `IndexedSlices` instance `a`, returns another `IndexedSlices` that
  contains a subset of the slices of `a`. Only the slices at indices not
  specified in `mask_indices` are returned.

  This is useful when you need to extract a subset of slices in an
  `IndexedSlices` object.

  For example:

  ```python
  # `a` contains slices at indices [12, 26, 37, 45] from a large tensor
  # with shape [1000, 10]
  a.indices  # [12, 26, 37, 45]
  tf.shape(a.values)  # [4, 10]

  # `b` will be the subset of `a` slices at its second and third indices, so
  # we want to mask its first and last indices (which are at absolute
  # indices 12, 45)
  b = tf.sparse.mask(a, [12, 45])

  b.indices  # [26, 37]
  tf.shape(b.values)  # [2, 10]
  ```

  Args:
    a: An `IndexedSlices` instance.
    mask_indices: Indices of elements to mask.
    name: A name for the operation (optional).

  Returns:
    The masked `IndexedSlices` instance.
  """
  with ops.name_scope(name, "sparse_mask", [a, mask_indices]) as name:
    indices = a.indices
    out_indices, to_gather = gen_array_ops.list_diff(indices, mask_indices)
    out_values = gather(a.values, to_gather, name=name)
    return ops.IndexedSlices(out_values, out_indices, a.dense_shape)


@tf_export("unique")
def unique(x, out_idx=dtypes.int32, name=None):
  """Finds unique elements in a 1-D tensor.

  This operation returns a tensor `y` containing all of the unique elements
  of `x` sorted in the same order that they occur in `x`. This operation
  also returns a tensor `idx` the same size as `x` that contains the index
  of each value of `x` in the unique output `y`. In other words:


    y[idx[i]] = x[i] for i in [0, 1,...,rank(x) - 1]

  Example usage:

  >>> x = tf.constant([1, 1, 2, 4, 4, 4, 7, 8, 8])
  >>> y, idx = unique(x)
  >>> y
  <tf.Tensor: id=5, shape=(5,), dtype=int32,
  numpy=array([1, 2, 4, 7, 8], dtype=int32)>
  >>> idx
  <tf.Tensor: id=6, shape=(9,), dtype=int32,
  numpy=array([0, 0, 1, 2, 2, 2, 3, 4, 4], dtype=int32)>

  Args:
    x: A Tensor. 1-D.
    out_idx: An optional tf.DType from: tf.int32, tf.int64. Defaults to
      tf.int32.
    name: A name for the operation (optional).

  Returns:
    A tuple of Tensor objects (y, idx).
      y: A Tensor. Has the same type as x.
      idx: A Tensor of type out_idx.

  """
  # TODO(yongtang): switch to v2 once API deprecation
  # period (3 weeks) pass.
  # TODO(yongtang): The documentation should also
  # be updated when switch  to v2.
  return gen_array_ops.unique(x, out_idx, name)


unique.__doc__ = gen_array_ops.unique.__doc__


@tf_export("unique_with_counts")
def unique_with_counts(x, out_idx=dtypes.int32, name=None):
  """Finds unique elements in a 1-D tensor.

  This operation returns a tensor `y` containing all of the unique elements
  of `x` sorted in the same order that they occur in `x`. This operation
  also returns a tensor `idx` the same size as `x` that contains the index
  of each value of `x` in the unique output `y`. Finally, it returns a
  third tensor `count` that contains the count of each element of `y`
  in `x`. In other words:

    y[idx[i]] = x[i] for i in [0, 1,...,rank(x) - 1]

  Example usage:

  >>> x = tf.constant([1, 1, 2, 4, 4, 4, 7, 8, 8])
  >>> y, idx, count = unique_with_counts(x)
  >>> y
  <tf.Tensor: id=8, shape=(5,), dtype=int32,
  numpy=array([1, 2, 4, 7, 8], dtype=int32)>
  >>> idx
  <tf.Tensor: id=9, shape=(9,), dtype=int32,
  numpy=array([0, 0, 1, 2, 2, 2, 3, 4, 4], dtype=int32)>
  >>> count
  <tf.Tensor: id=10, shape=(5,), dtype=int32,
  numpy=array([2, 1, 3, 1, 2], dtype=int32)>

  Args:
    x: A Tensor. 1-D.
    out_idx: An optional tf.DType from: tf.int32, tf.int64. Defaults to
      tf.int32.
    name: A name for the operation (optional).

  Returns:
    A tuple of Tensor objects (y, idx, count).
      y: A Tensor. Has the same type as x.
      idx: A Tensor of type out_idx.
      count: A Tensor of type out_idx.

  """
  # TODO(yongtang): switch to v2 once API deprecation
  # period (3 weeks) pass.
  # TODO(yongtang): The documentation should also
  # be updated when switch  to v2.
  return gen_array_ops.unique_with_counts(x, out_idx, name)


unique_with_counts.__doc__ = gen_array_ops.unique_with_counts.__doc__


@tf_export("split")
def split(value, num_or_size_splits, axis=0, num=None, name="split"):
  """Splits a tensor `value` into a list of sub tensors.

  If `num_or_size_splits` is an integer, then `value` is split along the
  dimension `axis` into `num_split` smaller tensors. This requires that
  `value.shape[axis]` is divisible by `num_split`.

  If `num_or_size_splits` is a 1-D Tensor (or list), we call it `size_splits`
  and `value` is split into `len(size_splits)` elements. The shape of the `i`-th
  element has the same size as the `value` except along dimension `axis` where
  the size is `size_splits[i]`.

  For example:

  >>> x = tf.Variable(tf.random.uniform([5, 30], -1, 1))

  Split `x` into 3 tensors along dimension 1
  >>> s0, s1, s2 = tf.split(x, num_or_size_splits=3, axis=1)
  >>> tf.shape(s0).numpy()
  array([ 5, 10], dtype=int32)

  Split `x` into 3 tensors with sizes [4, 15, 11] along dimension 1
  >>> split0, split1, split2 = tf.split(x, [4, 15, 11], 1)
  >>> tf.shape(split0).numpy()
  array([5, 4], dtype=int32)
  >>> tf.shape(split1).numpy()
  array([ 5, 15], dtype=int32)
  >>> tf.shape(split2).numpy()
  array([ 5, 11], dtype=int32)

  Args:
    value: The `Tensor` to split.
    num_or_size_splits: Either an integer indicating the number of splits along
      `axis` or a 1-D integer `Tensor` or Python list containing the sizes of
      each output tensor along `axis`. If a scalar, then it must evenly divide
      `value.shape[axis]`; otherwise the sum of sizes along the split axis
      must match that of the `value`.
    axis: An integer or scalar `int32` `Tensor`. The dimension along which to
      split. Must be in the range `[-rank(value), rank(value))`. Defaults to 0.
    num: Optional, used to specify the number of outputs when it cannot be
      inferred from the shape of `size_splits`.
    name: A name for the operation (optional).

  Returns:
    if `num_or_size_splits` is a scalar returns a list of `num_or_size_splits`
    `Tensor` objects; if `num_or_size_splits` is a 1-D Tensor returns
    `num_or_size_splits.get_shape[0]` `Tensor` objects resulting from splitting
    `value`.

  Raises:
    ValueError: If `num` is unspecified and cannot be inferred.
  """
  size_splits = ops.convert_to_tensor(num_or_size_splits)
  if isinstance(num_or_size_splits,
                six.integer_types + (tensor_shape.Dimension,)):
    return gen_array_ops.split(
        axis=axis, num_split=num_or_size_splits, value=value, name=name)

  if size_splits._rank() == 0:
    raise ValueError(
        "Rank-0 tensors are not supported as the num_or_size_splits argument "
        "to split. Argument provided: %s" % (num_or_size_splits,))

  if num is None:
    size_splits_shape = size_splits._shape_tuple()
    if size_splits_shape:
      num = size_splits_shape[0]
    if num is None:
      raise ValueError("Cannot infer num from shape %s" % num_or_size_splits)

  return gen_array_ops.split_v(
      value=value, size_splits=size_splits, axis=axis, num_split=num, name=name)


@tf_export("transpose", v1=[])
def transpose_v2(a, perm=None, conjugate=False, name="transpose"):
  """Transposes `a`.

  Permutes the dimensions according to `perm`.

  The returned tensor's dimension i will correspond to the input dimension
  `perm[i]`. If `perm` is not given, it is set to (n-1...0), where n is
  the rank of the input tensor. Hence by default, this operation performs a
  regular matrix transpose on 2-D input Tensors. If conjugate is True and
  `a.dtype` is either `complex64` or `complex128` then the values of `a`
  are conjugated and transposed.

  @compatibility(numpy)
  In `numpy` transposes are memory-efficient constant time operations as they
  simply return a new view of the same data with adjusted `strides`.

  TensorFlow does not support strides, so `transpose` returns a new tensor with
  the items permuted.
  @end_compatibility

  For example:

  ```python
  x = tf.constant([[1, 2, 3], [4, 5, 6]])
  tf.transpose(x)  # [[1, 4]
                   #  [2, 5]
                   #  [3, 6]]

  # Equivalently
  tf.transpose(x, perm=[1, 0])  # [[1, 4]
                                #  [2, 5]
                                #  [3, 6]]

  # If x is complex, setting conjugate=True gives the conjugate transpose
  x = tf.constant([[1 + 1j, 2 + 2j, 3 + 3j],
                   [4 + 4j, 5 + 5j, 6 + 6j]])
  tf.transpose(x, conjugate=True)  # [[1 - 1j, 4 - 4j],
                                   #  [2 - 2j, 5 - 5j],
                                   #  [3 - 3j, 6 - 6j]]

  # 'perm' is more useful for n-dimensional tensors, for n > 2
  x = tf.constant([[[ 1,  2,  3],
                    [ 4,  5,  6]],
                   [[ 7,  8,  9],
                    [10, 11, 12]]])

  # Take the transpose of the matrices in dimension-0
  # (this common operation has a shorthand `linalg.matrix_transpose`)
  tf.transpose(x, perm=[0, 2, 1])  # [[[1,  4],
                                   #   [2,  5],
                                   #   [3,  6]],
                                   #  [[7, 10],
                                   #   [8, 11],
                                   #   [9, 12]]]
  ```

  Args:
    a: A `Tensor`.
    perm: A permutation of the dimensions of `a`.
    conjugate: Optional bool. Setting it to `True` is mathematically equivalent
      to tf.math.conj(tf.transpose(input)).
    name: A name for the operation (optional).

  Returns:
    A transposed `Tensor`.
  """
  return transpose(a=a, perm=perm, name=name, conjugate=conjugate)


@tf_export(v1=["transpose"])
def transpose(a, perm=None, name="transpose", conjugate=False):
  """Transposes `a`.

  Permutes the dimensions according to `perm`.

  The returned tensor's dimension i will correspond to the input dimension
  `perm[i]`. If `perm` is not given, it is set to (n-1...0), where n is
  the rank of the input tensor. Hence by default, this operation performs a
  regular matrix transpose on 2-D input Tensors. If conjugate is True and
  `a.dtype` is either `complex64` or `complex128` then the values of `a`
  are conjugated and transposed.

  @compatibility(numpy)
  In `numpy` transposes are memory-efficient constant time operations as they
  simply return a new view of the same data with adjusted `strides`.

  TensorFlow does not support strides, so `transpose` returns a new tensor with
  the items permuted.
  @end_compatibility

  For example:

  ```python
  x = tf.constant([[1, 2, 3], [4, 5, 6]])
  tf.transpose(x)  # [[1, 4]
                   #  [2, 5]
                   #  [3, 6]]

  # Equivalently
  tf.transpose(x, perm=[1, 0])  # [[1, 4]
                                #  [2, 5]
                                #  [3, 6]]

  # If x is complex, setting conjugate=True gives the conjugate transpose
  x = tf.constant([[1 + 1j, 2 + 2j, 3 + 3j],
                   [4 + 4j, 5 + 5j, 6 + 6j]])
  tf.transpose(x, conjugate=True)  # [[1 - 1j, 4 - 4j],
                                   #  [2 - 2j, 5 - 5j],
                                   #  [3 - 3j, 6 - 6j]]

  # 'perm' is more useful for n-dimensional tensors, for n > 2
  x = tf.constant([[[ 1,  2,  3],
                    [ 4,  5,  6]],
                   [[ 7,  8,  9],
                    [10, 11, 12]]])

  # Take the transpose of the matrices in dimension-0
  # (this common operation has a shorthand `linalg.matrix_transpose`)
  tf.transpose(x, perm=[0, 2, 1])  # [[[1,  4],
                                   #   [2,  5],
                                   #   [3,  6]],
                                   #  [[7, 10],
                                   #   [8, 11],
                                   #   [9, 12]]]
  ```

  Args:
    a: A `Tensor`.
    perm: A permutation of the dimensions of `a`.
    name: A name for the operation (optional).
    conjugate: Optional bool. Setting it to `True` is mathematically equivalent
      to tf.math.conj(tf.transpose(input)).

  Returns:
    A transposed `Tensor`.
  """
  with ops.name_scope(name, "transpose", [a]) as name:
    if not tensor_util.is_tensor(a):
      a = ops.convert_to_tensor(a, name="a")

    if conjugate and a.dtype.is_complex:
      transpose_fn = gen_array_ops.conjugate_transpose
    else:
      transpose_fn = gen_array_ops.transpose

    if perm is not None:
      return transpose_fn(a, perm, name=name)

    rank = a.shape.rank
    if rank is None:
      perm = gen_math_ops._range(gen_array_ops.rank(a) - 1, -1, -1)
    else:
      perm = np.arange(rank - 1, -1, -1, dtype=np.int32)
    return transpose_fn(a, perm, name=name)


# pylint: disable=invalid-name
@tf_export(
    "linalg.matrix_transpose",
    v1=["linalg.transpose", "linalg.matrix_transpose", "matrix_transpose"])
@deprecation.deprecated_endpoints("matrix_transpose", "linalg.transpose")
def matrix_transpose(a, name="matrix_transpose", conjugate=False):
  """Transposes last two dimensions of tensor `a`.

  For example:

  ```python
  x = tf.constant([[1, 2, 3], [4, 5, 6]])
  tf.linalg.matrix_transpose(x)  # [[1, 4],
                                 #  [2, 5],
                                 #  [3, 6]]

  x = tf.constant([[1 + 1j, 2 + 2j, 3 + 3j],
                   [4 + 4j, 5 + 5j, 6 + 6j]])
  tf.linalg.matrix_transpose(x, conjugate=True)  # [[1 - 1j, 4 - 4j],
                                                 #  [2 - 2j, 5 - 5j],
                                                 #  [3 - 3j, 6 - 6j]]

  # Matrix with two batch dimensions.
  # x.shape is [1, 2, 3, 4]
  # tf.linalg.matrix_transpose(x) is shape [1, 2, 4, 3]
  ```

  Note that `tf.matmul` provides kwargs allowing for transpose of arguments.
  This is done with minimal cost, and is preferable to using this function. E.g.

  ```python
  # Good!  Transpose is taken at minimal additional cost.
  tf.matmul(matrix, b, transpose_b=True)

  # Inefficient!
  tf.matmul(matrix, tf.linalg.matrix_transpose(b))
  ```

  @compatibility(numpy)
  In `numpy` transposes are memory-efficient constant time operations as they
  simply return a new view of the same data with adjusted `strides`.

  TensorFlow does not support strides, `linalg.matrix_transpose` returns a new
  tensor with the items permuted.
  @end_compatibility

  Args:
    a: A `Tensor` with `rank >= 2`.
    name: A name for the operation (optional).
    conjugate: Optional bool. Setting it to `True` is mathematically equivalent
      to tf.math.conj(tf.linalg.matrix_transpose(input)).

  Returns:
    A transposed batch matrix `Tensor`.

  Raises:
    ValueError:  If `a` is determined statically to have `rank < 2`.
  """
  with ops.name_scope(name, values=[a]):
    a = ops.convert_to_tensor(a, name="a")

    # If we know the number of dimensions (statically), we can do two things:
    # 1. Check that `a` is a (batch) matrix.
    # 2. Use a python list for perm.  This preserves static shape information
    #    and avoids extra computations.
    a_shape = a.get_shape()
    ndims = a_shape.ndims
    if ndims is not None:
      if ndims < 2:
        raise ValueError(
            "Argument 'a' should be a (batch) matrix, with rank >= 2.  Found: "
            "%s" % a_shape)
      perm = list(range(ndims - 2)) + [ndims - 1] + [ndims - 2]
    else:
      a_rank = rank(a)
      perm = concat(
          (gen_math_ops._range(0, a_rank - 2, 1), [a_rank - 1, a_rank - 2]), 0)

    return transpose(a, perm=perm, conjugate=conjugate)


@tf_export("linalg.diag", v1=["linalg.diag", "matrix_diag"])
@deprecation.deprecated_endpoints("matrix_diag")
def matrix_diag(diagonal,
                name="diag",
                k=0,
                num_rows=-1,
                num_cols=-1,
                padding_value=0,
                align="RIGHT_LEFT"):
  """Returns a batched diagonal tensor with given batched diagonal values.

  Returns a tensor with the contents in `diagonal` as `k[0]`-th to `k[1]`-th
  diagonals of a matrix, with everything else padded with `padding`. `num_rows`
  and `num_cols` specify the dimension of the innermost matrix of the output. If
  both are not specified, the op assumes the innermost matrix is square and
  infers its size from `k` and the innermost dimension of `diagonal`. If only
  one of them is specified, the op assumes the unspecified value is the smallest
  possible based on other criteria.

  Let `diagonal` have `r` dimensions `[I, J, ..., L, M, N]`. The output tensor
  has rank `r+1` with shape `[I, J, ..., L, M, num_rows, num_cols]` when only
  one diagonal is given (`k` is an integer or `k[0] == k[1]`). Otherwise, it has
  rank `r` with shape `[I, J, ..., L, num_rows, num_cols]`.

  The second innermost dimension of `diagonal` has double meaning. When `k` is
  scalar or `k[0] == k[1]`, `M` is part of the batch size [I, J, ..., M], and
  the output tensor is:

  ```
  output[i, j, ..., l, m, n]
    = diagonal[i, j, ..., l, n-max(d_upper, 0)] ; if n - m == d_upper
      padding_value                             ; otherwise
  ```

  Otherwise, `M` is treated as the number of diagonals for the matrix in the
  same batch (`M = k[1]-k[0]+1`), and the output tensor is:

  ```
  output[i, j, ..., l, m, n]
    = diagonal[i, j, ..., l, diag_index, index_in_diag] ; if k[0] <= d <= k[1]
      padding_value                                     ; otherwise
  ```
  where `d = n - m`, `diag_index = k[1] - d`, and
  `index_in_diag = n - max(d, 0) + offset`.

  `offset` is zero except when the alignment of the diagonal is to the right.
  ```
  offset = max_diag_len - diag_len(d) ; if (`align` in {RIGHT_LEFT, RIGHT_RIGHT}
                                             and `d >= 0`) or
                                           (`align` in {LEFT_RIGHT, RIGHT_RIGHT}
                                             and `d <= 0`)
           0                          ; otherwise
  ```
  where `diag_len(d) = min(cols - max(d, 0), rows + min(d, 0))`.

  For example:

  ```
  # The main diagonal.
  diagonal = np.array([[1, 2, 3, 4],            # Input shape: (2, 4)
                       [5, 6, 7, 8]])
  tf.matrix_diag(diagonal) ==> [[[1, 0, 0, 0],  # Output shape: (2, 4, 4)
                                 [0, 2, 0, 0],
                                 [0, 0, 3, 0],
                                 [0, 0, 0, 4]],
                                [[5, 0, 0, 0],
                                 [0, 6, 0, 0],
                                 [0, 0, 7, 0],
                                 [0, 0, 0, 8]]]

  # A superdiagonal (per batch).
  diagonal = np.array([[1, 2, 3],  # Input shape: (2, 3)
                       [4, 5, 6]])
  tf.matrix_diag(diagonal, k = 1)
    ==> [[[0, 1, 0, 0],  # Output shape: (2, 4, 4)
          [0, 0, 2, 0],
          [0, 0, 0, 3],
          [0, 0, 0, 0]],
         [[0, 4, 0, 0],
          [0, 0, 5, 0],
          [0, 0, 0, 6],
          [0, 0, 0, 0]]]

  # A tridiagonal band (per batch).
  diagonals = np.array([[[8, 9, 0],  # Input shape: (2, 2, 3)
                         [1, 2, 3],
                         [0, 4, 5]],
                        [[2, 3, 0],
                         [6, 7, 9],
                         [0, 9, 1]]])
  tf.matrix_diag(diagonals, k = (-1, 1))
    ==> [[[1, 8, 0],  # Output shape: (2, 3, 3)
          [4, 2, 9],
          [0, 5, 3]],
         [[6, 2, 0],
          [9, 7, 3],
          [0, 1, 9]]]

  # RIGHT_LEFT alignment.
  diagonals = np.array([[[0, 8, 9],  # Input shape: (2, 2, 3)
                         [1, 2, 3],
                         [4, 5, 0]],
                        [[0, 2, 3],
                         [6, 7, 9],
                         [9, 1, 0]]])
  tf.matrix_diag(diagonals, k = (-1, 1), align="RIGHT_LEFT")
    ==> [[[1, 8, 0],  # Output shape: (2, 3, 3)
          [4, 2, 9],
          [0, 5, 3]],
         [[6, 2, 0],
          [9, 7, 3],
          [0, 1, 9]]]

  # Rectangular matrix.
  diagonal = np.array([1, 2])  # Input shape: (2)
  tf.matrix_diag(diagonal, k = -1, num_rows = 3, num_cols = 4)
    ==> [[0, 0, 0, 0],  # Output shape: (3, 4)
         [1, 0, 0, 0],
         [0, 2, 0, 0]]

  # Rectangular matrix with inferred num_cols and padding_value = 9.
  tf.matrix_diag(diagonal, k = -1, num_rows = 3, padding_value = 9)
    ==> [[9, 9],  # Output shape: (3, 2)
         [1, 9],
         [9, 2]]
  ```

  Args:
    diagonal: A `Tensor` with `rank k >= 1`.
    name: A name for the operation (optional).
    k: Diagonal offset(s). Positive value means superdiagonal, 0 refers to the
      main diagonal, and negative value means subdiagonals. `k` can be a single
      integer (for a single diagonal) or a pair of integers specifying the low
      and high ends of a matrix band. `k[0]` must not be larger than `k[1]`.
    num_rows: The number of rows of the output matrix. If it is not provided,
      the op assumes the output matrix is a square matrix and infers the matrix
      size from `d_lower`, `d_upper`, and the innermost dimension of `diagonal`.
    num_cols: The number of columns of the output matrix. If it is not provided,
      the op assumes the output matrix is a square matrix and infers the matrix
      size from `d_lower`, `d_upper`, and the innermost dimension of `diagonal`.
    padding_value: The value to fill the area outside the specified diagonal
      band with. Default is 0.
    align: Some diagonals are shorter than `max_diag_len` and need to be padded.
      `align` is a string specifying how superdiagonals and subdiagonals should
      be aligned, respectively. There are four possible alignments: "RIGHT_LEFT"
      (default), "LEFT_RIGHT", "LEFT_LEFT", and "RIGHT_RIGHT". "RIGHT_LEFT"
      aligns superdiagonals to the right (left-pads the row) and subdiagonals to
      the left (right-pads the row). It is the packing format LAPACK uses.
      cuSPARSE uses "LEFT_RIGHT", which is the opposite alignment.

  Returns:
    A Tensor. Has the same type as `diagonal`.
  """
  if compat.forward_compatible(*matrix_diag_v3_forward_compat_date):
    # Special case to sidestep the tf.constant conversion error:
    # TypeError: Expected bool, got 0 of type 'int' instead.
    if hasattr(diagonal, "dtype") and diagonal.dtype == "bool":
      padding_value = bool(padding_value)

    return gen_array_ops.matrix_diag_v3(
        diagonal=diagonal,
        k=k,
        num_rows=num_rows,
        num_cols=num_cols,
        padding_value=padding_value,
        align=align,
        name=name)

  # Call v1 to maintain forward compatibility.
  # (We skip v2 because its alignment conflicts with v3's default alignment.)
  return gen_array_ops.matrix_diag(diagonal=diagonal, name=name)


@tf_export("linalg.diag_part", v1=["linalg.diag_part", "matrix_diag_part"])
@deprecation.deprecated_endpoints("matrix_diag_part")
@dispatch.add_dispatch_support
def matrix_diag_part(
    input,  # pylint:disable=redefined-builtin
    name="diag_part",
    k=0,
    padding_value=0,
    align="RIGHT_LEFT"):
  """Returns the batched diagonal part of a batched tensor.

  Returns a tensor with the `k[0]`-th to `k[1]`-th diagonals of the batched
  `input`.

  Assume `input` has `r` dimensions `[I, J, ..., L, M, N]`.
  Let `max_diag_len` be the maximum length among all diagonals to be extracted,
  `max_diag_len = min(M + min(k[1], 0), N + min(-k[0], 0))`
  Let `num_diags` be the number of diagonals to extract,
  `num_diags = k[1] - k[0] + 1`.

  If `num_diags == 1`, the output tensor is of rank `r - 1` with shape
  `[I, J, ..., L, max_diag_len]` and values:

  ```
  diagonal[i, j, ..., l, n]
    = input[i, j, ..., l, n+y, n+x] ; if 0 <= n+y < M and 0 <= n+x < N,
      padding_value                 ; otherwise.
  ```
  where `y = max(-k[1], 0)`, `x = max(k[1], 0)`.

  Otherwise, the output tensor has rank `r` with dimensions
  `[I, J, ..., L, num_diags, max_diag_len]` with values:

  ```
  diagonal[i, j, ..., l, m, n]
    = input[i, j, ..., l, n+y, n+x] ; if 0 <= n+y < M and 0 <= n+x < N,
      padding_value                 ; otherwise.
  ```
  where `d = k[1] - m`, `y = max(-d, 0) - offset`, and `x = max(d, 0) - offset`.

  `offset` is zero except when the alignment of the diagonal is to the right.
  ```
  offset = max_diag_len - diag_len(d) ; if (`align` in {RIGHT_LEFT, RIGHT_RIGHT}
                                             and `d >= 0`) or
                                           (`align` in {LEFT_RIGHT, RIGHT_RIGHT}
                                             and `d <= 0`)
           0                          ; otherwise
  ```
  where `diag_len(d) = min(cols - max(d, 0), rows + min(d, 0))`.

  The input must be at least a matrix.

  For example:

  ```
  input = np.array([[[1, 2, 3, 4],  # Input shape: (2, 3, 4)
                     [5, 6, 7, 8],
                     [9, 8, 7, 6]],
                    [[5, 4, 3, 2],
                     [1, 2, 3, 4],
                     [5, 6, 7, 8]]])

  # A main diagonal from each batch.
  tf.matrix_diag_part(input) ==> [[1, 6, 7],  # Output shape: (2, 3)
                                  [5, 2, 7]]

  # A superdiagonal from each batch.
  tf.matrix_diag_part(input, k = 1)
    ==> [[2, 7, 6],  # Output shape: (2, 3)
         [4, 3, 8]]

  # A band from each batch.
  tf.matrix_diag_part(input, k = (-1, 2))
    ==> [[[3, 8, 0],  # Output shape: (2, 4, 3)
          [2, 7, 6],
          [1, 6, 7],
          [0, 5, 8]],
         [[3, 4, 0],
          [4, 3, 8],
          [5, 2, 7],
          [0, 1, 6]]]

  # RIGHT_LEFT alignment.
  tf.matrix_diag_part(input, k = (-1, 2), align="RIGHT_LEFT")
    ==> [[[0, 3, 8],  # Output shape: (2, 4, 3)
          [2, 7, 6],
          [1, 6, 7],
          [5, 8, 0]],
         [[0, 3, 4],
          [4, 3, 8],
          [5, 2, 7],
          [1, 6, 0]]]

  # max_diag_len can be shorter than the main diagonal.
  tf.matrix_diag_part(input, k = (-2, -1))
    ==> [[[5, 8],
          [0, 9]],
         [[1, 6],
          [0, 5]]]

  # padding_value = 9
  tf.matrix_diag_part(input, k = (1, 3), padding_value = 9)
    ==> [[[4, 9, 9],  # Output shape: (2, 3, 3)
          [3, 8, 9],
          [2, 7, 6]],
         [[2, 9, 9],
          [3, 4, 9],
          [4, 3, 8]]]

  ```

  Args:
    input: A `Tensor` with `rank k >= 2`.
    name: A name for the operation (optional).
    k: Diagonal offset(s). Positive value means superdiagonal, 0 refers to the
      main diagonal, and negative value means subdiagonals. `k` can be a single
      integer (for a single diagonal) or a pair of integers specifying the low
      and high ends of a matrix band. `k[0]` must not be larger than `k[1]`.
    padding_value: The value to fill the area outside the specified diagonal
      band with. Default is 0.
    align: Some diagonals are shorter than `max_diag_len` and need to be padded.
      `align` is a string specifying how superdiagonals and subdiagonals should
      be aligned, respectively. There are four possible alignments: "RIGHT_LEFT"
      (default), "LEFT_RIGHT", "LEFT_LEFT", and "RIGHT_RIGHT". "RIGHT_LEFT"
      aligns superdiagonals to the right (left-pads the row) and subdiagonals to
      the left (right-pads the row). It is the packing format LAPACK uses.
      cuSPARSE uses "LEFT_RIGHT", which is the opposite alignment.

  Returns:
    A Tensor containing diagonals of `input`. Has the same type as `input`.
  """
  if compat.forward_compatible(*matrix_diag_v3_forward_compat_date):
    # Special case to sidestep the tf.constant conversion error:
    # TypeError: Expected bool, got 0 of type 'int' instead.
    if hasattr(input, "dtype") and input.dtype == "bool":
      padding_value = bool(padding_value)

    return gen_array_ops.matrix_diag_part_v3(
        input=input, k=k, padding_value=padding_value, align=align, name=name)

  # Call v1 to maintain forward compatibility.
  # (We skip v2 because its alignment conflicts with v3's default alignment.)
  return gen_array_ops.matrix_diag_part(input=input, name=name)


@tf_export("linalg.set_diag", v1=["linalg.set_diag", "matrix_set_diag"])
@deprecation.deprecated_endpoints("matrix_set_diag")
def matrix_set_diag(
    input,  # pylint:disable=redefined-builtin
    diagonal,
    name="set_diag",
    k=0,
    align="RIGHT_LEFT"):
  """Returns a batched matrix tensor with new batched diagonal values.

  Given `input` and `diagonal`, this operation returns a tensor with the
  same shape and values as `input`, except for the specified diagonals of the
  innermost matrices. These will be overwritten by the values in `diagonal`.

  `input` has `r+1` dimensions `[I, J, ..., L, M, N]`. When `k` is scalar or
  `k[0] == k[1]`, `diagonal` has `r` dimensions `[I, J, ..., L, max_diag_len]`.
  Otherwise, it has `r+1` dimensions `[I, J, ..., L, num_diags, max_diag_len]`.
  `num_diags` is the number of diagonals, `num_diags = k[1] - k[0] + 1`.
  `max_diag_len` is the longest diagonal in the range `[k[0], k[1]]`,
  `max_diag_len = min(M + min(k[1], 0), N + min(-k[0], 0))`

  The output is a tensor of rank `k+1` with dimensions `[I, J, ..., L, M, N]`.
  If `k` is scalar or `k[0] == k[1]`:

  ```
  output[i, j, ..., l, m, n]
    = diagonal[i, j, ..., l, n-max(k[1], 0)] ; if n - m == k[1]
      input[i, j, ..., l, m, n]              ; otherwise
  ```

  Otherwise,

  ```
  output[i, j, ..., l, m, n]
    = diagonal[i, j, ..., l, diag_index, index_in_diag] ; if k[0] <= d <= k[1]
      input[i, j, ..., l, m, n]                         ; otherwise
  ```
  where `d = n - m`, `diag_index = k[1] - d`, and
  `index_in_diag = n - max(d, 0) + offset`.

  `offset` is zero except when the alignment of the diagonal is to the right.
  ```
  offset = max_diag_len - diag_len(d) ; if (`align` in {RIGHT_LEFT, RIGHT_RIGHT}
                                             and `d >= 0`) or
                                           (`align` in {LEFT_RIGHT, RIGHT_RIGHT}
                                             and `d <= 0`)
           0                          ; otherwise
  ```
  where `diag_len(d) = min(cols - max(d, 0), rows + min(d, 0))`.

  For example:

  ```
  # The main diagonal.
  input = np.array([[[7, 7, 7, 7],              # Input shape: (2, 3, 4)
                     [7, 7, 7, 7],
                     [7, 7, 7, 7]],
                    [[7, 7, 7, 7],
                     [7, 7, 7, 7],
                     [7, 7, 7, 7]]])
  diagonal = np.array([[1, 2, 3],               # Diagonal shape: (2, 3)
                       [4, 5, 6]])
  tf.matrix_set_diag(input, diagonal)
    ==> [[[1, 7, 7, 7],  # Output shape: (2, 3, 4)
          [7, 2, 7, 7],
          [7, 7, 3, 7]],
         [[4, 7, 7, 7],
          [7, 5, 7, 7],
          [7, 7, 6, 7]]]

  # A superdiagonal (per batch).
  tf.matrix_set_diag(input, diagonal, k = 1)
    ==> [[[7, 1, 7, 7],  # Output shape: (2, 3, 4)
          [7, 7, 2, 7],
          [7, 7, 7, 3]],
         [[7, 4, 7, 7],
          [7, 7, 5, 7],
          [7, 7, 7, 6]]]

  # A band of diagonals.
  diagonals = np.array([[[9, 1, 0],  # Diagonal shape: (2, 4, 3)
                         [6, 5, 8],
                         [1, 2, 3],
                         [0, 4, 5]],
                        [[1, 2, 0],
                         [5, 6, 4],
                         [6, 1, 2],
                         [0, 3, 4]]])
  tf.matrix_set_diag(input, diagonals, k = (-1, 2))
    ==> [[[1, 6, 9, 7],  # Output shape: (2, 3, 4)
          [4, 2, 5, 1],
          [7, 5, 3, 8]],
         [[6, 5, 1, 7],
          [3, 1, 6, 2],
          [7, 4, 2, 4]]]

  # RIGHT_LEFT alignment.
  diagonals = np.array([[[0, 9, 1],  # Diagonal shape: (2, 4, 3)
                         [6, 5, 8],
                         [1, 2, 3],
                         [4, 5, 0]],
                        [[0, 1, 2],
                         [5, 6, 4],
                         [6, 1, 2],
                         [3, 4, 0]]])
  tf.matrix_set_diag(input, diagonals, k = (-1, 2), align="RIGHT_LEFT")
    ==> [[[1, 6, 9, 7],  # Output shape: (2, 3, 4)
          [4, 2, 5, 1],
          [7, 5, 3, 8]],
         [[6, 5, 1, 7],
          [3, 1, 6, 2],
          [7, 4, 2, 4]]]

  ```

  Args:
    input: A `Tensor` with rank `k + 1`, where `k >= 1`.
    diagonal:  A `Tensor` with rank `k`, when `d_lower == d_upper`, or `k + 1`,
      otherwise. `k >= 1`.
    name: A name for the operation (optional).
    k: Diagonal offset(s). Positive value means superdiagonal, 0 refers to the
      main diagonal, and negative value means subdiagonals. `k` can be a single
      integer (for a single diagonal) or a pair of integers specifying the low
      and high ends of a matrix band. `k[0]` must not be larger than `k[1]`.
    align: Some diagonals are shorter than `max_diag_len` and need to be padded.
      `align` is a string specifying how superdiagonals and subdiagonals should
      be aligned, respectively. There are four possible alignments: "RIGHT_LEFT"
      (default), "LEFT_RIGHT", "LEFT_LEFT", and "RIGHT_RIGHT". "RIGHT_LEFT"
      aligns superdiagonals to the right (left-pads the row) and subdiagonals to
      the left (right-pads the row). It is the packing format LAPACK uses.
      cuSPARSE uses "LEFT_RIGHT", which is the opposite alignment.
  """
  if compat.forward_compatible(*matrix_diag_v3_forward_compat_date):
    return gen_array_ops.matrix_set_diag_v3(
        input=input, diagonal=diagonal, k=k, align=align, name=name)

  # Call v1 to maintain forward compatibility.
  # (We skip v2 because its alignment conflicts with v3's default alignment.)
  return gen_array_ops.matrix_set_diag(
      input=input, diagonal=diagonal, name=name)


# pylint: enable=invalid-name


def _constant_if_small(value, shape, dtype, name):
  try:
    if np.prod(shape) < 1000:
      return constant(value, shape=shape, dtype=dtype, name=name)
  except TypeError:
    # Happens when shape is a Tensor, list with Tensor elements, etc.
    pass
  return None


@tf_export("zeros")
def zeros(shape, dtype=dtypes.float32, name=None):
  """Creates a tensor with all elements set to zero.

  This operation returns a tensor of type `dtype` with shape `shape` and
  all elements set to zero.

  >>> tf.zeros([3, 4], tf.int32)
  <tf.Tensor: shape=(3, 4), dtype=int32, numpy=
  array([[0, 0, 0, 0],
         [0, 0, 0, 0],
         [0, 0, 0, 0]], dtype=int32)>

  Args:
    shape: A `list` of integers, a `tuple` of integers, or
      a 1-D `Tensor` of type `int32`.
    dtype: The DType of an element in the resulting `Tensor`.
    name: Optional string. A name for the operation.

  Returns:
    A `Tensor` with all elements set to zero.
  """
  dtype = dtypes.as_dtype(dtype).base_dtype
  with ops.name_scope(name, "zeros", [shape]) as name:
    if dtype == dtypes.bool:
      zero = False
    elif dtype == dtypes.string:
      zero = ""
    else:
      zero = 0

    if not isinstance(shape, ops.Tensor):
      try:
        if not context.executing_eagerly():
          # Create a constant if it won't be very big. Otherwise create a fill
          # op to prevent serialized GraphDefs from becoming too large.
          output = _constant_if_small(zero, shape, dtype, name)
          if output is not None:
            return output

        # Go through tensor shapes to get int64-if-needed semantics
        shape = constant_op._tensor_shape_tensor_conversion_function(
            tensor_shape.TensorShape(shape))
      except (TypeError, ValueError):
        # Happens when shape is a list with tensor elements
        shape = ops.convert_to_tensor(shape, dtype=dtypes.int32)
    if not shape._shape_tuple():
      shape = reshape(shape, [-1])  # Ensure it's a vector
    output = fill(shape, constant(zero, dtype=dtype), name=name)
  assert output.dtype.base_dtype == dtype
  return output


@tf_export(v1=["zeros_like"])
@dispatch.add_dispatch_support
def zeros_like(tensor, dtype=None, name=None, optimize=True):
  """Creates a tensor with all elements set to zero.

  Given a single tensor (`tensor`), this operation returns a tensor of the
  same type and shape as `tensor` with all elements set to zero. Optionally,
  you can use `dtype` to specify a new type for the returned tensor.

  For example:

  ```python
  tensor = tf.constant([[1, 2, 3], [4, 5, 6]])
  tf.zeros_like(tensor)  # [[0, 0, 0], [0, 0, 0]]
  ```

  Args:
    tensor: A `Tensor`.
    dtype: A type for the returned `Tensor`. Must be `float16`, `float32`,
      `float64`, `int8`, `uint8`, `int16`, `uint16`, `int32`, `int64`,
      `complex64`, `complex128`, `bool` or `string`.
    name: A name for the operation (optional).
    optimize: if true, attempt to statically determine the shape of 'tensor' and
      encode it as a constant.

  Returns:
    A `Tensor` with all elements set to zero.
  """
  return zeros_like_impl(tensor, dtype, name, optimize)


@tf_export("zeros_like", v1=[])
@dispatch.add_dispatch_support
def zeros_like_v2(
    input,  # pylint: disable=redefined-builtin
    dtype=None,
    name=None):
  """Creates a tensor with all elements set to zero.

  Given a single tensor (`tensor`), this operation returns a tensor of the
  same type and shape as `tensor` with all elements set to zero. Optionally,
  you can use `dtype` to specify a new type for the returned tensor.

  For example:

  ```python
  tensor = tf.constant([[1, 2, 3], [4, 5, 6]])
  tf.zeros_like(tensor)  # [[0, 0, 0], [0, 0, 0]] with dtype=int32

  If dtype of input `tensor` is `float32`, then the output is also of `float32`
  tensor = tf.constant([[1.0, 2.0, 3.0], [4, 5, 6]])
  tf.zeros_like(tensor)  # [[0., 0., 0.], [0., 0., 0.]] with dtype=floa32

  If you want to specify desired dtype of output `tensor`, then specify it in
  the op tensor = tf.constant([[1.0, 2.0, 3.0], [4, 5, 6]])
  tf.zeros_like(tensor,dtype=tf.int32)  # [[0, 0, 0], [0, 0, 0]] with
  dtype=int32
  ```

  Args:
    input: A `Tensor`.
    dtype: A type for the returned `Tensor`. Must be `float16`, `float32`,
      `float64`, `int8`, `uint8`, `int16`, `uint16`, `int32`, `int64`,
      `complex64`, `complex128`, `bool` or `string`.
    name: A name for the operation (optional).

  Returns:
    A `Tensor` with all elements set to zero.
  """
  return zeros_like_impl(input, dtype, name, optimize=True)


def zeros_like_impl(tensor, dtype, name, optimize=True):
  """Internal implementation for the v1/v2 zeros_like API calls."""
  with ops.name_scope(name, "zeros_like", [tensor]) as name:
    if not tensor_util.is_tensor(tensor):
      tensor = ops.convert_to_tensor(tensor, name="tensor")
    tensor_shape = tensor.shape
    tensor_dtype = tensor.dtype

    if context.executing_eagerly():
      if dtype is not None and dtype != tensor_dtype:
        return zeros(
            shape_internal(tensor, optimize=optimize), dtype=dtype, name=name)
      return gen_array_ops.zeros_like(tensor, name=name)

    # For now, variant types must be created via zeros_like; as we need to
    # pass the input variant object to the proper zeros callback.

    if (optimize and tensor_shape.is_fully_defined() and
        tensor_dtype != dtypes.variant):
      # We can produce a zeros tensor independent of the value of 'tensor',
      # since the shape is known statically.
      return zeros(tensor_shape, dtype=dtype or tensor_dtype, name=name)

    if dtype is not None and dtype != tensor_dtype and dtype != dtypes.variant:
      return zeros(
          shape_internal(tensor, optimize=optimize), dtype=dtype, name=name)
    else:
      return gen_array_ops.zeros_like(tensor, name=name)


@tf_export(v1=["ones_like"])
@dispatch.add_dispatch_support
def ones_like(tensor, dtype=None, name=None, optimize=True):
  """Creates a tensor with all elements set to 1.

  Given a single tensor (`tensor`), this operation returns a tensor of the same
  type and shape as `tensor` with all elements set to 1. Optionally, you can
  specify a new type (`dtype`) for the returned tensor.

  For example:

  ```python
  tensor = tf.constant([[1, 2, 3], [4, 5, 6]])
  tf.ones_like(tensor)  # [[1, 1, 1], [1, 1, 1]]
  ```

  Args:
    tensor: A `Tensor`.
    dtype: A type for the returned `Tensor`. Must be `float32`, `float64`,
      `int8`, `uint8`, `int16`, `uint16`, `int32`, `int64`, `complex64`,
      `complex128` or `bool`.
    name: A name for the operation (optional).
    optimize: if true, attempt to statically determine the shape of 'tensor' and
      encode it as a constant.

  Returns:
    A `Tensor` with all elements set to 1.
  """
  return ones_like_impl(tensor, dtype, name, optimize)


@tf_export("ones_like", v1=[])
@dispatch.add_dispatch_support
def ones_like_v2(
    input,  # pylint: disable=redefined-builtin
    dtype=None,
    name=None):
  """Creates a tensor of all ones that has the same shape as the input.

  Given a single tensor (`tensor`), this operation returns a tensor of the
  same type and shape as `tensor` with all elements set to 1. Optionally,
  you can use `dtype` to specify a new type for the returned tensor.

  For example:

  >>> tensor = tf.constant([[1, 2, 3], [4, 5, 6]])
  >>> tf.ones_like(tensor)
  <tf.Tensor: shape=(2, 3), dtype=int32, numpy=
    array([[1, 1, 1],
           [1, 1, 1]], dtype=int32)>

  Args:
    input: A `Tensor`.
    dtype: A type for the returned `Tensor`. Must be `float16`, `float32`,
      `float64`, `int8`, `uint8`, `int16`, `uint16`, `int32`, `int64`,
      `complex64`, `complex128`, `bool` or `string`.
    name: A name for the operation (optional).

  Returns:
    A `Tensor` with all elements set to one.
  """
  return ones_like_impl(input, dtype, name, optimize=True)


def ones_like_impl(tensor, dtype, name, optimize=True):
  """Internal implementation for the v1/v2 ones_like API calls."""
  with ops.name_scope(name, "ones_like", [tensor]) as name:
    tensor = ops.convert_to_tensor(tensor, name="tensor")
    ones_shape = shape_internal(tensor, optimize=optimize)
    if dtype is None:
      dtype = tensor.dtype
    ret = ones(ones_shape, dtype=dtype, name=name)
    if not context.executing_eagerly():
      ret.set_shape(tensor.get_shape())
    return ret


@tf_export("ones")
def ones(shape, dtype=dtypes.float32, name=None):
  """Creates a tensor with all elements set to one (1).

  This operation returns a tensor of type `dtype` with shape `shape` and
  all elements set to one.

  >>> tf.ones([3, 4], tf.int32)
  <tf.Tensor: shape=(3, 4), dtype=int32, numpy=
  array([[1, 1, 1, 1],
         [1, 1, 1, 1],
         [1, 1, 1, 1]], dtype=int32)>

  Args:
    shape: A `list` of integers, a `tuple` of integers, or
      a 1-D `Tensor` of type `int32`.
    dtype: Optional DType of an element in the resulting `Tensor`. Default is
      `tf.float32`.
    name: Optional string. A name for the operation.

  Returns:
    A `Tensor` with all elements set to one (1).
  """
  dtype = dtypes.as_dtype(dtype).base_dtype
  with ops.name_scope(name, "ones", [shape]) as name:
    one = True if dtype == dtypes.bool else 1
    if not isinstance(shape, ops.Tensor):
      try:
        if not context.executing_eagerly():
          # Create a constant if it won't be very big. Otherwise create a fill
          # op to prevent serialized GraphDefs from becoming too large.
          output = _constant_if_small(one, shape, dtype, name)
          if output is not None:
            return output

        # Go through tensor shapes to get int64-if-needed semantics
        shape = constant_op._tensor_shape_tensor_conversion_function(
            tensor_shape.TensorShape(shape))
      except (TypeError, ValueError):
        # Happens when shape is a list with tensor elements
        shape = ops.convert_to_tensor(shape, dtype=dtypes.int32)
    if not shape._shape_tuple():
      shape = reshape(shape, [-1])  # Ensure it's a vector
    output = fill(shape, constant(one, dtype=dtype), name=name)
  assert output.dtype.base_dtype == dtype
  return output


@tf_export(v1=["placeholder"])
def placeholder(dtype, shape=None, name=None):
  """Inserts a placeholder for a tensor that will be always fed.

  **Important**: This tensor will produce an error if evaluated. Its value must
  be fed using the `feed_dict` optional argument to `Session.run()`,
  `Tensor.eval()`, or `Operation.run()`.

  For example:

  ```python
  x = tf.compat.v1.placeholder(tf.float32, shape=(1024, 1024))
  y = tf.matmul(x, x)

  with tf.compat.v1.Session() as sess:
    print(sess.run(y))  # ERROR: will fail because x was not fed.

    rand_array = np.random.rand(1024, 1024)
    print(sess.run(y, feed_dict={x: rand_array}))  # Will succeed.
  ```

  @compatibility(eager)
  Placeholders are not compatible with eager execution.
  @end_compatibility

  Args:
    dtype: The type of elements in the tensor to be fed.
    shape: The shape of the tensor to be fed (optional). If the shape is not
      specified, you can feed a tensor of any shape.
    name: A name for the operation (optional).

  Returns:
    A `Tensor` that may be used as a handle for feeding a value, but not
    evaluated directly.

  Raises:
    RuntimeError: if eager execution is enabled
  """
  if context.executing_eagerly():
    raise RuntimeError("tf.placeholder() is not compatible with "
                       "eager execution.")

  return gen_array_ops.placeholder(dtype=dtype, shape=shape, name=name)


@tf_export(v1=["placeholder_with_default"])
def placeholder_with_default(input, shape, name=None):  # pylint: disable=redefined-builtin
  """A placeholder op that passes through `input` when its output is not fed.

  Args:
    input: A `Tensor`. The default value to produce when output is not fed.
    shape: A `tf.TensorShape` or list of `int`s. The (possibly partial) shape of
      the tensor.
    name: A name for the operation (optional).

  Returns:
    A `Tensor`. Has the same type as `input`.
  """
  return gen_array_ops.placeholder_with_default(input, shape, name)


# pylint: disable=redefined-outer-name
def _normalize_sparse_shape(shape, name):
  """Returns a tuple of (Tensor or None, rank or None)."""
  if shape is None:
    return (None, None)
  rank = shape.get_shape()[0] if isinstance(shape, ops.Tensor) else len(shape)
  if not isinstance(shape, ops.Tensor) and None in shape:
    return (None, rank)
  return (ops.convert_to_tensor(shape, dtype=dtypes.int64, name=name), rank)


@tf_export(v1=["sparse.placeholder", "sparse_placeholder"])
@deprecation.deprecated_endpoints("sparse_placeholder")
def sparse_placeholder(dtype, shape=None, name=None):
  """Inserts a placeholder for a sparse tensor that will be always fed.

  **Important**: This sparse tensor will produce an error if evaluated.
  Its value must be fed using the `feed_dict` optional argument to
  `Session.run()`, `Tensor.eval()`, or `Operation.run()`.

  For example:

  ```python
  x = tf.compat.v1.sparse.placeholder(tf.float32)
  y = tf.sparse.reduce_sum(x)

  with tf.compat.v1.Session() as sess:
    print(sess.run(y))  # ERROR: will fail because x was not fed.

    indices = np.array([[3, 2, 0], [4, 5, 1]], dtype=np.int64)
    values = np.array([1.0, 2.0], dtype=np.float32)
    shape = np.array([7, 9, 2], dtype=np.int64)
    print(sess.run(y, feed_dict={
      x: tf.compat.v1.SparseTensorValue(indices, values, shape)}))  # Will
      succeed.
    print(sess.run(y, feed_dict={
      x: (indices, values, shape)}))  # Will succeed.

    sp = tf.SparseTensor(indices=indices, values=values, dense_shape=shape)
    sp_value = sp.eval(session=sess)
    print(sess.run(y, feed_dict={x: sp_value}))  # Will succeed.
  ```

  @compatibility{eager} Placeholders are not compatible with eager execution.

  Args:
    dtype: The type of `values` elements in the tensor to be fed.
    shape: The shape of the tensor to be fed (optional). If the shape is not
      specified, you can feed a sparse tensor of any shape.
    name: A name for prefixing the operations (optional).

  Returns:
    A `SparseTensor` that may be used as a handle for feeding a value, but not
    evaluated directly.

  Raises:
    RuntimeError: if eager execution is enabled
  """
  if context.executing_eagerly():
    raise RuntimeError("tf.placeholder() is not compatible with "
                       "eager execution.")

  shape_name = (name + "/shape") if name is not None else None
  shape, rank = _normalize_sparse_shape(shape, shape_name)
  if shape is None:
    shape = placeholder(dtypes.int64, shape=[rank], name=shape_name)
  return sparse_tensor.SparseTensor(
      values=placeholder(
          dtype,
          shape=[None],
          name=(name + "/values") if name is not None else None),
      indices=placeholder(
          dtypes.int64,
          shape=[None, rank],
          name=(name + "/indices") if name is not None else None),
      dense_shape=shape)


# pylint: enable=redefined-outer-name


@tf_export("pad", v1=[])
def pad_v2(tensor, paddings, mode="CONSTANT", constant_values=0, name=None):
  """Pads a tensor.

  This operation pads a `tensor` according to the `paddings` you specify.
  `paddings` is an integer tensor with shape `[n, 2]`, where n is the rank of
  `tensor`. For each dimension D of `input`, `paddings[D, 0]` indicates how
  many values to add before the contents of `tensor` in that dimension, and
  `paddings[D, 1]` indicates how many values to add after the contents of
  `tensor` in that dimension. If `mode` is "REFLECT" then both `paddings[D, 0]`
  and `paddings[D, 1]` must be no greater than `tensor.dim_size(D) - 1`. If
  `mode` is "SYMMETRIC" then both `paddings[D, 0]` and `paddings[D, 1]` must be
  no greater than `tensor.dim_size(D)`.

  The padded size of each dimension D of the output is:

  `paddings[D, 0] + tensor.dim_size(D) + paddings[D, 1]`

  For example:

  ```python
  t = tf.constant([[1, 2, 3], [4, 5, 6]])
  paddings = tf.constant([[1, 1,], [2, 2]])
  # 'constant_values' is 0.
  # rank of 't' is 2.
  tf.pad(t, paddings, "CONSTANT")  # [[0, 0, 0, 0, 0, 0, 0],
                                   #  [0, 0, 1, 2, 3, 0, 0],
                                   #  [0, 0, 4, 5, 6, 0, 0],
                                   #  [0, 0, 0, 0, 0, 0, 0]]

  tf.pad(t, paddings, "REFLECT")  # [[6, 5, 4, 5, 6, 5, 4],
                                  #  [3, 2, 1, 2, 3, 2, 1],
                                  #  [6, 5, 4, 5, 6, 5, 4],
                                  #  [3, 2, 1, 2, 3, 2, 1]]

  tf.pad(t, paddings, "SYMMETRIC")  # [[2, 1, 1, 2, 3, 3, 2],
                                    #  [2, 1, 1, 2, 3, 3, 2],
                                    #  [5, 4, 4, 5, 6, 6, 5],
                                    #  [5, 4, 4, 5, 6, 6, 5]]
  ```

  Args:
    tensor: A `Tensor`.
    paddings: A `Tensor` of type `int32`.
    mode: One of "CONSTANT", "REFLECT", or "SYMMETRIC" (case-insensitive)
    constant_values: In "CONSTANT" mode, the scalar pad value to use. Must be
      same type as `tensor`.
    name: A name for the operation (optional).

  Returns:
    A `Tensor`. Has the same type as `tensor`.

  Raises:
    ValueError: When mode is not one of "CONSTANT", "REFLECT", or "SYMMETRIC".
  """
  return pad(tensor, paddings, mode, name, constant_values)


@tf_export(v1=["pad"])
def pad(tensor, paddings, mode="CONSTANT", name=None, constant_values=0):  # pylint: disable=invalid-name
  """Pads a tensor.

  This operation pads a `tensor` according to the `paddings` you specify.
  `paddings` is an integer tensor with shape `[n, 2]`, where n is the rank of
  `tensor`. For each dimension D of `input`, `paddings[D, 0]` indicates how
  many values to add before the contents of `tensor` in that dimension, and
  `paddings[D, 1]` indicates how many values to add after the contents of
  `tensor` in that dimension. If `mode` is "REFLECT" then both `paddings[D, 0]`
  and `paddings[D, 1]` must be no greater than `tensor.dim_size(D) - 1`. If
  `mode` is "SYMMETRIC" then both `paddings[D, 0]` and `paddings[D, 1]` must be
  no greater than `tensor.dim_size(D)`.

  The padded size of each dimension D of the output is:

  `paddings[D, 0] + tensor.dim_size(D) + paddings[D, 1]`

  For example:

  ```python
  t = tf.constant([[1, 2, 3], [4, 5, 6]])
  paddings = tf.constant([[1, 1,], [2, 2]])
  # 'constant_values' is 0.
  # rank of 't' is 2.
  tf.pad(t, paddings, "CONSTANT")  # [[0, 0, 0, 0, 0, 0, 0],
                                   #  [0, 0, 1, 2, 3, 0, 0],
                                   #  [0, 0, 4, 5, 6, 0, 0],
                                   #  [0, 0, 0, 0, 0, 0, 0]]

  tf.pad(t, paddings, "REFLECT")  # [[6, 5, 4, 5, 6, 5, 4],
                                  #  [3, 2, 1, 2, 3, 2, 1],
                                  #  [6, 5, 4, 5, 6, 5, 4],
                                  #  [3, 2, 1, 2, 3, 2, 1]]

  tf.pad(t, paddings, "SYMMETRIC")  # [[2, 1, 1, 2, 3, 3, 2],
                                    #  [2, 1, 1, 2, 3, 3, 2],
                                    #  [5, 4, 4, 5, 6, 6, 5],
                                    #  [5, 4, 4, 5, 6, 6, 5]]
  ```

  Args:
    tensor: A `Tensor`.
    paddings: A `Tensor` of type `int32`.
    mode: One of "CONSTANT", "REFLECT", or "SYMMETRIC" (case-insensitive)
    name: A name for the operation (optional).
    constant_values: In "CONSTANT" mode, the scalar pad value to use. Must be
      same type as `tensor`.

  Returns:
    A `Tensor`. Has the same type as `tensor`.

  Raises:
    ValueError: When mode is not one of "CONSTANT", "REFLECT", or "SYMMETRIC".
  """

  # Convert lower/mixed case to upper for NumPy compatibility
  # NumPy uses all lower-case modes.
  mode = mode.upper()
  if mode == "CONSTANT":
    # TODO(rjryan): Once the forward compatibility period (3 weeks) have passed
    # remove the "Pad" fallback here.
    if not tensor_util.is_tensor(constant_values) and constant_values == 0:
      result = gen_array_ops.pad(tensor, paddings, name=name)
    else:
      result = gen_array_ops.pad_v2(
          tensor, paddings, constant_values, name=name)
  elif mode == "REFLECT":
    result = gen_array_ops.mirror_pad(
        tensor, paddings, mode="REFLECT", name=name)
  elif mode == "SYMMETRIC":
    result = gen_array_ops.mirror_pad(
        tensor, paddings, mode="SYMMETRIC", name=name)
  else:
    raise ValueError("Unknown padding mode: %s" % mode)

  # Restore shape information where possible.
  if not context.executing_eagerly():
    paddings_constant = _get_paddings_constant(paddings)
    input_shape = (
        tensor_shape.TensorShape(tensor.shape)
        if isinstance(tensor, ops.Tensor) else result.op.inputs[0].shape)
    if (input_shape.ndims is not None and
        not result.shape.is_fully_defined() and paddings_constant is not None):
      new_shape = []
      for padding, dim in zip(paddings_constant, input_shape.as_list()):
        if padding is None or dim is None or any((x is None for x in padding)):
          new_shape.append(None)
        else:
          new_shape.append(sum(padding) + dim)
      result.set_shape(new_shape)

  return result


def _get_paddings_constant(paddings):
  """Helper to get the constant values of the paddings arg to pad().

  Used under V1 graph mode to facilitate computation of the shape of the output
  tensor of `pad()`.

  Args:
    paddings: The same paddings arg as passed to pad(). Can be a Tensor, or
      a nested list or tuple of Tensor and/or numbers.

  Returns:
    A nested list or numbers or `None`, in which `None` indicates unknown
    padding size.
  """
  if isinstance(paddings, ops.Tensor):
    return tensor_util.constant_value(paddings, partial=True)
  elif isinstance(paddings, (list, tuple)):
    return [_get_paddings_constant(x) for x in paddings]
  else:
    return paddings


@tf_export("meshgrid")
def meshgrid(*args, **kwargs):
  """Broadcasts parameters for evaluation on an N-D grid.

  Given N one-dimensional coordinate arrays `*args`, returns a list `outputs`
  of N-D coordinate arrays for evaluating expressions on an N-D grid.

  Notes:

  `meshgrid` supports cartesian ('xy') and matrix ('ij') indexing conventions.
  When the `indexing` argument is set to 'xy' (the default), the broadcasting
  instructions for the first two dimensions are swapped.

  Examples:

  Calling `X, Y = meshgrid(x, y)` with the tensors

  ```python
  x = [1, 2, 3]
  y = [4, 5, 6]
  X, Y = tf.meshgrid(x, y)
  # X = [[1, 2, 3],
  #      [1, 2, 3],
  #      [1, 2, 3]]
  # Y = [[4, 4, 4],
  #      [5, 5, 5],
  #      [6, 6, 6]]
  ```

  Args:
    *args: `Tensor`s with rank 1.
    **kwargs:
      - indexing: Either 'xy' or 'ij' (optional, default: 'xy').
      - name: A name for the operation (optional).

  Returns:
    outputs: A list of N `Tensor`s with rank N.

  Raises:
    TypeError: When no keyword arguments (kwargs) are passed.
    ValueError: When indexing keyword argument is not one of `xy` or `ij`.
  """

  indexing = kwargs.pop("indexing", "xy")
  name = kwargs.pop("name", "meshgrid")
  if kwargs:
    key = list(kwargs.keys())[0]
    raise TypeError("'{}' is an invalid keyword argument "
                    "for this function".format(key))

  if indexing not in ("xy", "ij"):
    raise ValueError("indexing parameter must be either 'xy' or 'ij'")

  with ops.name_scope(name, "meshgrid", args) as name:
    ndim = len(args)
    s0 = (1,) * ndim

    # Prepare reshape by inserting dimensions with size 1 where needed
    output = []
    for i, x in enumerate(args):
      output.append(reshape(stack(x), (s0[:i] + (-1,) + s0[i + 1::])))
    # Create parameters for broadcasting each tensor to the full size
    shapes = [size(x) for x in args]

    output_dtype = ops.convert_to_tensor(args[0]).dtype.base_dtype

    if indexing == "xy" and ndim > 1:
      output[0] = reshape(output[0], (1, -1) + (1,) * (ndim - 2))
      output[1] = reshape(output[1], (-1, 1) + (1,) * (ndim - 2))
      shapes[0], shapes[1] = shapes[1], shapes[0]

    # TODO(nolivia): improve performance with a broadcast
    mult_fact = ones(shapes, output_dtype)
    return [x * mult_fact for x in output]


NEW_AXIS = -1
SHRINK_AXIS = -2


# PEP-8 naming
# pylint: disable=invalid-name,redefined-outer-name
def _compute_size_of_strided_dim(shrink, spec, size):
  """Computes the size of a single strided slice dimension."""

  unknown = None  # Document what None means here.
  use_full_range = None  # Document other use of None.
  # if this is a shrink axis (i.e. a non-range index)
  # it either will produce an error or return 1
  if shrink:
    return 1
  if size is unknown or size.value is unknown:
    return unknown
  size = size.value
  stride = spec.step
  if stride is not unknown:
    if stride == 0:
      return unknown
    stride = spec.step
    valid_range = [0, size] if stride > 0 else [-1, size - 1]

    # PEP-8 naming
    # pylint: disable=invalid-name
    def canonical(x, c):
      if x is use_full_range:
        return valid_range[c] if stride > 0 else valid_range[(c + 1) & 1]
      else:
        x_fwd = size + x if x < 0 else x  # make negative indices positive
        return max(valid_range[0], min(valid_range[1], x_fwd))

    begin = canonical(spec.start, 0)
    end = canonical(spec.stop, 1)
    interval_length = end - begin
    if interval_length == 0 or ((interval_length < 0) != (stride < 0)):
      return 0
    else:
      remainder = 1 if interval_length % stride != 0 else 0
      return interval_length // stride + remainder
  else:
    return unknown  # unknown because stride is unknown


def _TileGradShape(op):
  """Shape function for the TileGrad op."""
  multiples_shape = op.inputs[1].get_shape().with_rank(1)
  input_shape = op.inputs[0].get_shape().with_rank(multiples_shape[0])
  # NOTE(mrry): Represent `multiples` as a `TensorShape` because (i)
  # it is a vector of non-negative integers, and (ii) doing so allows
  # us to handle partially-known multiples.
  multiples = tensor_util.constant_value_as_shape(op.inputs[1]).with_rank(
      input_shape.ndims)
  if multiples.ndims is None:
    return [tensor_shape.unknown_shape()]
  else:
    output_dims = []
    for dim, multiple in zip(input_shape.dims, multiples.dims):
      output_dims.append(dim // multiple)
    return [tensor_shape.TensorShape(output_dims)]


@tf_export("edit_distance")
def edit_distance(hypothesis, truth, normalize=True, name="edit_distance"):
  """Computes the Levenshtein distance between sequences.

  This operation takes variable-length sequences (`hypothesis` and `truth`),
  each provided as a `SparseTensor`, and computes the Levenshtein distance.
  You can normalize the edit distance by length of `truth` by setting
  `normalize` to true.

  For example, given the following input:

  ```python
  # 'hypothesis' is a tensor of shape `[2, 1]` with variable-length values:
  #   (0,0) = ["a"]
  #   (1,0) = ["b"]
  hypothesis = tf.SparseTensor(
      [[0, 0, 0],
       [1, 0, 0]],
      ["a", "b"],
      (2, 1, 1))

  # 'truth' is a tensor of shape `[2, 2]` with variable-length values:
  #   (0,0) = []
  #   (0,1) = ["a"]
  #   (1,0) = ["b", "c"]
  #   (1,1) = ["a"]
  truth = tf.SparseTensor(
      [[0, 1, 0],
       [1, 0, 0],
       [1, 0, 1],
       [1, 1, 0]],
      ["a", "b", "c", "a"],
      (2, 2, 2))

  normalize = True
  ```

  This operation would return the following:

  ```python
  # 'output' is a tensor of shape `[2, 2]` with edit distances normalized
  # by 'truth' lengths.
  output ==> [[inf, 1.0],  # (0,0): no truth, (0,1): no hypothesis
             [0.5, 1.0]]  # (1,0): addition, (1,1): no hypothesis
  ```

  Args:
    hypothesis: A `SparseTensor` containing hypothesis sequences.
    truth: A `SparseTensor` containing truth sequences.
    normalize: A `bool`. If `True`, normalizes the Levenshtein distance by
      length of `truth.`
    name: A name for the operation (optional).

  Returns:
    A dense `Tensor` with rank `R - 1`, where R is the rank of the
    `SparseTensor` inputs `hypothesis` and `truth`.

  Raises:
    TypeError: If either `hypothesis` or `truth` are not a `SparseTensor`.
  """
  if not isinstance(
      hypothesis,
      (sparse_tensor.SparseTensor, sparse_tensor.SparseTensorValue)):
    raise TypeError("Hypothesis must be a SparseTensor.")
  if not isinstance(
      truth, (sparse_tensor.SparseTensor, sparse_tensor.SparseTensorValue)):
    raise TypeError("Truth must be a SparseTensor.")

  return gen_array_ops.edit_distance(
      hypothesis.indices,
      hypothesis.values,
      hypothesis.dense_shape,
      truth.indices,
      truth.values,
      truth.dense_shape,
      normalize=normalize,
      name=name)


@ops.RegisterGradient("FakeQuantWithMinMaxArgs")
def _FakeQuantWithMinMaxArgsGradient(op, grad):
  """Gradient for FakeQuantWithMinMaxArgs op."""
  return fake_quant_with_min_max_args_gradient(
      grad,
      op.inputs[0],
      min=op.get_attr("min"),
      max=op.get_attr("max"),
      num_bits=op.get_attr("num_bits"),
      narrow_range=op.get_attr("narrow_range"))


@ops.RegisterGradient("FakeQuantWithMinMaxVars")
def _FakeQuantWithMinMaxVarsGradient(op, grad):
  """Gradient for FakeQuantWithMinMaxVars op."""
  return fake_quant_with_min_max_vars_gradient(
      grad,
      op.inputs[0],
      op.inputs[1],
      op.inputs[2],
      num_bits=op.get_attr("num_bits"),
      narrow_range=op.get_attr("narrow_range"))


@ops.RegisterGradient("FakeQuantWithMinMaxVarsPerChannel")
def _FakeQuantWithMinMaxVarsPerChannelGradient(op, grad):
  """Gradient for FakeQuantWithMinMaxVarsPerChannel op."""
  return fake_quant_with_min_max_vars_per_channel_gradient(
      grad,
      op.inputs[0],
      op.inputs[1],
      op.inputs[2],
      num_bits=op.get_attr("num_bits"),
      narrow_range=op.get_attr("narrow_range"))


@tf_export("required_space_to_batch_paddings")
def required_space_to_batch_paddings(input_shape,
                                     block_shape,
                                     base_paddings=None,
                                     name=None):
  """Calculate padding required to make block_shape divide input_shape.

  This function can be used to calculate a suitable paddings argument for use
  with space_to_batch_nd and batch_to_space_nd.

  Args:
    input_shape: int32 Tensor of shape [N].
    block_shape: int32 Tensor of shape [N].
    base_paddings: Optional int32 Tensor of shape [N, 2].  Specifies the minimum
      amount of padding to use.  All elements must be >= 0.  If not specified,
      defaults to 0.
    name: string.  Optional name prefix.

  Returns:
    (paddings, crops), where:

    `paddings` and `crops` are int32 Tensors of rank 2 and shape [N, 2]
    satisfying:

        paddings[i, 0] = base_paddings[i, 0].
        0 <= paddings[i, 1] - base_paddings[i, 1] < block_shape[i]
        (input_shape[i] + paddings[i, 0] + paddings[i, 1]) % block_shape[i] == 0

        crops[i, 0] = 0
        crops[i, 1] = paddings[i, 1] - base_paddings[i, 1]

  Raises: ValueError if called with incompatible shapes.
  """
  with ops.name_scope(name, "required_space_to_batch_paddings",
                      [input_shape, block_shape]):
    input_shape = ops.convert_to_tensor(
        input_shape, dtype=dtypes.int32, name="input_shape")
    block_shape = ops.convert_to_tensor(
        block_shape, dtype=dtypes.int32, name="block_shape")

    block_shape.get_shape().assert_is_fully_defined()
    block_shape.get_shape().assert_has_rank(1)
    num_block_dims = block_shape.get_shape().dims[0].value
    if num_block_dims == 0:
      return zeros([0, 2], dtypes.int32), zeros([0, 2], dtypes.int32)

    input_shape.get_shape().assert_is_compatible_with([num_block_dims])

    if base_paddings is not None:
      base_paddings = ops.convert_to_tensor(
          base_paddings, dtype=dtypes.int32, name="base_paddings")
      base_paddings.get_shape().assert_is_compatible_with([num_block_dims, 2])
    else:
      base_paddings = zeros([num_block_dims, 2], dtypes.int32)

    const_block_shape = tensor_util.constant_value(block_shape)
    const_input_shape = tensor_util.constant_value(input_shape)
    const_base_paddings = tensor_util.constant_value(base_paddings)
    if (const_block_shape is not None and const_input_shape is not None and
        const_base_paddings is not None):
      block_shape = const_block_shape
      input_shape = const_input_shape
      base_paddings = const_base_paddings

    # Use same expression for both constant and non-constant case.
    pad_start = base_paddings[:, 0]
    orig_pad_end = base_paddings[:, 1]
    full_input_shape = input_shape + pad_start + orig_pad_end
    pad_end_extra = (block_shape - full_input_shape % block_shape) % block_shape
    pad_end = orig_pad_end + pad_end_extra

    result_paddings = stack(
        [[pad_start[i], pad_end[i]] for i in range(num_block_dims)],
        name="paddings")
    result_crops = stack([[0, pad_end_extra[i]] for i in range(num_block_dims)],
                         name="crops")
    return result_paddings, result_crops


@tf_export(v1=["nn.space_to_batch", "space_to_batch"])
@deprecation.deprecated_endpoints("space_to_batch")
def space_to_batch(  # pylint: disable=missing-docstring
    input,  # pylint: disable=redefined-builtin
    paddings,
    block_size=None,
    name=None,
    block_shape=None):  # pylint: disable=redefined-builtin
  block_size = deprecation.deprecated_argument_lookup("block_shape",
                                                      block_shape, "block_size",
                                                      block_size)
  result = space_to_batch_nd(
      input,
      paddings=paddings,
      block_shape=np.array([block_size, block_size], dtype=np.int64),
      name=name)
  result.set_shape(result.get_shape().with_rank(4))
  return result


space_to_batch.__doc__ = gen_array_ops.space_to_batch.__doc__


@tf_export("space_to_batch", "nn.space_to_batch", v1=[])
def space_to_batch_v2(input, block_shape, paddings, name=None):  # pylint: disable=redefined-builtin
  return space_to_batch_nd(input, block_shape, paddings, name)


space_to_batch_v2.__doc__ = gen_array_ops.space_to_batch_nd.__doc__


@tf_export(v1=["nn.space_to_depth", "space_to_depth"])
@deprecation.deprecated_endpoints("space_to_depth")
def space_to_depth(input, block_size, name=None, data_format="NHWC"):  # pylint: disable=redefined-builtin
  return gen_array_ops.space_to_depth(input, block_size, data_format, name=name)


space_to_depth.__doc__ = gen_array_ops.space_to_depth.__doc__


@tf_export("nn.space_to_depth", v1=[])
def space_to_depth_v2(input, block_size, data_format="NHWC", name=None):  # pylint: disable=redefined-builtin
  return gen_array_ops.space_to_depth(input, block_size, data_format, name=name)


space_to_depth_v2.__doc__ = gen_array_ops.space_to_depth.__doc__


@tf_export(v1=["nn.depth_to_space", "depth_to_space"])
@deprecation.deprecated_endpoints("depth_to_space")
def depth_to_space(input, block_size, name=None, data_format="NHWC"):  # pylint: disable=redefined-builtin
  return gen_array_ops.depth_to_space(input, block_size, data_format, name=name)


depth_to_space.__doc__ = gen_array_ops.depth_to_space.__doc__


@tf_export("nn.depth_to_space", v1=[])
def depth_to_space_v2(input, block_size, data_format="NHWC", name=None):  # pylint: disable=redefined-builtin
  return gen_array_ops.depth_to_space(input, block_size, data_format, name=name)


depth_to_space_v2.__doc__ = gen_array_ops.depth_to_space.__doc__


@tf_export(v1=["batch_to_space"])
def batch_to_space(input, crops, block_size, name=None, block_shape=None):  # pylint: disable=redefined-builtin,missing-docstring
  block_size = deprecation.deprecated_argument_lookup("block_shape",
                                                      block_shape, "block_size",
                                                      block_size)
  result = batch_to_space_nd(
      input,
      crops=crops,
      block_shape=np.array([block_size, block_size], dtype=np.int64),
      name=name)
  result.set_shape(result.get_shape().with_rank(4))
  return result


batch_to_space.__doc__ = gen_array_ops.batch_to_space.__doc__


@tf_export("batch_to_space", v1=[])
def batch_to_space_v2(input, block_shape, crops, name=None):  # pylint: disable=redefined-builtin
  """BatchToSpace for N-D tensors of type T.

  This operation reshapes the "batch" dimension 0 into `M + 1` dimensions of
  shape `block_shape + [batch]`, interleaves these blocks back into the grid
  defined by the spatial dimensions `[1, ..., M]`, to obtain a result with the
  same rank as the input.  The spatial dimensions of this intermediate result
  are then optionally cropped according to `crops` to produce the output.  This
  is the reverse of SpaceToBatch (see `tf.space_to_batch`).

  Args:
    input: A N-D `Tensor` with shape `input_shape = [batch] + spatial_shape +
      remaining_shape`, where `spatial_shape` has M dimensions.
    block_shape: A 1-D `Tensor` with shape [M]. Must be one of the following
      types: `int32`, `int64`. All values must be >= 1. For backwards
      compatibility with TF 1.0, this parameter may be an int, in which case it
      is converted to
      `numpy.array([block_shape, block_shape],
      dtype=numpy.int64)`.
    crops: A  2-D `Tensor` with shape `[M, 2]`. Must be one of the
      following types: `int32`, `int64`. All values must be >= 0.
      `crops[i] = [crop_start, crop_end]` specifies the amount to crop from
      input dimension `i + 1`, which corresponds to spatial dimension `i`.
      It is required that
      `crop_start[i] + crop_end[i] <= block_shape[i] * input_shape[i + 1]`.
      This operation is equivalent to the following steps:
      1. Reshape `input` to `reshaped` of shape: [block_shape[0], ...,
        block_shape[M-1], batch / prod(block_shape), input_shape[1], ...,
        input_shape[N-1]]
      2. Permute dimensions of `reshaped` to produce `permuted` of shape
         [batch / prod(block_shape),  input_shape[1], block_shape[0], ...,
         input_shape[M], block_shape[M-1], input_shape[M+1],
        ..., input_shape[N-1]]
      3. Reshape `permuted` to produce `reshaped_permuted` of shape
         [batch / prod(block_shape), input_shape[1] * block_shape[0], ...,
         input_shape[M] * block_shape[M-1], input_shape[M+1], ...,
         input_shape[N-1]]
      4. Crop the start and end of dimensions `[1, ..., M]` of
         `reshaped_permuted` according to `crops` to produce the output
         of shape:
         [batch / prod(block_shape),  input_shape[1] *
           block_shape[0] - crops[0,0] - crops[0,1], ..., input_shape[M] *
           block_shape[M-1] - crops[M-1,0] - crops[M-1,1],  input_shape[M+1],
           ..., input_shape[N-1]]
      Some Examples:
      (1) For the following input of shape `[4, 1, 1, 1]`,
         `block_shape = [2, 2]`, and `crops = [[0, 0], [0, 0]]`:
         ```python
         [[[[1]]],
          [[[2]]],
          [[[3]]],
          [[[4]]]]
         ```
         The output tensor has shape `[1, 2, 2, 1]` and value:
         ``` x = [[[[1], [2]],
                   [[3], [4]]]] ```
      (2) For the following input of shape `[4, 1, 1, 3]`,
         `block_shape = [2, 2]`, and `crops = [[0, 0], [0, 0]]`:
         ```python
         [[[1,  2,   3]],
          [[4,  5,   6]],
          [[7,  8,   9]],
          [[10, 11, 12]]]
         ```
         The output tensor has shape `[1, 2, 2, 3]` and value:
         ```python
         x = [[[[1, 2, 3], [4,  5,  6 ]],
               [[7, 8, 9], [10, 11, 12]]]]
         ```
      (3) For the following
         input of shape `[4, 2, 2, 1]`,
         `block_shape = [2, 2]`, and `crops = [[0, 0], [0, 0]]`:
         ```python
         x = [[[[1], [3]], [[ 9], [11]]],
              [[[2], [4]], [[10], [12]]],
              [[[5], [7]], [[13], [15]]],
              [[[6], [8]], [[14], [16]]]]
         ```
         The output tensor has shape `[1, 4, 4, 1]` and value:
         ```python
         x = [[[1],  [2],  [ 3], [ 4]],
              [[5],  [6],  [ 7], [ 8]],
              [[9],  [10], [11], [12]],
              [[13], [14], [15], [16]]]
         ```
       (4) For the following input of shape
          `[8, 1, 3, 1]`,
          `block_shape = [2, 2]`, and `crops = [[0, 0], [2, 0]]`:
          ```python
          x = [[[[0], [ 1], [ 3]]],
               [[[0], [ 9], [11]]],
               [[[0], [ 2], [ 4]]],
               [[[0], [10], [12]]],
               [[[0], [ 5], [ 7]]],
               [[[0], [13], [15]]],
               [[[0], [ 6], [ 8]]],
               [[[0], [14], [16]]]]
          ```
          The output tensor has shape `[2, 2, 4, 1]` and value:
          ```python
          x = [[[[ 1], [ 2], [ 3], [ 4]],
                [[ 5], [ 6], [ 7], [ 8]]],
               [[[ 9], [10], [11], [12]],
                [[13], [14], [15], [16]]]] ```
    name: A name for the operation (optional).

  Returns:
    A `Tensor`. Has the same type as `input`.
  """
  if isinstance(block_shape, int):
    block_shape = np.array([block_shape, block_shape], dtype=np.int64)

  return batch_to_space_nd(
      input=input, block_shape=block_shape, crops=crops, name=name)


@tf_export("one_hot")
@dispatch.add_dispatch_support
def one_hot(indices,
            depth,
            on_value=None,
            off_value=None,
            axis=None,
            dtype=None,
            name=None):
  """Returns a one-hot tensor.

  The locations represented by indices in `indices` take value `on_value`,
  while all other locations take value `off_value`.

  `on_value` and `off_value` must have matching data types. If `dtype` is also
  provided, they must be the same data type as specified by `dtype`.

  If `on_value` is not provided, it will default to the value `1` with type
  `dtype`

  If `off_value` is not provided, it will default to the value `0` with type
  `dtype`

  If the input `indices` is rank `N`, the output will have rank `N+1`. The
  new axis is created at dimension `axis` (default: the new axis is appended
  at the end).

  If `indices` is a scalar the output shape will be a vector of length `depth`

  If `indices` is a vector of length `features`, the output shape will be:

  ```
    features x depth if axis == -1
    depth x features if axis == 0
  ```

  If `indices` is a matrix (batch) with shape `[batch, features]`, the output
  shape will be:

  ```
    batch x features x depth if axis == -1
    batch x depth x features if axis == 1
    depth x batch x features if axis == 0
  ```

  If `indices` is a RaggedTensor, the 'axis' argument must be positive and refer
  to a non-ragged axis. The output will be equivalent to applying 'one_hot' on
  the values of the RaggedTensor, and creating a new RaggedTensor from the
  result.

  If `dtype` is not provided, it will attempt to assume the data type of
  `on_value` or `off_value`, if one or both are passed in. If none of
  `on_value`, `off_value`, or `dtype` are provided, `dtype` will default to the
  value `tf.float32`.

  Note: If a non-numeric data type output is desired (`tf.string`, `tf.bool`,
  etc.), both `on_value` and `off_value` _must_ be provided to `one_hot`.

  For example:

  ```python
  indices = [0, 1, 2]
  depth = 3
  tf.one_hot(indices, depth)  # output: [3 x 3]
  # [[1., 0., 0.],
  #  [0., 1., 0.],
  #  [0., 0., 1.]]

  indices = [0, 2, -1, 1]
  depth = 3
  tf.one_hot(indices, depth,
             on_value=5.0, off_value=0.0,
             axis=-1)  # output: [4 x 3]
  # [[5.0, 0.0, 0.0],  # one_hot(0)
  #  [0.0, 0.0, 5.0],  # one_hot(2)
  #  [0.0, 0.0, 0.0],  # one_hot(-1)
  #  [0.0, 5.0, 0.0]]  # one_hot(1)

  indices = [[0, 2], [1, -1]]
  depth = 3
  tf.one_hot(indices, depth,
             on_value=1.0, off_value=0.0,
             axis=-1)  # output: [2 x 2 x 3]
  # [[[1.0, 0.0, 0.0],   # one_hot(0)
  #   [0.0, 0.0, 1.0]],  # one_hot(2)
  #  [[0.0, 1.0, 0.0],   # one_hot(1)
  #   [0.0, 0.0, 0.0]]]  # one_hot(-1)

  indices = tf.ragged.constant([[0, 1], [2]])
  depth = 3
  tf.one_hot(indices, depth)  # output: [2 x None x 3]
  # [[[1., 0., 0.],
  #   [0., 1., 0.]],
  #  [[0., 0., 1.]]]
  ```

  Args:
    indices: A `Tensor` of indices.
    depth: A scalar defining the depth of the one hot dimension.
    on_value: A scalar defining the value to fill in output when `indices[j]
      = i`. (default: 1)
    off_value: A scalar defining the value to fill in output when `indices[j]
      != i`. (default: 0)
    axis: The axis to fill (default: -1, a new inner-most axis).
    dtype: The data type of the output tensor.
    name: A name for the operation (optional).

  Returns:
    output: The one-hot tensor.

  Raises:
    TypeError: If dtype of either `on_value` or `off_value` don't match `dtype`
    TypeError: If dtype of `on_value` and `off_value` don't match one another
  """
  with ops.name_scope(
      name, "one_hot",
      [indices, depth, on_value, off_value, axis, dtype]) as name:
    on_exists = on_value is not None
    off_exists = off_value is not None

    on_dtype = (
        ops.convert_to_tensor(on_value).dtype.base_dtype if on_exists else None)
    off_dtype = (
        ops.convert_to_tensor(off_value).dtype.base_dtype
        if off_exists else None)

    if on_exists or off_exists:
      if dtype is not None:
        # Ensure provided on_value and/or off_value match dtype
        if on_exists and on_dtype != dtype:
          raise TypeError("dtype {0} of on_value does not match "
                          "dtype parameter {1}".format(on_dtype, dtype))
        if off_exists and off_dtype != dtype:
          raise TypeError("dtype {0} of off_value does not match "
                          "dtype parameter {1}".format(off_dtype, dtype))
      else:
        # dtype not provided: automatically assign it
        dtype = on_dtype if on_exists else off_dtype
    elif dtype is None:
      # None of on_value, off_value, or dtype provided. Default dtype to float32
      dtype = dtypes.float32

    if not on_exists:
      # on_value not provided: assign to value 1 of type dtype
      on_value = ops.convert_to_tensor(1, dtype, name="on_value")
      on_dtype = dtype
    if not off_exists:
      # off_value not provided: assign to value 0 of type dtype
      off_value = ops.convert_to_tensor(0, dtype, name="off_value")
      off_dtype = dtype

    if on_dtype != off_dtype:
      raise TypeError("dtype {0} of on_value does not match "
                      "dtype {1} of off_value".format(on_dtype, off_dtype))

    return gen_array_ops.one_hot(indices, depth, on_value, off_value, axis,
                                 name)


def _all_dimensions(x):
  """Returns a 1D-tensor listing all dimensions in x."""
  # Fast path: avoid creating Rank and Range ops if ndims is known.
  if isinstance(x, ops.Tensor) and x.get_shape().ndims is not None:
    return constant_op.constant(
        np.arange(x.get_shape().ndims), dtype=dtypes.int32)
  if (isinstance(x, sparse_tensor.SparseTensor) and
      x.dense_shape.get_shape().is_fully_defined()):
    r = x.dense_shape.get_shape().dims[0].value  # sparse.dense_shape is 1-D.
    return constant_op.constant(np.arange(r), dtype=dtypes.int32)

  # Otherwise, we rely on `range` and `rank` to do the right thing at runtime.
  return gen_math_ops._range(0, rank(x), 1)


@tf_export("sequence_mask")
def sequence_mask(lengths, maxlen=None, dtype=dtypes.bool, name=None):
  """Returns a mask tensor representing the first N positions of each cell.

  If `lengths` has shape `[d_1, d_2, ..., d_n]` the resulting tensor `mask` has
  dtype `dtype` and shape `[d_1, d_2, ..., d_n, maxlen]`, with

  ```
  mask[i_1, i_2, ..., i_n, j] = (j < lengths[i_1, i_2, ..., i_n])
  ```

  Examples:

  ```python
  tf.sequence_mask([1, 3, 2], 5)  # [[True, False, False, False, False],
                                  #  [True, True, True, False, False],
                                  #  [True, True, False, False, False]]

  tf.sequence_mask([[1, 3],[2,0]])  # [[[True, False, False],
                                    #   [True, True, True]],
                                    #  [[True, True, False],
                                    #   [False, False, False]]]
  ```

  Args:
    lengths: integer tensor, all its values <= maxlen.
    maxlen: scalar integer tensor, size of last dimension of returned tensor.
      Default is the maximum value in `lengths`.
    dtype: output type of the resulting tensor.
    name: name of the op.

  Returns:
    A mask tensor of shape `lengths.shape + (maxlen,)`, cast to specified dtype.
  Raises:
    ValueError: if `maxlen` is not a scalar.
  """
  with ops.name_scope(name, "SequenceMask", [lengths, maxlen]):
    lengths = ops.convert_to_tensor(lengths)

    if maxlen is None:
      maxlen = gen_math_ops._max(lengths, _all_dimensions(lengths))
      maxlen = gen_math_ops.maximum(constant(0, maxlen.dtype), maxlen)
    else:
      maxlen = ops.convert_to_tensor(maxlen)
    if maxlen.get_shape().ndims is not None and maxlen.get_shape().ndims != 0:
      raise ValueError("maxlen must be scalar for sequence_mask")

    # The basic idea is to compare a range row vector of size maxlen:
    # [0, 1, 2, 3, 4]
    # to length as a matrix with 1 column: [[1], [3], [2]].
    # Because of broadcasting on both arguments this comparison results
    # in a matrix of size (len(lengths), maxlen)
    row_vector = gen_math_ops._range(
        constant(0, maxlen.dtype), maxlen, constant(1, maxlen.dtype))
    # Since maxlen >= max(lengths), it is safe to use maxlen as a cast
    # authoritative type. Whenever maxlen fits into tf.int32, so do the lengths.
    matrix = gen_math_ops.cast(expand_dims(lengths, -1), maxlen.dtype)
    result = row_vector < matrix

    if dtype is None or result.dtype.base_dtype == dtype.base_dtype:
      return result
    else:
      return gen_math_ops.cast(result, dtype)


@tf_export(v1=["squeeze"])
@dispatch.add_dispatch_support
@deprecation.deprecated_args(None, "Use the `axis` argument instead",
                             "squeeze_dims")
def squeeze(input, axis=None, name=None, squeeze_dims=None):
  # pylint: disable=redefined-builtin
  """Removes dimensions of size 1 from the shape of a tensor.

  Given a tensor `input`, this operation returns a tensor of the same type with
  all dimensions of size 1 removed. If you don't want to remove all size 1
  dimensions, you can remove specific size 1 dimensions by specifying
  `axis`.

  For example:

  >>> # 't' is a tensor of shape [1, 2, 1, 3, 1, 1]
  >>> t = tf.ones([1, 2, 1, 3, 1, 1])
  >>> print(tf.shape(tf.squeeze(t)).numpy())
  [2 3]

  Or, to remove specific size 1 dimensions:

  >>> # 't' is a tensor of shape [1, 2, 1, 3, 1, 1]
  >>> t = tf.ones([1, 2, 1, 3, 1, 1])
  >>> print(tf.shape(tf.squeeze(t, [2, 4])).numpy())
  [1 2 3 1]

  Note: if `input` is a `tf.RaggedTensor`, then this operation takes `O(N)`
  time, where `N` is the number of elements in the squeezed dimensions.

  Args:
    input: A `Tensor`. The `input` to squeeze.
    axis: An optional list of `ints`. Defaults to `[]`. If specified, only
      squeezes the dimensions listed. The dimension index starts at 0. It is an
      error to squeeze a dimension that is not 1. Must be in the range
      `[-rank(input), rank(input))`. Must be specified if `input` is a
      `RaggedTensor`.
    name: A name for the operation (optional).
    squeeze_dims: Deprecated keyword argument that is now axis.

  Returns:
    A `Tensor`. Has the same type as `input`.
    Contains the same data as `input`, but has one or more dimensions of
    size 1 removed.

  Raises:
    ValueError: When both `squeeze_dims` and `axis` are specified.
  """
  axis = deprecation.deprecated_argument_lookup("axis", axis, "squeeze_dims",
                                                squeeze_dims)
  if np.isscalar(axis):
    axis = [axis]
  return gen_array_ops.squeeze(input, axis, name)


@tf_export("squeeze", v1=[])
@dispatch.add_dispatch_support
def squeeze_v2(input, axis=None, name=None):
  """Removes dimensions of size 1 from the shape of a tensor.

  Given a tensor `input`, this operation returns a tensor of the same type with
  all dimensions of size 1 removed. If you don't want to remove all size 1
  dimensions, you can remove specific size 1 dimensions by specifying
  `axis`.

  For example:

  ```python
  # 't' is a tensor of shape [1, 2, 1, 3, 1, 1]
  tf.shape(tf.squeeze(t))  # [2, 3]
  ```

  Or, to remove specific size 1 dimensions:

  ```python
  # 't' is a tensor of shape [1, 2, 1, 3, 1, 1]
  tf.shape(tf.squeeze(t, [2, 4]))  # [1, 2, 3, 1]
  ```

  Unlike the older op `tf.compat.v1.squeeze`, this op does not accept a
  deprecated `squeeze_dims` argument.

  Note: if `input` is a `tf.RaggedTensor`, then this operation takes `O(N)`
  time, where `N` is the number of elements in the squeezed dimensions.

  Args:
    input: A `Tensor`. The `input` to squeeze.
    axis: An optional list of `ints`. Defaults to `[]`. If specified, only
      squeezes the dimensions listed. The dimension index starts at 0. It is an
      error to squeeze a dimension that is not 1. Must be in the range
      `[-rank(input), rank(input))`. Must be specified if `input` is a
      `RaggedTensor`.
    name: A name for the operation (optional).

  Returns:
    A `Tensor`. Has the same type as `input`.
    Contains the same data as `input`, but has one or more dimensions of
    size 1 removed.

  Raises:
    ValueError: The input cannot be converted to a tensor, or the specified
      axis cannot be squeezed.
  """
  # pylint: disable=redefined-builtin
  return squeeze(input, axis, name)


@tf_export(v1=["where"])
@dispatch.add_dispatch_support
def where(condition, x=None, y=None, name=None):
  """Return the elements, either from `x` or `y`, depending on the `condition`.

  If both `x` and `y` are None, then this operation returns the coordinates of
  true elements of `condition`.  The coordinates are returned in a 2-D tensor
  where the first dimension (rows) represents the number of true elements, and
  the second dimension (columns) represents the coordinates of the true
  elements. Keep in mind, the shape of the output tensor can vary depending on
  how many true values there are in input. Indices are output in row-major
  order.

  If both non-None, `x` and `y` must have the same shape.
  The `condition` tensor must be a scalar if `x` and `y` are scalar.
  If `x` and `y` are tensors of higher rank, then `condition` must be either a
  vector with size matching the first dimension of `x`, or must have the same
  shape as `x`.

  The `condition` tensor acts as a mask that chooses, based on the value at each
  element, whether the corresponding element / row in the output should be taken
  from `x` (if true) or `y` (if false).

  If `condition` is a vector and `x` and `y` are higher rank matrices, then it
  chooses which row (outer dimension) to copy from `x` and `y`. If `condition`
  has the same shape as `x` and `y`, then it chooses which element to copy from
  `x` and `y`.

  Args:
    condition: A `Tensor` of type `bool`
    x: A Tensor which may have the same shape as `condition`. If `condition` is
      rank 1, `x` may have higher rank, but its first dimension must match the
      size of `condition`.
    y: A `tensor` with the same shape and type as `x`.
    name: A name of the operation (optional)

  Returns:
    A `Tensor` with the same type and shape as `x`, `y` if they are non-None.
    Otherwise, a `Tensor` with shape `(num_true, rank(condition))`.

  Raises:
    ValueError: When exactly one of `x` or `y` is non-None.
  """
  if x is None and y is None:
    with ops.name_scope(name, "Where", [condition]) as name:
      condition = ops.convert_to_tensor(
          condition, preferred_dtype=dtypes.bool, name="condition")
      return gen_array_ops.where(condition=condition, name=name)
  elif x is not None and y is not None:
    return gen_math_ops.select(condition=condition, x=x, y=y, name=name)
  else:
    raise ValueError("x and y must both be non-None or both be None.")


@tf_export("where", v1=["where_v2"])
def where_v2(condition, x=None, y=None, name=None):
  """Return the elements, either from `x` or `y`, depending on the `condition`.

  If both `x` and `y` are None, then this operation returns the coordinates of
  true elements of `condition`.  The coordinates are returned in a 2-D tensor
  where the first dimension (rows) represents the number of true elements, and
  the second dimension (columns) represents the coordinates of the true
  elements. Keep in mind, the shape of the output tensor can vary depending on
  how many true values there are in input. Indices are output in row-major
  order.

  If both non-None, `condition`, `x` and `y` must be broadcastable to the same
  shape.

  The `condition` tensor acts as a mask that chooses, based on the value at each
  element, whether the corresponding element / row in the output should be taken
  from `x` (if true) or `y` (if false).

  Args:
    condition: A `Tensor` of type `bool`
    x: A Tensor which is of the same type as `y`, and may be broadcastable with
      `condition` and `y`.
    y: A Tensor which is of the same type as `x`, and may be broadcastable with
      `condition` and `x`.
    name: A name of the operation (optional).

  Returns:
    A `Tensor` with the same type as `x` and `y`, and shape that
      is broadcast from `condition`, `x`, and `y`, if `x`, `y` are non-None.
    Otherwise, a `Tensor` with shape `(num_true, dim_size(condition))`.

  Raises:
    ValueError: When exactly one of `x` or `y` is non-None.
  """
  if x is None and y is None:
    with ops.name_scope(name, "Where", [condition]) as name:
      condition = ops.convert_to_tensor(
          condition, preferred_dtype=dtypes.bool, name="condition")
      return gen_array_ops.where(condition=condition, name=name)
  elif x is not None and y is not None:
    return gen_math_ops.select_v2(condition=condition, t=x, e=y, name=name)
  else:
    raise ValueError("x and y must both be non-None or both be None.")


# pylint: disable=redefined-builtin
@tf_export(v1=["reverse_sequence"])
@deprecation.deprecated_args(None,
                             "seq_dim is deprecated, use seq_axis instead",
                             "seq_dim")
@deprecation.deprecated_args(None,
                             "batch_dim is deprecated, use batch_axis instead",
                             "batch_dim")
def reverse_sequence(input,
                     seq_lengths,
                     seq_axis=None,
                     batch_axis=None,
                     name=None,
                     seq_dim=None,
                     batch_dim=None):
  """Reverses variable length slices.

  This op first slices `input` along the dimension `batch_axis`, and for
  each slice `i`, reverses the first `seq_lengths[i]` elements along the
  dimension `seq_axis`.

  The elements of `seq_lengths` must obey `seq_lengths[i] <=
  input.dims[seq_dim]`, and `seq_lengths` must be a vector of length
  `input.dims[batch_dim]`.

  The output slice `i` along dimension `batch_axis` is then given by
  input slice `i`, with the first `seq_lengths[i]` slices along
  dimension `seq_axis` reversed.

  Example usage:

  >>> seq_lengths = [7, 2, 3, 5]
  >>> input = [[1, 2, 3, 4, 5, 0, 0, 0], [1, 2, 0, 0, 0, 0, 0, 0],
  ...          [1, 2, 3, 4, 0, 0, 0, 0], [1, 2, 3, 4, 5, 6, 7, 8]]
  >>> output = tf.reverse_sequence(input, seq_lengths, seq_axis=1, batch_axis=0)
  >>> output
  <tf.Tensor: shape=(4, 8), dtype=int32, numpy=
  array([[0, 0, 5, 4, 3, 2, 1, 0],
         [2, 1, 0, 0, 0, 0, 0, 0],
         [3, 2, 1, 4, 0, 0, 0, 0],
         [5, 4, 3, 2, 1, 6, 7, 8]], dtype=int32)>

  Args:
    `input`: A `Tensor`. The input to reverse.
    `seq_lengths`: A `Tensor`. Must be one of the following types: `int32`,
      `int64`. 1-D with length `input.dims(batch_dim)` and `max(seq_lengths) <=
      input.dims(seq_dim)`
    `seq_axis`: An `int`. The dimension which is partially reversed.
    `batch_axis`: An optional `int`. Defaults to `0`. The dimension along which
      reversal is performed.
    `name`: A name for the operation (optional).

  Returns:
    A Tensor. Has the same type as input.
  """
  seq_axis = deprecation.deprecated_argument_lookup("seq_axis", seq_axis,
                                                    "seq_dim", seq_dim)
  batch_axis = deprecation.deprecated_argument_lookup("batch_axis", batch_axis,
                                                      "batch_dim", batch_dim)
  return gen_array_ops.reverse_sequence(
      input=input,
      seq_lengths=seq_lengths,
      seq_dim=seq_axis,
      batch_dim=batch_axis,
      name=name)


@tf_export("reverse_sequence", v1=[])
def reverse_sequence_v2(input,
                        seq_lengths,
                        seq_axis=None,
                        batch_axis=None,
                        name=None):
  return gen_array_ops.reverse_sequence(
      input=input,
      seq_lengths=seq_lengths,
      seq_dim=seq_axis,
      batch_dim=batch_axis,
      name=name)

reverse_sequence_v2.__doc__ = reverse_sequence.__doc__
# pylint: enable=redefined-builtin


@tf_export(v1=["gather"])
@dispatch.add_dispatch_support
def gather(params,
           indices,
           validate_indices=None,
           name=None,
           axis=None,
           batch_dims=0):  # pylint: disable=g-doc-args
  r"""Gather slices from params axis `axis` according to indices.

  Gather slices from params axis `axis` according to `indices`.  `indices` must
  be an integer tensor of any dimension (usually 0-D or 1-D).

  For 0-D (scalar) `indices`:

  $$\begin{align*}
  output[p_0, ..., p_{axis-1}, &&          &&& p_{axis + 1}, ..., p_{N-1}] = \\
  params[p_0, ..., p_{axis-1}, && indices, &&& p_{axis + 1}, ..., p_{N-1}]
  \end{align*}$$

  Where *N* = `ndims(params)`.

  For 1-D (vector) `indices` with `batch_dims=0`:

  $$\begin{align*}
  output[p_0, ..., p_{axis-1}, &&         &i,  &&p_{axis + 1}, ..., p_{N-1}] =\\
  params[p_0, ..., p_{axis-1}, && indices[&i], &&p_{axis + 1}, ..., p_{N-1}]
  \end{align*}$$

  In the general case, produces an output tensor where:

  $$\begin{align*}
  output[p_0,             &..., p_{axis-1},                       &
         &i_{B},           ..., i_{M-1},                          &
         p_{axis + 1},    &..., p_{N-1}]                          = \\
  params[p_0,             &..., p_{axis-1},                       &
         indices[p_0, ..., p_{B-1}, &i_{B}, ..., i_{M-1}],        &
         p_{axis + 1},    &..., p_{N-1}]
  \end{align*}$$

  Where *N* = `ndims(params)`, *M* = `ndims(indices)`, and *B* = `batch_dims`.
  Note that `params.shape[:batch_dims]` must be identical to
  `indices.shape[:batch_dims]`.

  The shape of the output tensor is:

  > `output.shape = params.shape[:axis] + indices.shape[batch_dims:] +
  > params.shape[axis + 1:]`.

  Note that on CPU, if an out of bound index is found, an error is returned.
  On GPU, if an out of bound index is found, a 0 is stored in the corresponding
  output value.

  See also `tf.gather_nd`.

  <div style="width:70%; margin:auto; margin-bottom:10px; margin-top:20px;">
  <img style="width:100%" src="https://www.tensorflow.org/images/Gather.png"
  alt>
  </div>

  Args:
    params: The `Tensor` from which to gather values. Must be at least rank
      `axis + 1`.
    indices: The index `Tensor`.  Must be one of the following types: `int32`,
      `int64`. Must be in range `[0, params.shape[axis])`.
    validate_indices: Deprecated, does nothing.
    axis: A `Tensor`. Must be one of the following types: `int32`, `int64`. The
      `axis` in `params` to gather `indices` from. Must be greater than or equal
      to `batch_dims`.  Defaults to the first non-batch dimension. Supports
      negative indexes.
    batch_dims: An `integer`.  The number of batch dimensions.  Must be less
      than or equal to `rank(indices)`.
    name: A name for the operation (optional).

  Returns:
    A `Tensor`. Has the same type as `params`.
  """
  del validate_indices

  if axis is None:
    axis = batch_dims
  if tensor_util.constant_value(axis) != 0:
    return gen_array_ops.gather_v2(
        params, indices, axis, batch_dims=batch_dims, name=name)
  try:
    # TODO(apassos) find a less bad way of detecting resource variables
    # without introducing a circular dependency.
    return params.sparse_read(indices, name=name)
  except AttributeError:
    return gen_array_ops.gather_v2(params, indices, axis, name=name)


@tf_export("gather", v1=[])
@dispatch.add_dispatch_support
def gather_v2(params,
              indices,
              validate_indices=None,
              axis=None,
              batch_dims=0,
              name=None):
  return gather(
      params,
      indices,
      validate_indices=validate_indices,
      name=name,
      axis=axis,
      batch_dims=batch_dims)


gather_v2.__doc__ = gather.__doc__


@tf_export(v1=["batch_gather"])
@dispatch.add_dispatch_support
@deprecation.deprecated(
    "2017-10-25", "`tf.batch_gather` is deprecated, please use `tf.gather` "
    "with `batch_dims=-1` instead.")  # pylint: disable=missing-docstring
def batch_gather(params, indices, name=None):
  """Gather slices from params according to indices with leading batch dims."""
  with ops.name_scope(name, "BatchGather", [params, indices]):
    indices = ops.convert_to_tensor(indices, name="indices")
    params = ops.convert_to_tensor(params, name="params")
    if indices.shape.ndims is None:
      raise ValueError(
          "batch_gather does not allow indices with unknown shape.")
    return _batch_gather(params, indices, batch_dims=indices.shape.ndims - 1)


def _batch_gather(params, indices, batch_dims, axis=None):
  r"""Gather slices from params according to indices with leading batch dims.

  This operation assumes that the leading `batch_dims` dimensions of `indices`
  and `params` are batch dimensions; and performs a `tf.gather` operation within
  each batch. (If `batch_dims` is not specified, then it defaults to
  `rank(indices)-1`.)  In the case in which `batch_dims==0`, this operation
  is equivalent to `tf.gather`.

  Args:
    params: A Tensor. The tensor from which to gather values.
    indices: A Tensor. Must be one of the following types: int32, int64. Index
      tensor. Must be in range `[0, params.shape[batch_dims]]`.
    batch_dims: An integer or none.  The number of batch dimensions.  Must be
      less than `rank(indices)`.  Defaults to `rank(indices) - 1` if None.
    axis: A `Tensor`. Must be one of the following types: `int32`, `int64`. The
      `axis` in `params` to gather `indices` from. Must be greater than or equal
      to `batch_dims`.  Defaults to the first non-batch dimension. Supports
      negative indexes.

  Returns:
    A Tensor. Has the same type as `params`.

  Raises:
    ValueError: if `indices` has an unknown shape.
  """
  if batch_dims is not None and not isinstance(batch_dims, int):
    raise TypeError("batch_dims must be an int; got %r" % (batch_dims,))
  indices = ops.convert_to_tensor(indices, name="indices")
  params = ops.convert_to_tensor(params, name="params")

  indices_ndims = indices.shape.ndims
  if indices_ndims is None:
    raise ValueError("tf.gather does not allow indices with unknown "
                     "rank when batch_dims is specified.")
  if batch_dims is None:
    batch_dims = indices_ndims - 1
  if batch_dims < 0:
    batch_dims += indices_ndims
  if batch_dims < 0 or batch_dims >= indices_ndims:
    raise ValueError("batch_dims = %d must be less than rank(indices) = %d" %
                     (batch_dims, indices_ndims))
  if params.shape.ndims is not None and batch_dims >= params.shape.ndims:
    raise ValueError("batch_dims = %d must be less than rank(params) = %d" %
                     (batch_dims, params.shape.ndims))

  # Handle axis by transposing the axis dimension to be the first non-batch
  # dimension, recursively calling batch_gather with axis=0, and then
  # transposing the result to put the pre-axis dimensions before the indices
  # dimensions.
  if axis is not None and axis != batch_dims:
    # Adjust axis to be positive.
    if not isinstance(axis, int):
      axis = tf.where(axis < 0, axis + array_ops.rank(params), axis)
    elif axis < 0 and params.shape.ndims is None:
      axis = axis + array_ops.rank(params)
    else:
      if (axis < -params.shape.ndims) or (axis >= params.shape.ndims):
        raise ValueError("axis (%d) out of range [%d, %d)" %
                         (axis, -params.shape.ndims, params.shape.ndims))
      if axis < 0:
        axis += params.shape.ndims
      if axis < batch_dims:
        raise ValueError("batch_dims = %d must be less than or equal to "
                         "axis = %d" % (batch_dims, axis))

    # Move params[axis] up to params[batch_dims].
    perm = [
        list(range(batch_dims)), [axis],
        gen_math_ops._range(batch_dims, axis, 1),
        gen_math_ops._range(axis + 1, rank(params), 1)
    ]
    params = transpose(params, concat(perm, axis=0))

    result = _batch_gather(params, indices, batch_dims=batch_dims)

    # Move the result dimensions corresponding to params[batch_dims:axis]
    # to just before the dimensions corresponding to indices[batch_dims:].
    params_start = indices_ndims + axis - batch_dims
    perm = [
        list(range(batch_dims)),
        gen_math_ops._range(indices_ndims, params_start, 1),
        list(range(batch_dims, indices_ndims)),
        gen_math_ops._range(params_start, rank(result), 1)
    ]
    return transpose(result, perm=concat(perm, axis=0))

  indices_shape = shape(indices)
  params_shape = shape(params)
  batch_indices = indices
  indices_dtype = indices.dtype.base_dtype
  accum_dim_value = ones((), dtype=indices_dtype)
  # Use correct type for offset index computation
  casted_params_shape = gen_math_ops.cast(params_shape, indices_dtype)
  for dim in range(batch_dims, 0, -1):
    dim_value = casted_params_shape[dim - 1]
    accum_dim_value *= casted_params_shape[dim]
    start = zeros((), dtype=indices_dtype)
    step = ones((), dtype=indices_dtype)
    dim_indices = gen_math_ops._range(start, dim_value, step)
    dim_indices *= accum_dim_value
    dim_shape = stack(
        [1] * (dim - 1) + [dim_value] + [1] * (indices_ndims - dim), axis=0)
    batch_indices += reshape(dim_indices, dim_shape)

  flat_indices = reshape(batch_indices, [-1])
  outer_shape = params_shape[batch_dims + 1:]
  flat_inner_shape = gen_math_ops.prod(params_shape[:batch_dims + 1], [0],
                                       False)

  flat_params = reshape(params, concat([[flat_inner_shape], outer_shape],
                                       axis=0))
  flat_result = gather(flat_params, flat_indices)
  result = reshape(flat_result, concat([indices_shape, outer_shape], axis=0))
  final_shape = indices.get_shape()[:batch_dims].merge_with(
      params.get_shape()[:batch_dims])
  final_shape = final_shape.concatenate(indices.get_shape().dims[batch_dims:])
  final_shape = final_shape.concatenate(params.get_shape()[batch_dims + 1:])
  result.set_shape(final_shape)
  return result


@tf_export(v1=["gather_nd", "manip.gather_nd"])
@dispatch.add_dispatch_support
@deprecated_endpoints("manip.gather_nd")
def gather_nd(params, indices, name=None, batch_dims=0):
  r"""Gather slices from `params` into a Tensor with shape specified by `indices`.

  `indices` is an K-dimensional integer tensor, best thought of as a
  (K-1)-dimensional tensor of indices into `params`, where each element defines
  a slice of `params`:

      output[\\(i_0, ..., i_{K-2}\\)] = params[indices[\\(i_0, ..., i_{K-2}\\)]]

  Whereas in `tf.gather` `indices` defines slices into the first
  dimension of `params`, in `tf.gather_nd`, `indices` defines slices into the
  first `N` dimensions of `params`, where `N = indices.shape[-1]`.

  The last dimension of `indices` can be at most the rank of
  `params`:

      indices.shape[-1] <= params.rank

  The last dimension of `indices` corresponds to elements
  (if `indices.shape[-1] == params.rank`) or slices
  (if `indices.shape[-1] < params.rank`) along dimension `indices.shape[-1]`
  of `params`.  The output tensor has shape

      indices.shape[:-1] + params.shape[indices.shape[-1]:]

  Additionally both 'params' and 'indices' can have M leading batch
  dimensions that exactly match. In this case 'batch_dims' must be M.

  Note that on CPU, if an out of bound index is found, an error is returned.
  On GPU, if an out of bound index is found, a 0 is stored in the
  corresponding output value.

  Some examples below.

  Simple indexing into a matrix:

  ```python
      indices = [[0, 0], [1, 1]]
      params = [['a', 'b'], ['c', 'd']]
      output = ['a', 'd']
  ```

  Slice indexing into a matrix:

  ```python
      indices = [[1], [0]]
      params = [['a', 'b'], ['c', 'd']]
      output = [['c', 'd'], ['a', 'b']]
  ```

  Indexing into a 3-tensor:

  ```python
      indices = [[1]]
      params = [[['a0', 'b0'], ['c0', 'd0']],
                [['a1', 'b1'], ['c1', 'd1']]]
      output = [[['a1', 'b1'], ['c1', 'd1']]]


      indices = [[0, 1], [1, 0]]
      params = [[['a0', 'b0'], ['c0', 'd0']],
                [['a1', 'b1'], ['c1', 'd1']]]
      output = [['c0', 'd0'], ['a1', 'b1']]


      indices = [[0, 0, 1], [1, 0, 1]]
      params = [[['a0', 'b0'], ['c0', 'd0']],
                [['a1', 'b1'], ['c1', 'd1']]]
      output = ['b0', 'b1']
  ```

  The examples below are for the case when only indices have leading extra
  dimensions. If both 'params' and 'indices' have leading batch dimensions, use
  the 'batch_dims' parameter to run gather_nd in batch mode.

  Batched indexing into a matrix:

  ```python
      indices = [[[0, 0]], [[0, 1]]]
      params = [['a', 'b'], ['c', 'd']]
      output = [['a'], ['b']]
  ```

  Batched slice indexing into a matrix:

  ```python
      indices = [[[1]], [[0]]]
      params = [['a', 'b'], ['c', 'd']]
      output = [[['c', 'd']], [['a', 'b']]]
  ```

  Batched indexing into a 3-tensor:

  ```python
      indices = [[[1]], [[0]]]
      params = [[['a0', 'b0'], ['c0', 'd0']],
                [['a1', 'b1'], ['c1', 'd1']]]
      output = [[[['a1', 'b1'], ['c1', 'd1']]],
                [[['a0', 'b0'], ['c0', 'd0']]]]

      indices = [[[0, 1], [1, 0]], [[0, 0], [1, 1]]]
      params = [[['a0', 'b0'], ['c0', 'd0']],
                [['a1', 'b1'], ['c1', 'd1']]]
      output = [[['c0', 'd0'], ['a1', 'b1']],
                [['a0', 'b0'], ['c1', 'd1']]]


      indices = [[[0, 0, 1], [1, 0, 1]], [[0, 1, 1], [1, 1, 0]]]
      params = [[['a0', 'b0'], ['c0', 'd0']],
                [['a1', 'b1'], ['c1', 'd1']]]
      output = [['b0', 'b1'], ['d0', 'c1']]
  ```

  Examples with batched 'params' and 'indices':

  ```python
      batch_dims = 1
      indices = [[1], [0]]
      params = [[['a0', 'b0'], ['c0', 'd0']],
                [['a1', 'b1'], ['c1', 'd1']]]
      output = [['c0', 'd0'], ['a1', 'b1']]

      batch_dims = 1
      indices = [[[1]], [[0]]]
      params = [[['a0', 'b0'], ['c0', 'd0']],
                [['a1', 'b1'], ['c1', 'd1']]]
      output = [[['c0', 'd0']], [['a1', 'b1']]]

      batch_dims = 1
      indices = [[[1, 0]], [[0, 1]]]
      params = [[['a0', 'b0'], ['c0', 'd0']],
                [['a1', 'b1'], ['c1', 'd1']]]
      output = [['c0'], ['b1']]
  ```

  See also `tf.gather`.

  Args:
    params: A `Tensor`. The tensor from which to gather values.
    indices: A `Tensor`. Must be one of the following types: `int32`, `int64`.
      Index tensor.
    name: A name for the operation (optional).
    batch_dims: An integer or a scalar 'Tensor'. The number of batch dimensions.

  Returns:
    A `Tensor`. Has the same type as `params`.
  """
  batch_dims_ = tensor_util.constant_value(batch_dims)
  if batch_dims_ is not None:
    batch_dims = int(batch_dims_)
  if batch_dims == 0:
    try:
      # TODO(apassos) find a less bad way of detecting resource variables
      # without introducing a circular dependency.
      return params.gather_nd(indices, name=name)
    except AttributeError:
      return gen_array_ops.gather_nd(params, indices, name=name)
  else:
    return batch_gather_nd(params, indices, batch_dims=batch_dims, name=name)


@tf_export("gather_nd", v1=[])
@dispatch.add_dispatch_support
def gather_nd_v2(params, indices, batch_dims=0, name=None):
  return gather_nd(params, indices, name=name, batch_dims=batch_dims)


gather_nd_v2.__doc__ = gather_nd.__doc__


def batch_gather_nd(params, indices, batch_dims, name=None):
  """gather_nd implementation with batch support."""
  with ops.name_scope(name, "BatchGatherND", [params, indices]):
    indices = ops.convert_to_tensor(indices, name="indices")
    params = ops.convert_to_tensor(params, name="params")

    if not isinstance(batch_dims, int):
      raise TypeError("batch_dims must be an int; got %r" % (batch_dims,))
    if batch_dims < 0:
      raise ValueError("tf.gather_nd does not allow negative batch_dims.")
    params_ndims = params.shape.ndims
    indices_ndims = indices.shape.ndims
    if indices_ndims is not None and batch_dims >= indices_ndims:
      raise ValueError("batch_dims = %d must be less than rank(indices) = %d" %
                       (batch_dims, indices_ndims))
    if params_ndims is not None and batch_dims >= params_ndims:
      raise ValueError("batch_dims = %d must be less than rank(params) = %d" %
                       (batch_dims, params_ndims))

    expand = batch_dims == 0
    if expand:
      # Normally gather_nd will be called when batch_dims == 0.
      # But if this function is called with batch_dims = 0, e.g. for testing
      # purposes, this adds a dummy batch dimension to make batch_dims = 1.
      params = expand_dims(params, axis=0)
      indices = expand_dims(indices, axis=0)
      batch_dims = 1

    params_shape = shape(params)
    indices_shape = shape(indices)
    batch_shape = params_shape[:batch_dims]
    batch_size = gen_math_ops.prod(batch_shape, [0])
    index_internal_ndims = rank(indices) - batch_dims - 1
    indices_internal_shape = indices_shape[batch_dims:-1]

    # Assuming a 'params' with shape [b1, ..., bM, g1, ..., gN] and an 'indices'
    # with shape [b1, ..., bM, i1, ..., iK, C], where C <= N, we need to modify
    # 'indices' s.t. it has shape [i1, ..., iK, D], where D <= M + N and slices
    # to the entire 'params' tensor.
    # Assuming we have a batch of shape [B1, B2], we use meshgrid to create a
    # grid of size B1 x B2.
    batch_dim_list = unstack(batch_shape, axis=0)
    dim_ranges = [
        gen_math_ops.cast(gen_math_ops._range(0, x, 1), indices.dtype)
        for x in batch_dim_list
    ]
    mesh_list = meshgrid(*dim_ranges, indexing="ij") if dim_ranges else []
    # Then we flatten and stack the tensors to form a (B1.B2) by 2 matrix.
    flat_list = [reshape(x, shape=(-1,)) for x in mesh_list]
    index_grid = transpose(stack(flat_list, axis=0))
    # We need to concatenate these batch coordinates with the internal indices.
    # concat -> index_grid [B1.B2, 2] with indices [i1, ..., iK, C]
    # So we reshape them both to [(B1.B2), i1, ..., iK, *]
    index_grid_shape = shape(index_grid)
    index_grid = reshape(
        index_grid,
        concat([
            index_grid_shape[:1],
            ones(index_internal_ndims, dtype=dtypes.int32), index_grid_shape[1:]
        ],
               axis=0))
    tile_shape = concat(((1,), indices_internal_shape, (1,)), axis=0)
    index_grid = tile(index_grid, multiples=tile_shape)
    # index_grid now has shape [(B1.B2), i1, ..., iK, 2]
    flat_shape = concat(([batch_size], indices_shape[batch_dims:]), axis=0)
    flat_indices = reshape(indices, shape=flat_shape)
    # flat_indices now has shape [(B1.B2), i1, ..., iK, C]
    indices = concat((index_grid, flat_indices), axis=-1)
    # indices has shape [(B1.B2), i1, ..., iK, 2+C]
    out = gen_array_ops.gather_nd(params, indices)
    # out has shape [(B1.B2), i1, ..., iK, N-C]. Now we reshape batch to
    # its original form.
    out_shape = shape(out)
    out = reshape(out, shape=concat((batch_shape, out_shape[1:]), axis=0))
    if expand:
      out = squeeze(out, axis=0)
  return out


# Define quantize_v2 here in order to make name the second-to-last attribute,
# because round_mode was added later.
# (And also now because of 'axis' processing).
@tf_export(v1=["quantize_v2"])
@deprecation.deprecated(
    "2017-10-25",
    "`tf.quantize_v2` is deprecated, please use `tf.quantization.quantize` "
    "instead.")  # pylint: disable=missing-docstring
def quantize_v2(
    input,  # pylint: disable=redefined-builtin
    min_range,
    max_range,
    T,
    mode="MIN_COMBINED",
    name=None,
    round_mode="HALF_AWAY_FROM_ZERO",
    narrow_range=False,
    axis=None,
    ensure_minimum_range=0.01):
  if axis is None:
    axis = -1
  elif axis < 0:
    if input.shape.ndims is None:
      raise ValueError("input should have known rank to use negative axis.")
    axis %= input.shape.ndims

  if compat.forward_compatible(2019, 11, 13) or ensure_minimum_range != 0.01:
    return gen_array_ops.quantize_v2(
        input,
        min_range,
        max_range,
        T=T,
        mode=mode,
        name=name,
        round_mode=round_mode,
        narrow_range=narrow_range,
        axis=axis,
        ensure_minimum_range=ensure_minimum_range)
  return gen_array_ops.quantize_v2(
      input,
      min_range,
      max_range,
      T=T,
      mode=mode,
      name=name,
      round_mode=round_mode,
      narrow_range=narrow_range,
      axis=axis)


quantize_v2.__doc__ = """Please use `tf.quantization.quantize` instead."""


# We want to expose tf.quantization.quantize instead of
# tf.quantization.quantize; we can deprecate tf.quantization.quantize in next
# version of TensorFlow.
@tf_export("quantization.quantize", v1=["quantization.quantize", "quantize"])
@deprecation.deprecated_endpoints("quantize")
def quantize(
    input,  # pylint: disable=redefined-builtin
    min_range,
    max_range,
    T,
    mode="MIN_COMBINED",
    round_mode="HALF_AWAY_FROM_ZERO",
    name=None,
    narrow_range=False,
    axis=None,
    ensure_minimum_range=0.01):
  """Quantize the input tensor."""
  if compat.forward_compatible(2019, 11, 13) or ensure_minimum_range != 0.01:
    return quantize_v2(
        input,
        min_range,
        max_range,
        T,
        mode=mode,
        round_mode=round_mode,
        name=name,
        narrow_range=narrow_range,
        axis=axis,
        ensure_minimum_range=ensure_minimum_range)
  return quantize_v2(
      input,
      min_range,
      max_range,
      T,
      mode=mode,
      round_mode=round_mode,
      name=name,
      narrow_range=narrow_range,
      axis=axis)


@tf_export("quantization.dequantize", v1=["quantization.dequantize",
                                          "dequantize"])
@deprecation.deprecated_endpoints("dequantize")
def dequantize(  # pylint: disable=missing-docstring
    input,  # pylint: disable=redefined-builtin
    min_range,
    max_range,
    mode="MIN_COMBINED",
    name=None,
    axis=None,
    narrow_range=False):
  if axis is None:
    axis = -1
  elif axis < 0:
    if input.shape.ndims is None:
      raise ValueError("input should have known rank to use negative axis.")
    axis %= input.shape.ndims

  if compat.forward_compatible(2019, 10, 22) or axis >= 0 or narrow_range:
    return gen_array_ops.dequantize(
        input, min_range, max_range, mode=mode, name=name,
        narrow_range=narrow_range, axis=axis)
  return gen_array_ops.dequantize(
      input, min_range, max_range, mode=mode, name=name)

dequantize.__doc__ = gen_array_ops.dequantize.__doc__


@tf_export("quantization.quantize_and_dequantize")
def quantize_and_dequantize(
    input,  # pylint: disable=redefined-builtin
    input_min,
    input_max,
    signed_input=True,
    num_bits=8,
    range_given=False,
    round_mode="HALF_TO_EVEN",
    name=None,
    narrow_range=False,
    axis=None):
  """Quantizes then dequantizes a tensor.

  Args:
    input: A `Tensor` to quantize and dequantize.
    input_min: If range_given=True, the minimum input value, that needs to be
      represented in the quantized representation. If axis is specified, this
      should be a vector of minimum values for each slice along axis.
    input_max: If range_given=True, the maximum input value that needs to be
      represented in the quantized representation. If axis is specified, this
      should be a vector of maximum values for each slice along axis.
    signed_input: True if the quantization is signed or unsigned.
    num_bits: The bitwidth of the quantization.
    range_given: If true use `input_min` and `input_max` for the range of the
      input, otherwise determine min and max from the input `Tensor`.
    round_mode: Rounding mode when rounding from float values to quantized ones.
      one of ['HALF_TO_EVEN', 'HALF_UP']
    name: Optional name for the operation.
    narrow_range: If true, then the absolute value of the quantized minimum
      value is the same as the quantized maximum value, instead of 1 greater.
      i.e. for 8 bit quantization, the minimum value is -127 instead of -128.
    axis: Integer. If specified, refers to a dimension of the input tensor, such
      that quantization will be per slice along that dimension.

  Returns:
    A `Tensor`. Each element is the result of quantizing and dequantizing the
    corresponding element of `input`.
  """
  if axis is None:
    axis = -1
  elif axis < 0:
    if input.shape.ndims is None:
      raise ValueError("input should have known rank to use negative axis.")
    axis %= input.shape.ndims

  return gen_array_ops.quantize_and_dequantize_v2(
      input,
      input_min=input_min,
      input_max=input_max,
      signed_input=signed_input,
      num_bits=num_bits,
      range_given=range_given,
      round_mode=round_mode,
      narrow_range=narrow_range,
      axis=axis,
      name=name)


@tf_export("searchsorted")
def searchsorted(sorted_sequence,
                 values,
                 side="left",
                 out_type=dtypes.int32,
                 name=None):
  """Searches input tensor for values on the innermost dimension.

  A 2-D example:

  ```
    sorted_sequence = [[0, 3, 9, 9, 10],
                       [1, 2, 3, 4, 5]]
    values = [[2, 4, 9],
              [0, 2, 6]]

    result = searchsorted(sorted_sequence, values, side="left")

    result == [[1, 2, 2],
               [0, 1, 5]]

    result = searchsorted(sorted_sequence, values, side="right")

    result == [[1, 2, 4],
               [0, 2, 5]]
  ```

  Args:
    sorted_sequence: N-D `Tensor` containing a sorted sequence.
    values: N-D `Tensor` containing the search values.
    side: 'left' or 'right'; 'left' corresponds to lower_bound and 'right' to
      upper_bound.
    out_type: The output type (`int32` or `int64`).  Default is `tf.int32`.
    name: Optional name for the operation.

  Returns:
    An N-D `Tensor` the size of values containing the result of applying either
    lower_bound or upper_bound (depending on side) to each value.  The result
    is not a global index to the entire `Tensor`, but the index in the last
    dimension.

  Raises:
    ValueError: If the last dimension of `sorted_sequence >= 2^31-1` elements.
                If the total size of values exceeds `2^31 - 1` elements.
                If the first `N-1` dimensions of the two tensors don't match.
  """
  sequence_size = shape_internal(sorted_sequence)[-1]
  values_size = shape_internal(values)[-1]
  sorted_sequence_2d = reshape(sorted_sequence, [-1, sequence_size])
  values_2d = reshape(values, [-1, values_size])
  if side == "right":
    output = gen_array_ops.upper_bound(sorted_sequence_2d, values_2d, out_type,
                                       name)
  elif side == "left":
    output = gen_array_ops.lower_bound(sorted_sequence_2d, values_2d, out_type,
                                       name)
  else:
    raise ValueError("side must be either 'right' or 'left'.  Saw: %s." % side)
  return reshape(output, shape_internal(values))


quantize.__doc__ = gen_array_ops.quantize_v2.__doc__


@tf_export("image.extract_patches")
def extract_image_patches_v2(images, sizes, strides, rates, padding, name=None):
  r"""Extract `patches` from `images`.

  This op collects patches from the input image, as if applying a
  convolution. All extracted patches are stacked in the depth (last) dimension
  of the output.

  Specifically, the op extracts patches of shape `sizes` which are `strides`
  apart in the input image. The output is subsampled using the `rates` argument,
  in the same manner as "atrous" or "dilated" convolutions.

  The result is a 4D tensor which is indexed by batch, row, and column.
  `output[i, x, y]` contains a flattened patch of size `sizes[1], sizes[2]`
  which is taken from the input starting at
  `images[i, x*strides[1], y*strides[2]]`.

  Each output patch can be reshaped to `sizes[1], sizes[2], depth`, where
  `depth` is `images.shape[3]`.

  The output elements are taken from the input at intervals given by the `rate`
  argument, as in dilated convolutions.

  The `padding` argument has no effect on the size of each patch, it determines
  how many patches are extracted. If `VALID`, only patches which are fully
  contained in the input image are included. If `SAME`, all patches whose
  starting point is inside the input are included, and areas outside the input
  default to zero.

  Example:

  ```
    n = 10
    # images is a 1 x 10 x 10 x 1 array that contains the numbers 1 through 100
    images = [[[[x * n + y + 1] for y in range(n)] for x in range(n)]]

    # We generate two outputs as follows:
    # 1. 3x3 patches with stride length 5
    # 2. Same as above, but the rate is increased to 2
    tf.extract_image_patches(images=images,
                             ksizes=[1, 3, 3, 1],
                             strides=[1, 5, 5, 1],
                             rates=[1, 1, 1, 1],
                             padding='VALID')

    # Yields:
    [[[[ 1  2  3 11 12 13 21 22 23]
       [ 6  7  8 16 17 18 26 27 28]]
      [[51 52 53 61 62 63 71 72 73]
       [56 57 58 66 67 68 76 77 78]]]]
  ```

  If we mark the pixels in the input image which are taken for the output with
  `*`, we see the pattern:

  ```
     *  *  *  4  5  *  *  *  9 10
     *  *  * 14 15  *  *  * 19 20
     *  *  * 24 25  *  *  * 29 30
    31 32 33 34 35 36 37 38 39 40
    41 42 43 44 45 46 47 48 49 50
     *  *  * 54 55  *  *  * 59 60
     *  *  * 64 65  *  *  * 69 70
     *  *  * 74 75  *  *  * 79 80
    81 82 83 84 85 86 87 88 89 90
    91 92 93 94 95 96 97 98 99 100
  ```

  ```
    tf.extract_image_patches(images=images,
                             sizes=[1, 3, 3, 1],
                             strides=[1, 5, 5, 1],
                             rates=[1, 2, 2, 1],
                             padding='VALID')

    # Yields:
    [[[[  1   3   5  21  23  25  41  43  45]
       [  6   8  10  26  28  30  46  48  50]]

      [[ 51  53  55  71  73  75  91  93  95]
       [ 56  58  60  76  78  80  96  98 100]]]]
  ```

  We can again draw the effect, this time using the symbols `*`, `x`, `+` and
  `o` to distinguish the patches:

  ```
     *  2  *  4  *  x  7  x  9  x
    11 12 13 14 15 16 17 18 19 20
     * 22  * 24  *  x 27  x 29  x
    31 32 33 34 35 36 37 38 39 40
     * 42  * 44  *  x 47  x 49  x
     + 52  + 54  +  o 57  o 59  o
    61 62 63 64 65 66 67 68 69 70
     + 72  + 74  +  o 77  o 79  o
    81 82 83 84 85 86 87 88 89 90
     + 92  + 94  +  o 97  o 99  o
  ```

  Args:
    images: A 4-D Tensor with shape `[batch, in_rows, in_cols, depth]
    sizes: The size of the extracted patches. Must be [1, size_rows, size_cols,
      1].
    strides: A 1-D Tensor of length 4. How far the centers of two consecutive
      patches are in the images. Must be: `[1, stride_rows, stride_cols, 1]`.
    rates: A 1-D Tensor of length 4. Must be: `[1, rate_rows, rate_cols, 1]`.
      This is the input stride, specifying how far two consecutive patch samples
      are in the input. Equivalent to extracting patches with `patch_sizes_eff =
      patch_sizes + (patch_sizes - 1) * (rates - 1)`, followed by subsampling
      them spatially by a factor of `rates`. This is equivalent to `rate` in
      dilated (a.k.a. Atrous) convolutions.
    padding: The type of padding algorithm to use.
    name: A name for the operation (optional).

  Returns:
    A 4-D Tensor of the same type as the input.
  """
  return gen_array_ops.extract_image_patches(images, sizes, strides, rates,
                                             padding, name)


@tf_export(v1=["image.extract_image_patches", "extract_image_patches"])
@deprecation.deprecated_args(None, "ksizes is deprecated, use sizes instead",
                             "ksizes")
def extract_image_patches(  # pylint: disable=missing-docstring
    images,
    ksizes=None,
    strides=None,
    rates=None,
    padding=None,
    name=None,
    sizes=None):
  """Extract patches from images and put them in the "depth" output dimension.

  Args:
    `images`: A `Tensor`. Must be one of the following types: `float32`,
      `float64`, `int32`, `uint8`, `int16`, `int8`, `int64`, `bfloat16`,
      `uint16`, `half`, `uint32`, `uint64`. 4-D Tensor with shape
    `[batch, in_rows, in_cols, depth]`. `ksizes`: A list of `ints` that has
      length `>= 4`. The size of the sliding window for each
    dimension of `images`. `strides`: A list of `ints` that has length `>= 4`.
      1-D of length 4. How far the centers of two consecutive
    patches are in the images. Must be:
    `[1, stride_rows, stride_cols, 1]`. `rates`: A list of `ints`
    that has length `>= 4`. 1-D of length 4. Must be: `[1, rate_rows, rate_cols,
      1]`. This is the input stride, specifying how far two consecutive patch
      samples are in the input. Equivalent to extracting patches with
      `patch_sizes_eff = patch_sizes + (patch_sizes - 1) * (rates - 1)`,
      followed by subsampling them spatially by a factor of `rates`. This is
      equivalent to `rate` in dilated (a.k.a. Atrous) convolutions.
    `padding`: A `string` from: "SAME", "VALID". The type of padding algorithm
      to use.
    We specify the size-related attributes as:  ``` ksizes = [1, ksize_rows,
      ksize_cols, 1] strides = [1, strides_rows, strides_cols, 1] rates = [1,
      rates_rows, rates_cols, 1]
    name: A name for the operation (optional). ```

  Returns:
    A Tensor. Has the same type as images.
  """
  ksizes = deprecation.deprecated_argument_lookup("sizes", sizes, "ksizes",
                                                  ksizes)
  return gen_array_ops.extract_image_patches(images, ksizes, strides, rates,
                                             padding, name)


extract_image_patches.__doc__ = gen_array_ops.extract_image_patches.__doc__


@tf_export("fingerprint")
def fingerprint(data, method="farmhash64", name=None):
  r"""Generates fingerprint values.

  Generates fingerprint values of `data`.

  Fingerprint op considers the first dimension of `data` as the batch dimension,
  and `output[i]` contains the fingerprint value generated from contents in
  `data[i, ...]` for all `i`.

  Fingerprint op writes fingerprint values as byte arrays. For example, the
  default method `farmhash64` generates a 64-bit fingerprint value at a time.
  This 8-byte value is written out as an `tf.uint8` array of size 8, in
  little-endian order.

  For example, suppose that `data` has data type `tf.int32` and shape (2, 3, 4),
  and that the fingerprint method is `farmhash64`. In this case, the output
  shape is (2, 8), where 2 is the batch dimension size of `data`, and 8 is the
  size of each fingerprint value in bytes. `output[0, :]` is generated from
  12 integers in `data[0, :, :]` and similarly `output[1, :]` is generated from
  other 12 integers in `data[1, :, :]`.

  Note that this op fingerprints the raw underlying buffer, and it does not
  fingerprint Tensor's metadata such as data type and/or shape. For example, the
  fingerprint values are invariant under reshapes and bitcasts as long as the
  batch dimension remain the same:

  ```python
  tf.fingerprint(data) == tf.fingerprint(tf.reshape(data, ...))
  tf.fingerprint(data) == tf.fingerprint(tf.bitcast(data, ...))
  ```

  For string data, one should expect `tf.fingerprint(data) !=
  tf.fingerprint(tf.string.reduce_join(data))` in general.

  Args:
    data: A `Tensor`. Must have rank 1 or higher.
    method: A `Tensor` of type `tf.string`. Fingerprint method used by this op.
      Currently available method is `farmhash64`.
    name: A name for the operation (optional).

  Returns:
    A two-dimensional `Tensor` of type `tf.uint8`. The first dimension equals to
    `data`'s first dimension, and the second dimension size depends on the
    fingerprint algorithm.
  """
  return gen_array_ops.fingerprint(data, method, name)


def convert_to_int_tensor(tensor, name, dtype=dtypes.int32):
  """Converts the given value to an integer Tensor."""
  tensor = ops.convert_to_tensor(tensor, name=name, preferred_dtype=dtype)
  if tensor.dtype.is_integer:
    tensor = gen_math_ops.cast(tensor, dtype)
  else:
    raise TypeError("%s must be an integer tensor; dtype=%s" %
                    (name, tensor.dtype))
  return tensor


def get_positive_axis(axis, ndims):
  """Validate an `axis` parameter, and normalize it to be positive.

  If `ndims` is known (i.e., not `None`), then check that `axis` is in the
  range `-ndims <= axis < ndims`, and return `axis` (if `axis >= 0`) or
  `axis + ndims` (otherwise).
  If `ndims` is not known, and `axis` is positive, then return it as-is.
  If `ndims` is not known, and `axis` is negative, then report an error.

  Args:
    axis: An integer constant
    ndims: An integer constant, or `None`

  Returns:
    The normalized `axis` value.

  Raises:
    ValueError: If `axis` is out-of-bounds, or if `axis` is negative and
      `ndims is None`.
  """
  if not isinstance(axis, int):
    raise TypeError("axis must be an int; got %s" % type(axis).__name__)
  if ndims is not None:
    if 0 <= axis < ndims:
      return axis
    elif -ndims <= axis < 0:
      return axis + ndims
    else:
      raise ValueError("axis=%s out of bounds: expected %s<=axis<%s" %
                       (axis, -ndims, ndims))
  elif axis < 0:
    raise ValueError("axis may only be negative if ndims is statically known.")
  return axis


# This op is intended to exactly match the semantics of numpy.repeat, with
# one exception: numpy.repeat has special (and somewhat non-intuitive) behavior
# when axis is not specified.  Rather than implement that special behavior, we
# simply make `axis` be a required argument.
#
# External (OSS) `tf.repeat` feature request:
# https://github.com/tensorflow/tensorflow/issues/8246
def repeat_with_axis(data, repeats, axis, name=None):
  """Repeats elements of `data`.

  Args:
    data: An `N`-dimensional tensor.
    repeats: A 1-D integer tensor specifying how many times each element in
      `axis` should be repeated.  `len(repeats)` must equal `data.shape[axis]`.
      Supports broadcasting from a scalar value.
    axis: `int`.  The axis along which to repeat values.  Must be less than
      `max(N, 1)`.
    name: A name for the operation.

  Returns:
    A tensor with `max(N, 1)` dimensions.  Has the same shape as `data`,
    except that dimension `axis` has size `sum(repeats)`.

  Example usage:

  >>> repeat(['a', 'b', 'c'], repeats=[3, 0, 2], axis=0)
  <tf.Tensor: shape=(5,), dtype=string,
  numpy=array([b'a', b'a', b'a', b'c', b'c'], dtype=object)>
  >>> repeat([[1, 2], [3, 4]], repeats=[2, 3], axis=0)
  <tf.Tensor: shape=(5, 2), dtype=int32, numpy=
  array([[1, 2],
         [1, 2],
         [3, 4],
         [3, 4],
         [3, 4]], dtype=int32)>
  >>> repeat([[1, 2], [3, 4]], repeats=[2, 3], axis=1)
  <tf.Tensor: shape=(2, 5), dtype=int32, numpy=
  array([[1, 1, 2, 2, 2],
         [3, 3, 4, 4, 4]], dtype=int32)>

  """
  if not isinstance(axis, int):
    raise TypeError("axis must be an int; got %s" % type(axis).__name__)

  with ops.name_scope(name, "Repeat", [data, repeats]):
    data = ops.convert_to_tensor(data, name="data")
    repeats = convert_to_int_tensor(repeats, name="repeats")
    repeats.shape.with_rank_at_most(1)

    # If `data` is a scalar, then upgrade it to a vector.
    data = _with_nonzero_rank(data)
    data_shape = shape(data)

    # If `axis` is negative, then convert it to a positive value.
    axis = get_positive_axis(axis, data.shape.ndims)

    # Check data Tensor shapes.
    if repeats.shape.ndims == 1:
      data.shape.dims[axis].assert_is_compatible_with(repeats.shape[0])

    # If we know that `repeats` is a scalar, then we can just tile & reshape.
    if repeats.shape.ndims == 0:
      expanded = expand_dims(data, axis + 1)
      tiled = tile_one_dimension(expanded, axis + 1, repeats)
      result_shape = concat([data_shape[:axis], [-1], data_shape[axis + 1:]],
                            axis=0)
      return reshape(tiled, result_shape)

    # Broadcast the `repeats` tensor so rank(repeats) == axis + 1.
    if repeats.shape.ndims != axis + 1:
      repeats_shape = shape(repeats)
      repeats_ndims = rank(repeats)
      broadcast_shape = concat(
          [data_shape[:axis + 1 - repeats_ndims], repeats_shape], axis=0)
      repeats = broadcast_to(repeats, broadcast_shape)
      repeats.set_shape([None] * (axis + 1))

    # Create a "sequence mask" based on `repeats`, where slices across `axis`
    # contain one `True` value for each repetition.  E.g., if
    # `repeats = [3, 1, 2]`, then `mask = [[1, 1, 1], [1, 0, 0], [1, 1, 0]]`.
    max_repeat = gen_math_ops.maximum(
        0, gen_math_ops._max(repeats, _all_dimensions(repeats)))
    mask = sequence_mask(repeats, max_repeat)

    # Add a new dimension around each value that needs to be repeated, and
    # then tile that new dimension to match the maximum number of repetitions.
    expanded = expand_dims(data, axis + 1)
    tiled = tile_one_dimension(expanded, axis + 1, max_repeat)

    # Use `boolean_mask` to discard the extra repeated values.  This also
    # flattens all dimensions up through `axis`.
    masked = boolean_mask(tiled, mask)

    # Reshape the output tensor to add the outer dimensions back.
    if axis == 0:
      result = masked
    else:
      result_shape = concat([data_shape[:axis], [-1], data_shape[axis + 1:]],
                            axis=0)
      result = reshape(masked, result_shape)

    # Preserve shape information.
    if data.shape.ndims is not None:
      new_axis_size = 0 if repeats.shape[0] == 0 else None
      result.set_shape(data.shape[:axis].concatenate(
          [new_axis_size]).concatenate(data.shape[axis + 1:]))

    return result


def tile_one_dimension(data, axis, multiple):
  """Tiles a single dimension of a tensor."""
  # Assumes axis is a nonnegative int.
  if data.shape.ndims is not None:
    multiples = [1] * data.shape.ndims
    multiples[axis] = multiple
  else:
    ones_value = ones(rank(data), dtypes.int32)
    multiples = concat([ones_value[:axis], [multiple], ones_value[axis + 1:]],
                       axis=0)
  return tile(data, multiples)


def _with_nonzero_rank(data):
  """If `data` is scalar, then add a dimension; otherwise return as-is."""
  if data.shape.ndims is not None:
    if data.shape.ndims == 0:
      return stack([data])
    else:
      return data
  else:
    data_shape = shape(data)
    data_ndims = rank(data)
    return reshape(data, concat([[1], data_shape], axis=0)[-data_ndims:])


@tf_export("repeat")
def repeat(input, repeats, axis=None, name=None):  # pylint: disable=redefined-builtin
  """Repeat elements of `input`.

  Args:
    input: An `N`-dimensional Tensor.
    repeats: An 1-D `int` Tensor. The number of repetitions for each element.
      repeats is broadcasted to fit the shape of the given axis. `len(repeats)`
      must equal `input.shape[axis]` if axis is not None.
    axis: An int. The axis along which to repeat values. By default (axis=None),
      use the flattened input array, and return a flat output array.
    name: A name for the operation.

  Returns:
    A Tensor which has the same shape as `input`, except along the given axis.
      If axis is None then the output array is flattened to match the flattened
      input array.

  Example usage:

  >>> repeat(['a', 'b', 'c'], repeats=[3, 0, 2], axis=0)
  <tf.Tensor: shape=(5,), dtype=string,
  numpy=array([b'a', b'a', b'a', b'c', b'c'], dtype=object)>

  >>> repeat([[1, 2], [3, 4]], repeats=[2, 3], axis=0)
  <tf.Tensor: shape=(5, 2), dtype=int32, numpy=
  array([[1, 2],
         [1, 2],
         [3, 4],
         [3, 4],
         [3, 4]], dtype=int32)>

  >>> repeat([[1, 2], [3, 4]], repeats=[2, 3], axis=1)
  <tf.Tensor: shape=(2, 5), dtype=int32, numpy=
  array([[1, 1, 2, 2, 2],
         [3, 3, 4, 4, 4]], dtype=int32)>

  >>> repeat(3, repeats=4)
  <tf.Tensor: shape=(4,), dtype=int32, numpy=array([3, 3, 3, 3], dtype=int32)>

  >>> repeat([[1,2], [3,4]], repeats=2)
  <tf.Tensor: shape=(8,), dtype=int32,
  numpy=array([1, 1, 2, 2, 3, 3, 4, 4], dtype=int32)>

  """
  if axis is None:
    input = reshape(input, [-1])
    axis = 0
  return repeat_with_axis(input, repeats, axis, name)<|MERGE_RESOLUTION|>--- conflicted
+++ resolved
@@ -250,32 +250,24 @@
   The return value is not the same Tensor as the original, but contains the same
   values.  This operation is fast when used on the same device.
 
-<<<<<<< HEAD
   Examples:
-  ---------  
+  ---------
+  Example 1
   >>> val0 = tf.ones((1,), dtype=tf.float32)
   >>> a = tf.atan2(val0, val0)
   >>> a_identity = tf.identity(a)
   >>> print(a.numpy())          #[0.7853982]
   >>> print(a_identity.numpy()) #[0.7853982]
   
-  Another example
+  Example 2
   >>> x = tf.constant(4, shape=(3,3))
   >>> tf.identity(x)
   <tf.Tensor: id=2, shape=(3, 3), dtype=int32, numpy=
   array([[4, 4, 4],
          [4, 4, 4],
          [4, 4, 4]], dtype=int32)>
-=======
-  For example:
-
-  >>> a = tf.constant([0.78])
-  >>> a_identity = tf.identity(a)
-  >>> a.numpy()
-  array([0.78], dtype=float32)
-  >>> a_identity.numpy()
-  array([0.78], dtype=float32)
-
+  
+  Example 3
   Calling `tf.identity` on a variable will make a Tensor that represents the
   value of that variable at the time it is called. This is equivalent to calling
   `<variable>.read_value()`.
@@ -289,7 +281,7 @@
   >>> a_identity.numpy()
   5
 
->>>>>>> dbef8861
+
   Args:
     input: A `Tensor`.
     name: A name for the operation (optional).
