--- conflicted
+++ resolved
@@ -272,10 +272,7 @@
 
 
 class AdjustGamma(test_util.TensorFlowTestCase):
-<<<<<<< HEAD
-=======
-
->>>>>>> 68a72fda
+
   @test_util.run_deprecated_v1
   def test_adjust_gamma_less_zero_float32(self):
     """White image should be returned for gamma equal to zero"""
@@ -320,13 +317,9 @@
 
   def _test_adjust_gamma_uint8(self, gamma):
     """Verifying the output with expected results for gamma
-<<<<<<< HEAD
-    correction for uint8 images"""
-=======
 
     correction for uint8 images
     """
->>>>>>> 68a72fda
     with self.cached_session():
       x_np = np.random.uniform(0, 255, (8, 8)).astype(np.uint8)
       x = constant_op.constant(x_np, shape=x_np.shape)
@@ -344,13 +337,9 @@
 
   def _test_adjust_gamma_float32(self, gamma):
     """Verifying the output with expected results for gamma
-<<<<<<< HEAD
-    correction for float32 images"""
-=======
 
     correction for float32 images
     """
->>>>>>> 68a72fda
     with self.cached_session():
       x_np = np.random.uniform(0, 1.0, (8, 8))
       x = constant_op.constant(x_np, shape=x_np.shape)
@@ -373,33 +362,14 @@
   @test_util.run_deprecated_v1
   def test_adjust_gamma_zero_uint8(self):
     """White image should be returned for gamma equal
-<<<<<<< HEAD
-    to zero for uint8 images"""
-=======
 
     to zero for uint8 images
     """
->>>>>>> 68a72fda
     self._test_adjust_gamma_uint8(gamma=0.0)
 
   @test_util.run_deprecated_v1
   def test_adjust_gamma_less_one_uint8(self):
     """Verifying the output with expected results for gamma
-<<<<<<< HEAD
-    correction with gamma equal to half for uint8 images"""
-    self._test_adjust_gamma_uint8(gamma=0.5)
-
-  @test_util.run_deprecated_v1
-  def test_adjust_gamma_greater_one_uint8(self):
-    """Verifying the output with expected results for gamma
-    correction for uint8 images"""
-    self._test_adjust_gamma_uint8(gamma=1.0)
-
-  @test_util.run_deprecated_v1
-  def test_adjust_gamma_less_one_float32(self):
-    """Verifying the output with expected results for gamma
-    correction with gamma equal to half for float32 images"""
-=======
 
     correction with gamma equal to half for uint8 images
     """
@@ -419,31 +389,22 @@
 
     correction with gamma equal to half for float32 images
     """
->>>>>>> 68a72fda
     self._test_adjust_gamma_float32(0.5)
 
   @test_util.run_deprecated_v1
   def test_adjust_gamma_greater_one_float32(self):
     """Verifying the output with expected results for gamma
-<<<<<<< HEAD
-    correction with gamma equal to two for float32 images"""
-=======
 
     correction with gamma equal to two for float32 images
     """
->>>>>>> 68a72fda
     self._test_adjust_gamma_float32(1.0)
 
   @test_util.run_deprecated_v1
   def test_adjust_gamma_zero_float32(self):
     """White image should be returned for gamma equal
-<<<<<<< HEAD
-    to zero for float32 images"""
-=======
 
     to zero for float32 images
     """
->>>>>>> 68a72fda
     self._test_adjust_gamma_float32(0.0)
 
 
