--- conflicted
+++ resolved
@@ -18,8 +18,8 @@
 from __future__ import division
 from __future__ import print_function
 
+import sys
 import numpy as np
-import sys
 
 from tensorflow.python.framework import constant_op
 from tensorflow.python.framework import dtypes
@@ -49,7 +49,7 @@
   def testFloatN(self):
     t = tensor_util.make_tensor_proto([10.0, 20.0, 30.0])
     if sys.byteorder == "big":
-      self.assertProtoEquals("""  
+      self.assertProtoEquals("""
         dtype: DT_FLOAT  
         tensor_shape { dim { size: 3 } }  
         tensor_content: "A \000\000A\240\000\000A\360\000\000"  
@@ -67,7 +67,7 @@
   def testFloatTyped(self):
     t = tensor_util.make_tensor_proto([10.0, 20.0, 30.0], dtype=dtypes.float32)
     if sys.byteorder == "big":
-      self.assertProtoEquals("""  
+      self.assertProtoEquals("""
         dtype: DT_FLOAT  
         tensor_shape { dim { size: 3 } }  
         tensor_content: "A \000\000A\240\000\000A\360\000\000"  
@@ -85,7 +85,7 @@
   def testFloatTypeCoerce(self):
     t = tensor_util.make_tensor_proto([10, 20, 30], dtype=dtypes.float32)
     if sys.byteorder == "big":
-      self.assertProtoEquals("""  
+      self.assertProtoEquals("""
         dtype: DT_FLOAT  
         tensor_shape { dim { size: 3 } }  
         tensor_content: "A \000\000A\240\000\000A\360\000\000"  
@@ -104,7 +104,7 @@
     arr = np.asarray([10, 20, 30], dtype="int")
     t = tensor_util.make_tensor_proto(arr, dtype=dtypes.float32)
     if sys.byteorder == "big":
-      self.assertProtoEquals("""  
+      self.assertProtoEquals("""
         dtype: DT_FLOAT  
         tensor_shape { dim { size: 3 } }  
         tensor_content: "A \000\000A\240\000\000A\360\000\000"  
@@ -122,7 +122,7 @@
   def testFloatSizes(self):
     t = tensor_util.make_tensor_proto([10.0, 20.0, 30.0], shape=[1, 3])
     if sys.byteorder == "big":
-      self.assertProtoEquals("""  
+      self.assertProtoEquals("""
         dtype: DT_FLOAT  
         tensor_shape { dim { size: 1 } dim { size: 3 } }  
         tensor_content: "A \000\000A\240\000\000A\360\000\000"  
@@ -140,7 +140,7 @@
   def testFloatSizes2(self):
     t = tensor_util.make_tensor_proto([10.0, 20.0, 30.0], shape=[3, 1])
     if sys.byteorder == "big":
-      self.assertProtoEquals("""  
+      self.assertProtoEquals("""
         dtype: DT_FLOAT  
         tensor_shape { dim { size: 3 } dim { size: 1 } }  
         tensor_content: "A \000\000A\240\000\000A\360\000\000"  
@@ -168,7 +168,7 @@
     t = tensor_util.make_tensor_proto(
         np.array([[10.0, 20.0, 30.0]], dtype=np.float64))
     if sys.byteorder == "big":
-      self.assertProtoEquals("""  
+      self.assertProtoEquals("""
         dtype: DT_DOUBLE  
         tensor_shape { dim { size: 1 } dim { size: 3 } }  
         tensor_content: "@$\000\000\000\000\000\000@4\000\000\000\000\000\000@>\000\000\000\000\000\000"  
@@ -259,7 +259,7 @@
   def testIntNDefaultType(self):
     t = tensor_util.make_tensor_proto([10, 20, 30, 40], shape=[2, 2])
     if sys.byteorder == "big":
-      self.assertProtoEquals("""  
+      self.assertProtoEquals("""
         dtype: DT_INT32  
         tensor_shape { dim { size: 2 } dim { size: 2 } }  
         tensor_content: "\000\000\000\\n\000\000\000\024\000\000\000\036\000\000\000("  
@@ -329,7 +329,7 @@
     t = tensor_util.make_tensor_proto(
         [10, 20, 30], shape=[1, 3], dtype=dtypes.int64)
     if sys.byteorder == "big":
-      self.assertProtoEquals("""  
+      self.assertProtoEquals("""
         dtype: DT_INT64  
         tensor_shape { dim { size: 1 } dim { size: 3 } }  
         tensor_content: "\000\000\000\000\000\000\000\\n\000\000\000\000\000\000\000\024\000\000\000\000\000\000\000\036"  
@@ -347,7 +347,7 @@
   def testLongNpArray(self):
     t = tensor_util.make_tensor_proto(np.array([10, 20, 30]))
     if sys.byteorder == "big":
-      self.assertProtoEquals("""  
+      self.assertProtoEquals("""
         dtype: DT_INT64  
         tensor_shape { dim { size: 3 } }  
         tensor_content: "\000\000\000\000\000\000\000\\n\000\000\000\000\000\000\000\024\000\000\000\000\000\000\000\036"  
@@ -368,7 +368,7 @@
 
     t = tensor_util.make_tensor_proto(data, dtype=dtypes.qint32)
     if sys.byteorder == "big":
-      self.assertProtoEquals("""  
+      self.assertProtoEquals("""
         dtype: DT_QINT32  
         tensor_shape { dim { size: 3 } }  
         tensor_content: "\000\000\000\025\000\000\000\026\000\000\000\027"  
@@ -405,7 +405,7 @@
 
     t = tensor_util.make_tensor_proto(data, dtype=dtypes.quint16)
     if sys.byteorder == "big":
-      self.assertProtoEquals("""  
+      self.assertProtoEquals("""
         dtype: DT_QUINT16  
         tensor_shape { dim { size: 3 } }  
         tensor_content: "\000\025\000\026\000\027"  
@@ -422,7 +422,7 @@
 
     t = tensor_util.make_tensor_proto(data, dtype=dtypes.qint16)
     if sys.byteorder == "big":
-      self.assertProtoEquals("""  
+      self.assertProtoEquals("""
         dtype: DT_QINT16  
         tensor_shape { dim { size: 3 } }  
         tensor_content: "\000\025\000\026\000\027"  
@@ -669,13 +669,9 @@
     self.assertFalse(tensor_util.ShapeEquals(t, [4]))
 
   def testMockArray(self):
-<<<<<<< HEAD
+
     class MockArray(object):
-=======
-
-    class MockArray(object):
-
->>>>>>> 2a276a0e
+
       def __init__(self, array):
         self.array = array
 
