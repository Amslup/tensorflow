# Copyright 2015 The TensorFlow Authors. All Rights Reserved.
#
# Licensed under the Apache License, Version 2.0 (the "License");
# you may not use this file except in compliance with the License.
# You may obtain a copy of the License at
#
#     http://www.apache.org/licenses/LICENSE-2.0
#
# Unless required by applicable law or agreed to in writing, software
# distributed under the License is distributed on an "AS IS" BASIS,
# WITHOUT WARRANTIES OR CONDITIONS OF ANY KIND, either express or implied.
# See the License for the specific language governing permissions and
# limitations under the License.
# ==============================================================================

"""Classes and functions used to construct graphs."""
# pylint: disable=g-bad-name
from __future__ import absolute_import
from __future__ import division
from __future__ import print_function

import collections
import copy
import linecache
import re
import sys
import threading

import six
from six.moves import xrange  # pylint: disable=redefined-builtin
from tensorflow.core.framework import attr_value_pb2
from tensorflow.core.framework import function_pb2
from tensorflow.core.framework import graph_pb2
from tensorflow.core.framework import node_def_pb2
from tensorflow.core.framework import versions_pb2
from tensorflow.python import pywrap_tensorflow as c_api
from tensorflow.python.framework import device as pydev
from tensorflow.python.framework import dtypes
from tensorflow.python.framework import errors
from tensorflow.python.framework import op_def_registry
from tensorflow.python.framework import registry
from tensorflow.python.framework import tensor_shape
from tensorflow.python.framework import versions
from tensorflow.python.platform import tf_logging as logging
from tensorflow.python.util import compat
from tensorflow.python.util import decorator_utils
from tensorflow.python.util import tf_contextlib


# Temporary global switch determining if we should enable the work-in-progress
# calls to the C API. Currently disabled by default but can be manually enabled
# e.g. in tests. This will be removed once all functionality is supported and
# there's no performance penalty with it enabled.
#
# TODO(skyewm) before we can remove this:
# - functions
# - import_graph_def() incrementally adds inputs to ops (i.e. creates an
#   Operation and then calls _add_input()). The current code requires that all
#   inputs be specified when creating the Operation (since we call
#   TF_FinishOperation()).
# - ops_test.py (and others?) create unregistered op types
# - while loop
# - performance (e.g. delete/refactor redundant Python functionality, switch to
#   new session API)
_USE_C_API = False


def _override_helper(clazz_object, operator, func):
  """Overrides (string) operator on Tensors to call func.

  Args:
    clazz_object: the class to override for; either Tensor or SparseTensor.
    operator: the string name of the operator to override.
    func: the function that replaces the overridden operator.

  Raises:
    ValueError: If operator has already been overwritten,
      or if operator is not allowed to be overwritten.
  """
  existing = getattr(clazz_object, operator, None)
  if existing is not None:
    # Check to see if this is a default method-wrapper or slot wrapper which
    # will be true for the comparison operators.
    if not isinstance(existing, type(object.__lt__)):
      raise ValueError("operator %s cannot be overwritten again on class %s." %
                       (operator, clazz_object))
  if operator not in Tensor.OVERLOADABLE_OPERATORS:
    raise ValueError("Overriding %s is disallowed" % operator)
  setattr(clazz_object, operator, func)


def _as_graph_element(obj):
  """Convert `obj` to a graph element if possible, otherwise return `None`.

  Args:
    obj: Object to convert.

  Returns:
    The result of `obj._as_graph_element()` if that method is available;
        otherwise `None`.
  """
  conv_fn = getattr(obj, "_as_graph_element", None)
  if conv_fn and callable(conv_fn):
    return conv_fn()
  return None


_TENSOR_LIKE_TYPES = tuple()


def is_dense_tensor_like(t):
  """EXPERIMENTAL: Returns true if `t` implements the tensor interface.

  See `register_dense_tensor_like_type()` for the current definition of a
  "tensor-like type".

  Args:
    t: An object.

  Returns:
    True iff `t` is an instance of one of the registered "tensor-like" types.
  """
  return isinstance(t, _TENSOR_LIKE_TYPES)


def register_dense_tensor_like_type(tensor_type):
  """EXPERIMENTAL: Registers `tensor_type` as implementing the tensor interface.

  A "tensor-like type" can represent a single dense tensor, and implements
  the `name` and `dtype` properties.

  Args:
    tensor_type: A type implementing the tensor interface.

  Raises:
    TypeError: If `tensor_type` does not implement the tensor interface.
  """
  try:
    if not isinstance(tensor_type.name, property):
      raise TypeError("Type %s does not define a `name` property")
  except AttributeError:
    raise TypeError("Type %s does not define a `name` property")
  try:
    if not isinstance(tensor_type.dtype, property):
      raise TypeError("Type %s does not define a `dtype` property")
  except AttributeError:
    raise TypeError("Type %s does not define a `dtype` property")
  # We expect this list to be small, so choose quadratic complexity
  # for registration, so that we have a tuple that can be used for
  # more efficient `isinstance` checks later.
  global _TENSOR_LIKE_TYPES
  _TENSOR_LIKE_TYPES = tuple(list(_TENSOR_LIKE_TYPES) + [tensor_type])


# NOTE(ebrevdo): Do not subclass this.  If you do, I will break you on purpose.
class _TensorLike(object):
  """Internal cls for grouping Tensor, SparseTensor, ..., for is_instance."""
  pass


class Tensor(_TensorLike):
  """Represents one of the outputs of an `Operation`.

  A `Tensor` is a symbolic handle to one of the outputs of an
  `Operation`. It does not hold the values of that operation's output,
  but instead provides a means of computing those values in a
  TensorFlow @{tf.Session}.

  This class has two primary purposes:

  1. A `Tensor` can be passed as an input to another `Operation`.
     This builds a dataflow connection between operations, which
     enables TensorFlow to execute an entire `Graph` that represents a
     large, multi-step computation.

  2. After the graph has been launched in a session, the value of the
     `Tensor` can be computed by passing it to
     @{tf.Session.run}.
     `t.eval()` is a shortcut for calling
     `tf.get_default_session().run(t)`.

  In the following example, `c`, `d`, and `e` are symbolic `Tensor`
  objects, whereas `result` is a numpy array that stores a concrete
  value:

  ```python
  # Build a dataflow graph.
  c = tf.constant([[1.0, 2.0], [3.0, 4.0]])
  d = tf.constant([[1.0, 1.0], [0.0, 1.0]])
  e = tf.matmul(c, d)

  # Construct a `Session` to execute the graph.
  sess = tf.Session()

  # Execute the graph and store the value that `e` represents in `result`.
  result = sess.run(e)
  ```
  """

  # List of Python operators that we allow to override.
  OVERLOADABLE_OPERATORS = {
      # Binary.
      "__add__",
      "__radd__",
      "__sub__",
      "__rsub__",
      "__mul__",
      "__rmul__",
      "__div__",
      "__rdiv__",
      "__truediv__",
      "__rtruediv__",
      "__floordiv__",
      "__rfloordiv__",
      "__mod__",
      "__rmod__",
      "__lt__",
      "__le__",
      "__gt__",
      "__ge__",
      "__and__",
      "__rand__",
      "__or__",
      "__ror__",
      "__xor__",
      "__rxor__",
      "__getitem__",
      "__pow__",
      "__rpow__",
      # Unary.
      "__invert__",
      "__neg__",
      "__abs__",
      "__matmul__",
      "__rmatmul__"
  }

  def __init__(self, op, value_index, dtype):
    """Creates a new `Tensor`.

    Args:
      op: An `Operation`. `Operation` that computes this tensor.
      value_index: An `int`. Index of the operation's endpoint that produces
        this tensor.
      dtype: A `DType`. Type of elements stored in this tensor.

    Raises:
      TypeError: If the op is not an `Operation`.
    """
    if not isinstance(op, Operation):
      raise TypeError("op needs to be an Operation: %s" % op)
    self._op = op
    self._value_index = value_index
    self._dtype = dtypes.as_dtype(dtype)
    self._shape = tensor_shape.unknown_shape()
    # List of operations that use this Tensor as input.  We maintain this list
    # to easily navigate a computation graph.
    self._consumers = []

    # Attributes used for C++ shape inference. Not inspected, only forwarded.
    # If set, will be a HandleData object from cpp_shape_inference.proto.
    self._handle_data = None

  @property
  def op(self):
    """The `Operation` that produces this tensor as an output."""
    return self._op

  @property
  def dtype(self):
    """The `DType` of elements in this tensor."""
    return self._dtype

  @property
  def graph(self):
    """The `Graph` that contains this tensor."""
    return self._op.graph

  @property
  def name(self):
    """The string name of this tensor."""
    if not self._op.name:
      raise ValueError("Operation was not named: %s" % self._op)
    return "%s:%d" % (self._op.name, self._value_index)

  @property
  def device(self):
    """The name of the device on which this tensor will be produced, or None."""
    return self._op.device

  @property
  def shape(self):
    """Returns the `TensorShape` that represents the shape of this tensor.

    The shape is computed using shape inference functions that are
    registered in the Op for each `Operation`.  See
    @{tf.TensorShape}
    for more details of what a shape represents.

    The inferred shape of a tensor is used to provide shape
    information without having to launch the graph in a session. This
    can be used for debugging, and providing early error messages. For
    example:

    ```python
    c = tf.constant([[1.0, 2.0, 3.0], [4.0, 5.0, 6.0]])

    print(c.shape)
    ==> TensorShape([Dimension(2), Dimension(3)])

    d = tf.constant([[1.0, 0.0], [0.0, 1.0], [1.0, 0.0], [0.0, 1.0]])

    print(d.shape)
    ==> TensorShape([Dimension(4), Dimension(2)])

    # Raises a ValueError, because `c` and `d` do not have compatible
    # inner dimensions.
    e = tf.matmul(c, d)

    f = tf.matmul(c, d, transpose_a=True, transpose_b=True)

    print(f.shape)
    ==> TensorShape([Dimension(3), Dimension(4)])
    ```

    In some cases, the inferred shape may have unknown dimensions. If
    the caller has additional information about the values of these
    dimensions, `Tensor.set_shape()` can be used to augment the
    inferred shape.

    Returns:
      A `TensorShape` representing the shape of this tensor.

    """
    return self._shape

  def _shape_as_list(self):
    if self._shape.ndims is not None:
      return [dim.value for dim in self._shape.dims]
    else:
      return None

  def get_shape(self):
    """Alias of Tensor.shape."""
    return self.shape

  def set_shape(self, shape):
    """Updates the shape of this tensor.

    This method can be called multiple times, and will merge the given
    `shape` with the current shape of this tensor. It can be used to
    provide additional information about the shape of this tensor that
    cannot be inferred from the graph alone. For example, this can be used
    to provide additional information about the shapes of images:

    ```python
    _, image_data = tf.TFRecordReader(...).read(...)
    image = tf.image.decode_png(image_data, channels=3)

    # The height and width dimensions of `image` are data dependent, and
    # cannot be computed without executing the op.
    print(image.shape)
    ==> TensorShape([Dimension(None), Dimension(None), Dimension(3)])

    # We know that each image in this dataset is 28 x 28 pixels.
    image.set_shape([28, 28, 3])
    print(image.shape)
    ==> TensorShape([Dimension(28), Dimension(28), Dimension(3)])
    ```

    Args:
      shape: A `TensorShape` representing the shape of this tensor.

    Raises:
      ValueError: If `shape` is not compatible with the current shape of
        this tensor.
    """
    self._shape = self._shape.merge_with(shape)

  @property
  def value_index(self):
    """The index of this tensor in the outputs of its `Operation`."""
    return self._value_index

  def consumers(self):
    """Returns a list of `Operation`s that consume this tensor.

    Returns:
      A list of `Operation`s.
    """
    return self._consumers

  def _add_consumer(self, consumer):
    """Add a consumer to this tensor.

    Args:
      consumer: an Operation.

    Raises:
      TypeError: if the consumer is not an Operation.
    """
    if not isinstance(consumer, Operation):
      raise TypeError("Consumer must be an Operation: %s" % consumer)
    self._consumers.append(consumer)

  def _as_node_def_input(self):
    """Return a value to use for the NodeDef "input" attribute.

    The returned string can be used in a NodeDef "input" attribute
    to indicate that the NodeDef uses this Tensor as input.

    Raises:
      ValueError: if this Tensor's Operation does not have a name.

    Returns:
      a string.
    """
    if not self._op.name:
      raise ValueError("Operation was not named: %s" % self._op)
    if self._value_index == 0:
      return self._op.name
    else:
      return "%s:%d" % (self._op.name, self._value_index)

  def _as_tf_output(self):
    assert self.op._c_op  # pylint: disable=protected-access
    tf_output = c_api.TF_Output()
    tf_output.oper = self.op._c_op  # pylint: disable=protected-access
    tf_output.index = self.value_index
    return tf_output

  def __str__(self):
    return "Tensor(\"%s\"%s%s%s)" % (
        self.name,
        (", shape=%s" % self.get_shape())
        if self.get_shape().ndims is not None else "",
        (", dtype=%s" % self._dtype.name) if self._dtype else "",
        (", device=%s" % self.device) if self.device else "")

  def __repr__(self):
    return "<tf.Tensor '%s' shape=%s dtype=%s>" % (
        self.name, self.get_shape(), self._dtype.name)

  def __hash__(self):
    # Necessary to support Python's collection membership operators
    return id(self)

  def __eq__(self, other):
    # Necessary to support Python's collection membership operators
    return id(self) == id(other)

  # NOTE(mrry): This enables the Tensor's overloaded "right" binary
  # operators to run when the left operand is an ndarray, because it
  # accords the Tensor class higher priority than an ndarray, or a
  # numpy matrix.
  # TODO(mrry): Convert this to using numpy's __numpy_ufunc__
  # mechanism, which allows more control over how Tensors interact
  # with ndarrays.
  __array_priority__ = 100

  @staticmethod
  def _override_operator(operator, func):
    _override_helper(Tensor, operator, func)

  def __iter__(self):
    """Dummy method to prevent iteration. Do not call.

    NOTE(mrry): If we register __getitem__ as an overloaded operator,
    Python will valiantly attempt to iterate over the Tensor from 0 to
    infinity.  Declaring this method prevents this unintended
    behavior.

    Raises:
      TypeError: when invoked.
    """
    raise TypeError("'Tensor' object is not iterable.")

  def __bool__(self):
    """Dummy method to prevent a tensor from being used as a Python `bool`.

    This overload raises a `TypeError` when the user inadvertently
    treats a `Tensor` as a boolean (e.g. in an `if` statement). For
    example:

    ```python
    if tf.constant(True):  # Will raise.
      # ...

    if tf.constant(5) < tf.constant(7):  # Will raise.
      # ...
    ```

    This disallows ambiguities between testing the Python value vs testing the
    dynamic condition of the `Tensor`.

    Raises:
      `TypeError`.
    """
    raise TypeError("Using a `tf.Tensor` as a Python `bool` is not allowed. "
                    "Use `if t is not None:` instead of `if t:` to test if a "
                    "tensor is defined, and use TensorFlow ops such as "
                    "tf.cond to execute subgraphs conditioned on the value of "
                    "a tensor.")

  def __nonzero__(self):
    """Dummy method to prevent a tensor from being used as a Python `bool`.

    This is the Python 2.x counterpart to `__bool__()` above.

    Raises:
      `TypeError`.
    """
    raise TypeError("Using a `tf.Tensor` as a Python `bool` is not allowed. "
                    "Use `if t is not None:` instead of `if t:` to test if a "
                    "tensor is defined, and use TensorFlow ops such as "
                    "tf.cond to execute subgraphs conditioned on the value of "
                    "a tensor.")

  def eval(self, feed_dict=None, session=None):
    """Evaluates this tensor in a `Session`.

    Calling this method will execute all preceding operations that
    produce the inputs needed for the operation that produces this
    tensor.

    *N.B.* Before invoking `Tensor.eval()`, its graph must have been
    launched in a session, and either a default session must be
    available, or `session` must be specified explicitly.

    Args:
      feed_dict: A dictionary that maps `Tensor` objects to feed values.
        See @{tf.Session.run} for a
        description of the valid feed values.
      session: (Optional.) The `Session` to be used to evaluate this tensor. If
        none, the default session will be used.

    Returns:
      A numpy array corresponding to the value of this tensor.

    """
    return _eval_using_default_session(self, feed_dict, self.graph, session)


def _TensorTensorConversionFunction(t, dtype=None, name=None, as_ref=False):
  _ = name, as_ref
  if dtype and not dtype.is_compatible_with(t.dtype):
    raise ValueError(
        "Tensor conversion requested dtype %s for Tensor with dtype %s: %r"
        % (dtype.name, t.dtype.name, str(t)))
  return t


_tensor_conversion_func_registry = {
    0: [(Tensor, _TensorTensorConversionFunction)]}
register_dense_tensor_like_type(Tensor)


def convert_to_tensor(value,
                      dtype=None,
                      name=None,
                      preferred_dtype=None):
  """Converts the given `value` to a `Tensor`.

  This function converts Python objects of various types to `Tensor`
  objects. It accepts `Tensor` objects, numpy arrays, Python lists,
  and Python scalars. For example:

  ```python
  import numpy as np

  def my_func(arg):
    arg = tf.convert_to_tensor(arg, dtype=tf.float32)
    return tf.matmul(arg, arg) + arg

  # The following calls are equivalent.
  value_1 = my_func(tf.constant([[1.0, 2.0], [3.0, 4.0]]))
  value_2 = my_func([[1.0, 2.0], [3.0, 4.0]])
  value_3 = my_func(np.array([[1.0, 2.0], [3.0, 4.0]], dtype=np.float32))
  ```

  This function can be useful when composing a new operation in Python
  (such as `my_func` in the example above). All standard Python op
  constructors apply this function to each of their Tensor-valued
  inputs, which allows those ops to accept numpy arrays, Python lists,
  and scalars in addition to `Tensor` objects.

  Args:
    value: An object whose type has a registered `Tensor` conversion function.
    dtype: Optional element type for the returned tensor. If missing, the
      type is inferred from the type of `value`.
    name: Optional name to use if a new `Tensor` is created.
    preferred_dtype: Optional element type for the returned tensor,
      used when dtype is None. In some cases, a caller may not have a
      dtype in mind when converting to a tensor, so preferred_dtype
      can be used as a soft preference.  If the conversion to
      `preferred_dtype` is not possible, this argument has no effect.

  Returns:
    An `Output` based on `value`.

  Raises:
    TypeError: If no conversion function is registered for `value`.
    RuntimeError: If a registered conversion function returns an invalid value.

  """
  return internal_convert_to_tensor(
      value=value,
      dtype=dtype,
      name=name,
      preferred_dtype=preferred_dtype,
      as_ref=False)


def internal_convert_to_tensor(value,
                               dtype=None,
                               name=None,
                               as_ref=False,
                               preferred_dtype=None):
  """Converts the given `value` to an `Tensor`.

  This function converts Python objects of various types to `Tensor`
  objects. It accepts `Tensor` objects, numpy arrays, Python lists,
  and Python scalars. For example:

  This function can be useful when composing a new operation in Python
  All standard Python op constructors apply this function to each of their
  Tensor-valued inputs, which allows those ops to accept numpy arrays, Python
  lists, and scalars in addition to `Tensor` objects.

  Args:
    value: An object whose type has a registered `Tensor` conversion function.
    dtype: Optional element type for the returned tensor. If missing, the
      type is inferred from the type of `value`.
    name: Optional name to use if a new `Tensor` is created.
    as_ref: True if we want the mutable view of Variables, if applicable.
    preferred_dtype: Optional element type for the returned tensor,
      used when dtype is None. In some cases, a caller may not have a
      dtype in mind when converting to a tensor, so preferred_dtype
      can be used as a soft preference.  If the conversion to
      `preferred_dtype` is not possible, this argument has no effect.

  Returns:
    A `Tensor` based on `value`.

  Raises:
    TypeError: If no conversion function is registered for `value`.
    RuntimeError: If a registered conversion function returns an invalid value.

  """
  error_prefix = "" if name is None else "%s: " % name
  if dtype is not None:
    dtype = dtypes.as_dtype(dtype)
  for _, funcs_at_priority in sorted(_tensor_conversion_func_registry.items()):
    for base_type, conversion_func in funcs_at_priority:
      if isinstance(value, base_type):
        # If dtype is None but preferred_dtype is not None, we try to
        # cast to preferred_dtype first.
        ret = None
        if dtype is None and preferred_dtype is not None:
          try:
            ret = conversion_func(
                value, dtype=preferred_dtype, name=name, as_ref=as_ref)
          except (TypeError, ValueError):
            # Could not coerce the conversion to use the preferred dtype.
            ret = None

          if ret is not None and ret is not NotImplemented:
            if (ret.dtype.base_dtype !=
                dtypes.as_dtype(preferred_dtype).base_dtype):
              raise TypeError("convert_to_tensor did not convert to "
                              "the preferred dtype: %s vs %s " %
                              (ret.dtype.base_dtype,
                               dtypes.as_dtype(preferred_dtype).base_dtype))

        if ret is None:
          ret = conversion_func(value, dtype=dtype, name=name, as_ref=as_ref)

        if ret is NotImplemented:
          continue

        if not isinstance(ret, Tensor):
          raise RuntimeError(
              "%sConversion function %r for type %s returned non-Tensor: %r"
              % (error_prefix, conversion_func, base_type, ret))
        if dtype and not dtype.is_compatible_with(ret.dtype):
          raise RuntimeError(
              "%sConversion function %r for type %s returned incompatible "
              "dtype: requested = %s, actual = %s"
              % (error_prefix, conversion_func, base_type,
                 dtype.name, ret.dtype.name))
        return ret
  raise TypeError("%sCannot convert %r with type %s to Tensor: "
                  "no conversion function registered."
                  % (error_prefix, value, type(value)))


def internal_convert_n_to_tensor(values,
                                 dtype=None,
                                 name=None,
                                 as_ref=False,
                                 preferred_dtype=None):
  """Converts `values` to a list of `Tensor` objects.

  Args:
    values: A list of objects that can be consumed by `tf.convert_to_tensor()`.
    dtype: (Optional.) The required `DType` of the returned `Tensor` objects.
    name: (Optional.) A name prefix to used when a new `Tensor` is
      created, in which case element `i` will be given the name `name
      + '_' + i`.
    as_ref: True if the caller wants the results as ref tensors.
    preferred_dtype: Optional element type for the returned tensors,
      used when dtype is None. In some cases, a caller may not have a
      dtype in mind when converting to a tensor, so preferred_dtype
      can be used as a soft preference.  If the conversion to
      `preferred_dtype` is not possible, this argument has no effect.

  Returns:
    A list of `Tensor` and/or `IndexedSlices` objects.

  Raises:
    TypeError: If no conversion function is registered for an element in
      `values`.
    RuntimeError: If a registered conversion function returns an invalid
      value.
  """
  if not isinstance(values, collections.Sequence):
    raise TypeError("values must be a list.")
  ret = []
  for i, value in enumerate(values):
    n = None if name is None else "%s_%d" % (name, i)
    ret.append(
        internal_convert_to_tensor(
            value,
            dtype=dtype,
            name=n,
            as_ref=as_ref,
            preferred_dtype=preferred_dtype))
  return ret


def convert_n_to_tensor(values,
                        dtype=None,
                        name=None,
                        preferred_dtype=None):
  """Converts `values` to a list of `Tensor` objects.

  Args:
    values: A list of objects that can be consumed by `tf.convert_to_tensor()`.
    dtype: (Optional.) The required `DType` of the returned `Tensor` objects.
    name: (Optional.) A name prefix to used when a new `Tensor` is
      created, in which case element `i` will be given the name `name
      + '_' + i`.
    preferred_dtype: Optional element type for the returned tensors,
      used when dtype is None. In some cases, a caller may not have a
      dtype in mind when converting to a tensor, so preferred_dtype
      can be used as a soft preference.  If the conversion to
      `preferred_dtype` is not possible, this argument has no effect.

  Returns:
    A list of `Tensor` and/or `IndexedSlices` objects.

  Raises:
    TypeError: If no conversion function is registered for an element in
      `values`.
    RuntimeError: If a registered conversion function returns an invalid
      value.
  """
  return internal_convert_n_to_tensor(values=values,
                                      dtype=dtype,
                                      name=name,
                                      preferred_dtype=preferred_dtype,
                                      as_ref=False)


def convert_to_tensor_or_indexed_slices(value, dtype=None, name=None):
  """Converts the given object to a `Tensor` or an `IndexedSlices`.

  If `value` is an `IndexedSlices` or `SparseTensor` it is returned
  unmodified. Otherwise, it is converted to a `Tensor` using
  `convert_to_tensor()`.

  Args:
    value: An `IndexedSlices`, `SparseTensor`, or an object that can be consumed
      by `convert_to_tensor()`.
    dtype: (Optional.) The required `DType` of the returned `Tensor` or
      `IndexedSlices`.
    name: (Optional.) A name to use if a new `Tensor` is created.

  Returns:
    An `Tensor`, `IndexedSlices`, or `SparseTensor` based on `value`.

  Raises:
    ValueError: If `dtype` does not match the element type of `value`.
  """
  return internal_convert_to_tensor_or_indexed_slices(
      value=value, dtype=dtype, name=name, as_ref=False)


def internal_convert_to_tensor_or_indexed_slices(value, dtype=None, name=None,
                                                 as_ref=False):
  """Converts the given object to an `Tensor` or an `IndexedSlices`.

  If `value` is an `IndexedSlices` or `SparseTensor` it is returned
  unmodified. Otherwise, it is converted to a `Tensor` using
  `convert_to_tensor()`.

  Args:
    value: An `IndexedSlices`, `SparseTensor`, or an object that can be consumed
      by `convert_to_tensor()`.
    dtype: (Optional.) The required `DType` of the returned `Tensor` or
      `IndexedSlices`.
    name: (Optional.) A name to use if a new `Tensor` is created.
    as_ref: True if the caller wants the results as ref tensors.

  Returns:
    An `Tensor`, `IndexedSlices`, or `SparseTensor` based on `value`.

  Raises:
    ValueError: If `dtype` does not match the element type of `value`.
  """
  if isinstance(value, _TensorLike):
    if dtype and not dtypes.as_dtype(dtype).is_compatible_with(value.dtype):
      raise ValueError(
          "Tensor conversion requested dtype %s for Tensor with dtype %s: %r"
          % (dtypes.as_dtype(dtype).name, value.dtype.name, str(value)))
    return value
  else:
    return internal_convert_to_tensor(value,
                                      dtype=dtype,
                                      name=name,
                                      as_ref=as_ref)


def internal_convert_n_to_tensor_or_indexed_slices(values, dtype=None,
                                                   name=None, as_ref=False):
  """Converts `values` to a list of `Tensor` or `IndexedSlices` objects.

  Any `IndexedSlices` or `SparseTensor` objects in `values` are returned
  unmodified.

  Args:
    values: A list of `None`, `IndexedSlices`, `SparseTensor`, or objects that
      can be consumed by `convert_to_tensor()`.
    dtype: (Optional.) The required `DType` of the returned `Tensor`
      `IndexedSlices`.
    name: (Optional.) A name prefix to used when a new `Tensor` is
      created, in which case element `i` will be given the name `name
      + '_' + i`.
    as_ref: True if the caller wants the results as ref tensors.

  Returns:
    A list of `Tensor`, `IndexedSlices`, and/or `SparseTensor` objects.

  Raises:
    TypeError: If no conversion function is registered for an element in
      `values`.
    RuntimeError: If a registered conversion function returns an invalid
      value.
  """
  if not isinstance(values, collections.Sequence):
    raise TypeError("values must be a list.")
  ret = []
  for i, value in enumerate(values):
    if value is None:
      ret.append(value)
    else:
      n = None if name is None else "%s_%d" % (name, i)
      ret.append(
          internal_convert_to_tensor_or_indexed_slices(
              value, dtype=dtype, name=n, as_ref=as_ref))
  return ret


def convert_n_to_tensor_or_indexed_slices(values, dtype=None, name=None):
  """Converts `values` to a list of `Output` or `IndexedSlices` objects.

  Any `IndexedSlices` or `SparseTensor` objects in `values` are returned
  unmodified.

  Args:
    values: A list of `None`, `IndexedSlices`, `SparseTensor`, or objects that
      can be consumed by `convert_to_tensor()`.
    dtype: (Optional.) The required `DType` of the returned `Tensor`
      `IndexedSlices`.
    name: (Optional.) A name prefix to used when a new `Tensor` is
      created, in which case element `i` will be given the name `name
      + '_' + i`.

  Returns:
    A list of `Tensor`, `IndexedSlices`, and/or `SparseTensor` objects.

  Raises:
    TypeError: If no conversion function is registered for an element in
      `values`.
    RuntimeError: If a registered conversion function returns an invalid
      value.
  """
  return internal_convert_n_to_tensor_or_indexed_slices(
      values=values, dtype=dtype, name=name, as_ref=False)


def register_tensor_conversion_function(base_type, conversion_func,
                                        priority=100):
  """Registers a function for converting objects of `base_type` to `Tensor`.

  The conversion function must have the following signature:

  ```python
      def conversion_func(value, dtype=None, name=None, as_ref=False):
        # ...
  ```

  It must return a `Tensor` with the given `dtype` if specified. If the
  conversion function creates a new `Tensor`, it should use the given
  `name` if specified. All exceptions will be propagated to the caller.

  The conversion function may return `NotImplemented` for some
  inputs. In this case, the conversion process will continue to try
  subsequent conversion functions.

  If `as_ref` is true, the function must return a `Tensor` reference,
  such as a `Variable`.

  NOTE: The conversion functions will execute in order of priority,
  followed by order of registration. To ensure that a conversion function
  `F` runs before another conversion function `G`, ensure that `F` is
  registered with a smaller priority than `G`.

  Args:
    base_type: The base type or tuple of base types for all objects that
      `conversion_func` accepts.
    conversion_func: A function that converts instances of `base_type` to
      `Tensor`.
    priority: Optional integer that indicates the priority for applying this
      conversion function. Conversion functions with smaller priority values
      run earlier than conversion functions with larger priority values.
      Defaults to 100.

  Raises:
    TypeError: If the arguments do not have the appropriate type.

  """
  if not (isinstance(base_type, type) or
          (isinstance(base_type, tuple)
           and all(isinstance(x, type) for x in base_type))):
    raise TypeError("base_type must be a type or a tuple of types.")
  if not callable(conversion_func):
    raise TypeError("conversion_func must be callable.")

  try:
    funcs_at_priority = _tensor_conversion_func_registry[priority]
  except KeyError:
    funcs_at_priority = []
    _tensor_conversion_func_registry[priority] = funcs_at_priority
  funcs_at_priority.append((base_type, conversion_func))


class IndexedSlices(_TensorLike):
  """A sparse representation of a set of tensor slices at given indices.

  This class is a simple wrapper for a pair of `Tensor` objects:

  * `values`: A `Tensor` of any dtype with shape `[D0, D1, ..., Dn]`.
  * `indices`: A 1-D integer `Tensor` with shape `[D0]`.

  An `IndexedSlices` is typically used to represent a subset of a larger
  tensor `dense` of shape `[LARGE0, D1, .. , DN]` where `LARGE0 >> D0`.
  The values in `indices` are the indices in the first dimension of
  the slices that have been extracted from the larger tensor.

  The dense tensor `dense` represented by an `IndexedSlices` `slices` has

  ```python
  dense[slices.indices[i], :, :, :, ...] = slices.values[i, :, :, :, ...]
  ```

  The `IndexedSlices` class is used principally in the definition of
  gradients for operations that have sparse gradients
  (e.g. @{tf.gather}).

  Contrast this representation with
  @{tf.SparseTensor},
  which uses multi-dimensional indices and scalar values.
  """

  def __init__(self, values, indices, dense_shape=None):
    """Creates an `IndexedSlices`."""
    _get_graph_from_inputs([values, indices, dense_shape])
    self._values = values
    self._indices = indices
    self._dense_shape = dense_shape

  @property
  def values(self):
    """A `Tensor` containing the values of the slices."""
    return self._values

  @property
  def indices(self):
    """A 1-D `Tensor` containing the indices of the slices."""
    return self._indices

  @property
  def dense_shape(self):
    """A 1-D `Tensor` containing the shape of the corresponding dense tensor."""
    return self._dense_shape

  @property
  def name(self):
    """The name of this `IndexedSlices`."""
    return self.values.name

  @property
  def device(self):
    """The name of the device on which `values` will be produced, or `None`."""
    return self.values.device

  @property
  def op(self):
    """The `Operation` that produces `values` as an output."""
    return self.values.op

  @property
  def dtype(self):
    """The `DType` of elements in this tensor."""
    return self.values.dtype

  @property
  def graph(self):
    """The `Graph` that contains the values, indices, and shape tensors."""
    return self._values.graph

  def __str__(self):
    return "IndexedSlices(indices=%s, values=%s%s)" % (
        self._indices, self._values,
        (", dense_shape=%s" % self._dense_shape)
        if self._dense_shape is not None else "")

  def __neg__(self):
    return IndexedSlices(-self.values, self.indices, self.dense_shape)


IndexedSlicesValue = collections.namedtuple(
    "IndexedSlicesValue", ["values", "indices", "dense_shape"])


def _device_string(dev_spec):
  if isinstance(dev_spec, pydev.DeviceSpec):
    return dev_spec.to_string()
  else:
    return dev_spec


def _NodeDef(op_type, name, device=None, attrs=None):  # pylint: disable=redefined-outer-name
  """Create a NodeDef proto.

  Args:
    op_type: Value for the "op" attribute of the NodeDef proto.
    name: Value for the "name" attribute of the NodeDef proto.
    device: string, device, or function from NodeDef to string.
      Value for the "device" attribute of the NodeDef proto.
    attrs: Optional dictionary where the key is the attribute name (a string)
      and the value is the respective "attr" attribute of the NodeDef proto (an
      AttrValue).

  Returns:
    A node_def_pb2.NodeDef protocol buffer.
  """
  node_def = node_def_pb2.NodeDef()
  node_def.op = compat.as_bytes(op_type)
  node_def.name = compat.as_bytes(name)
  if attrs is not None:
    for k, v in six.iteritems(attrs):
      node_def.attr[k].CopyFrom(v)
  if device is not None:
    if callable(device):
      node_def.device = device(node_def)
    else:
      node_def.device = _device_string(device)
  return node_def


# Copied from core/framework/node_def_util.cc
# TODO(mrry,josh11b): Consolidate this validation in C++ code.
_VALID_OP_NAME_REGEX = re.compile("^[A-Za-z0-9.][A-Za-z0-9_.\\-/]*$")
_VALID_SCOPE_NAME_REGEX = re.compile("^[A-Za-z0-9_.\\-/]*$")


class Operation(object):
  """Represents a graph node that performs computation on tensors.

  An `Operation` is a node in a TensorFlow `Graph` that takes zero or
  more `Tensor` objects as input, and produces zero or more `Tensor`
  objects as output. Objects of type `Operation` are created by
  calling a Python op constructor (such as
  @{tf.matmul})
  or @{tf.Graph.create_op}.

  For example `c = tf.matmul(a, b)` creates an `Operation` of type
  "MatMul" that takes tensors `a` and `b` as input, and produces `c`
  as output.

  After the graph has been launched in a session, an `Operation` can
  be executed by passing it to
  @{tf.Session.run}.
  `op.run()` is a shortcut for calling `tf.get_default_session().run(op)`.
  """

  def __init__(self, node_def, g, inputs=None, output_types=None,
               control_inputs=None, input_types=None, original_op=None,
               op_def=None):
    r"""Creates an `Operation`.

    NOTE: This constructor validates the name of the `Operation` (passed
    as `node_def.name`). Valid `Operation` names match the following
    regular expression:

        [A-Za-z0-9.][A-Za-z0-9_.\\-/]*

    Args:
      node_def: `node_def_pb2.NodeDef`.  `NodeDef` for the `Operation`.
        Used for attributes of `node_def_pb2.NodeDef`, typically `name`,
        `op`, and `device`.  The `input` attribute is irrelevant here
        as it will be computed when generating the model.
      g: `Graph`. The parent graph.
      inputs: list of `Tensor` objects. The inputs to this `Operation`.
      output_types: list of `DType` objects.  List of the types of the
        `Tensors` computed by this operation.  The length of this list indicates
        the number of output endpoints of the `Operation`.
      control_inputs: list of operations or tensors from which to have a
        control dependency.
      input_types: List of `DType` objects representing the
        types of the tensors accepted by the `Operation`.  By default
        uses `[x.dtype.base_dtype for x in inputs]`.  Operations that expect
        reference-typed inputs must specify these explicitly.
      original_op: Optional. Used to associate the new `Operation` with an
        existing `Operation` (for example, a replica with the op that was
        replicated).
      op_def: Optional. The `op_def_pb2.OpDef` proto that describes the
        op type that this `Operation` represents.

    Raises:
      TypeError: if control inputs are not Operations or Tensors,
        or if `node_def` is not a `NodeDef`,
        or if `g` is not a `Graph`,
        or if `inputs` are not tensors,
        or if `inputs` and `input_types` are incompatible.
      ValueError: if the `node_def` name is not valid.
    """
    if not isinstance(node_def, node_def_pb2.NodeDef):
      raise TypeError("node_def needs to be a NodeDef: %s" % node_def)
    if node_def.ByteSize() >= (1 << 31) or node_def.ByteSize() < 0:
      raise ValueError(
          "Cannot create a tensor proto whose content is larger than 2GB.")
    if not _VALID_OP_NAME_REGEX.match(node_def.name):
      raise ValueError("'%s' is not a valid node name" % node_def.name)
    if not isinstance(g, Graph):
      raise TypeError("g needs to be a Graph: %s" % g)
    self._node_def = copy.deepcopy(node_def)
    self._graph = g
    if inputs is None:
      inputs = []
    elif not isinstance(inputs, list):
      raise TypeError("inputs needs to be a list of Tensors: %s" % inputs)
    self._inputs = list(inputs)  # Defensive copy.
    for a in self._inputs:
      if not isinstance(a, Tensor):
        raise TypeError("input needs to be a Tensor: %s" % a)
      # Mark that we consume the inputs.
      a._add_consumer(self)  # pylint: disable=protected-access
    if output_types is None:
      output_types = []
    self._output_types_val = output_types
    self._outputs = [Tensor(self, i, output_type)
                     for i, output_type in enumerate(output_types)]
    if input_types is None:
      input_types = [i.dtype.base_dtype for i in self._inputs]
    else:
      if not all(x.is_compatible_with(i.dtype)
                 for i, x in zip(self._inputs, input_types)):
        raise TypeError("In op '%s', input types (%s) are not compatible "
                        "with expected types (%s)" % (
                            self.node_def.name,
                            [i.dtype for i in self._inputs],
                            input_types))
    self._input_types_val = input_types

    # Build the list of control inputs.
    self._control_inputs = []
    if control_inputs:
      for c in control_inputs:
        c_op = None
        if isinstance(c, Operation):
          c_op = c
        elif isinstance(c, (Tensor, IndexedSlices)):
          c_op = c.op
        else:
          raise TypeError("Control input must be an Operation, "
                          "a Tensor, or IndexedSlices: %s" % c)
        self._control_inputs.append(c_op)

    self._original_op = original_op
    self._op_def = op_def
    self._traceback = self._graph._extract_stack()  # pylint: disable=protected-access
    # Add this op to the current control flow context:
    self._control_flow_context = g._get_control_flow_context()  # pylint: disable=protected-access
    if self._control_flow_context is not None:
      self._control_flow_context.AddOp(self)
    # NOTE(keveman): Control flow context's AddOp could be creating new ops and
    # setting op.inputs[index] = new_op. Thus the new ops' id could be larger
    # than this op's id even though this op depend on them. Therefore, delaying
    # assigning id to this op until all ops this could be dependent on are
    # created.
    self._id_value = self._graph._next_id()  # pylint: disable=protected-access
    self._recompute_node_def()

    if self._graph._c_graph:  # pylint: disable=protected-access
      if self._op_def:
        # TODO(skyewm): op_def_library.apply_op() flattens the incoming
        # inputs. Refactor so we don't have to do this here.
        grouped_inputs = self._reconstruct_sequence_inputs(
            self._op_def, self._inputs, self._node_def.attr)
      else:
        # If no OpDef is specified, assume all inputs are scalar.
        grouped_inputs = self._inputs

      self._c_op = self._create_c_op(self._graph, self._node_def,
                                     grouped_inputs, self._control_inputs)
    else:
      self._c_op = None

  def _create_c_op(self, graph, node_def, inputs, control_inputs):
    """Creates a TF_Operation.

    Arguments:
      graph: a `Graph`.
      node_def: `node_def_pb2.NodeDef` for the operation to create.
      inputs: A list of `Tensor`s (corresponding to scalar inputs) and lists of
        `Tensor`s (corresponding to sequence inputs, e.g. "int64 * N",
        "list(int64)"). The length of the list should be equal to the number of
        inputs specified by this operation's op def.
      control_inputs: A list of `Operation`s to set as control dependencies.

    Returns:
      A wrapped TF_Operation*.
    """
    # pylint: disable=protected-access
    op_desc = c_api.TF_NewOperation(graph._c_graph, compat.as_str(node_def.op),
                                    compat.as_str(node_def.name))
    # Add inputs
    for op_input in inputs:
      if isinstance(op_input, (list, tuple)):
        c_api.TF_AddInputList(op_desc, [t._as_tf_output() for t in op_input])
      else:
        c_api.TF_AddInput(op_desc, op_input._as_tf_output())

    # Add control inputs
    for control_input in control_inputs:
      c_api.TF_AddControlInput(op_desc, control_input._c_op)
    # pylint: enable=protected-access

    # Add attrs
    for name, attr_value in node_def.attr.items():
      serialized = attr_value.SerializeToString()
      # TODO(skyewm): this creates and deletes a new TF_Status for every attr.
      # It might be worth creating a convenient way to re-use the same status.
      with errors.raise_exception_on_not_ok_status() as status:
        c_api.TF_SetAttrValueProto(op_desc, compat.as_str(name), serialized,
                                   status)

    with errors.raise_exception_on_not_ok_status() as status:
      c_op = c_api.TF_FinishOperation(op_desc, status)

    return c_op

  def _reconstruct_sequence_inputs(self, op_def, inputs, attrs):
    """Regroups a flat list of input tensors into scalar and sequence inputs.

    Arguments:
      op_def: The `op_def_pb2.OpDef` (for knowing the input types)
      inputs: a list of input `Tensor`s to the op.
      attrs: mapping from attr name to `attr_value_pb2.AttrValue` (these define
        how long each sequence is)

    Returns:
      A list of `Tensor`s (corresponding to scalar inputs) and lists of
      `Tensor`s (corresponding to sequence inputs).
    """
    grouped_inputs = []
    i = 0
    for input_arg in op_def.input_arg:
      if input_arg.number_attr:
        input_len = attrs[input_arg.number_attr].i
        is_sequence = True
      elif input_arg.type_list_attr:
        input_len = len(attrs[input_arg.type_list_attr].list.type)
        is_sequence = True
      else:
        input_len = 1
        is_sequence = False

      if is_sequence:
        grouped_inputs.append(inputs[i:i + input_len])
      else:
        grouped_inputs.append(inputs[i])
      i += input_len

    assert i == len(inputs)
    return grouped_inputs

  def colocation_groups(self):
    """Returns the list of colocation groups of the op."""
    default_colocation_group = [compat.as_bytes("loc:@%s" %
                                                self._node_def.name)]
    if "_class" not in self._node_def.attr:
      # This op has no explicit colocation group, so it is itself its
      # own root of a colocation group.
      return default_colocation_group

    attr_groups = [class_name
                   for class_name in self.get_attr("_class")
                   if class_name.startswith(b"loc:@")]

    # If there are no colocation groups in the explicit _class field,
    # return the default colocation group.
    return attr_groups if attr_groups else default_colocation_group

  def values(self):
    """DEPRECATED: Use outputs."""
    return tuple(self.outputs)

  def _get_control_flow_context(self):
    """Returns the control flow context of this op.

    Returns:
      A context object.
    """
    return self._control_flow_context

  def _set_control_flow_context(self, context):
    """Sets the current control flow context of this op.

    Args:
      context: a context object.
    """
    self._control_flow_context = context

  @property
  def name(self):
    """The full name of this operation."""
    if self._graph._c_graph:  # pylint: disable=protected-access
      # TODO(iga): Remove this assert after converting to C API by default.
      # Just being a bit paranoid here.
      assert self._node_def.name == c_api.TF_OperationName(self._c_op)
      return c_api.TF_OperationName(self._c_op)
    else:
      return self._node_def.name

  @property
  def _id(self):
    """The unique integer id of this operation."""
    return self._id_value

  @property
  def device(self):
    """The name of the device to which this op has been assigned, if any.

    Returns:
      The string name of the device to which this op has been
      assigned, or an empty string if it has not been assigned to a
      device.
    """
    if self._graph._c_graph:  # pylint: disable=protected-access
      # TODO(iga): Remove this assert after converting to C API by default.
      # Just being a bit paranoid here.
      assert self._node_def.device == c_api.TF_OperationDevice(self._c_op)
      return c_api.TF_OperationDevice(self._c_op)
    else:
      return self._node_def.device

  @property
  def _output_types(self):
    """List this operation's output types.

    Returns:
      List of the types of the Tensors computed by this operation.
      Each element in the list is an integer whose value is one of
      the TF_DataType enums defined in c_api.h
      The length of this list indicates the number of output endpoints
      of the operation.
    """
    if self._graph._c_graph:  # pylint: disable=protected-access
      num_outputs = c_api.TF_OperationNumOutputs(self._c_op)
      output_types = [c_api.TF_OperationOutputType(self._tf_output(i)) for
                      i in xrange(num_outputs)]
      # TODO(iga): Remove this assert after converting to C API by default.
      # Just being a bit paranoid here.
      assert self._output_types_val == output_types
      # In all the tests we have output_types that are passed into
      # Operation.__init__ are a list of ints (which is illegal according
      # to the docstring), but input_types are instances of DType.
      # This extra assert is to catch if we ever use DType for output_types.
      if output_types:
        assert isinstance(output_types[0], int)
      return output_types
    else:
      return self._output_types_val

  def _tf_output(self, output_idx):
    """Create and return a new TF_Output for output_idx'th output of this op."""
    tf_output = c_api.TF_Output()
    tf_output.oper = self._c_op
    tf_output.index = output_idx
    return tf_output

  def _tf_input(self, input_idx):
    """Create and return a new TF_Input for input_idx'th input of this op."""
    tf_input = c_api.TF_Input()
    tf_input.oper = self._c_op
    tf_input.index = input_idx
    return tf_input

  def _set_device(self, device):  # pylint: disable=redefined-outer-name
    """Set the device of this operation.

    Args:
      device: string or device..  The device to set.
    """
    assert not self._graph._c_graph, (  # pylint: disable=protected-access
        "Operation._set_device doesn't work with C API")
    self._node_def.device = _device_string(device)

  def _add_input(self, tensor, dtype=None):
    """Add a new input to this operation.

    Args:
      tensor: the Tensor to add as an input.
      dtype: tf.DType: type of the input; defaults to
        the tensor's dtype.

    Raises:
      TypeError: if tensor is not a Tensor,
        or if input tensor type is not convertible to dtype.
      ValueError: if the Tensor is from a different graph.
    """
    assert not self._graph._c_graph, (  # pylint: disable=protected-access
        "Operation._add_input doesn't work with C API")
    if not isinstance(tensor, Tensor):
      raise TypeError("tensor must be a Tensor: %s" % tensor)
    _assert_same_graph(self, tensor)
    if dtype is None:
      dtype = tensor.dtype
    else:
      dtype = dtypes.as_dtype(dtype)
      if not dtype.is_compatible_with(tensor.dtype):
        raise TypeError(
            "Cannot convert a tensor of type %s to an input of type %s"
            % (tensor.dtype.name, dtype.name))
    self._inputs.append(tensor)
    self._input_types_val.append(dtype)
    tensor._add_consumer(self)  # pylint: disable=protected-access
    self._recompute_node_def()

  def _update_input(self, index, tensor, dtype=None):
    """Update the input to this operation at the given index.

    NOTE: This is for TF internal use only. Please don't use it.

    Args:
      index: the index of the input to update.
      tensor: the Tensor to be used as the input at the given index.
      dtype: tf.DType: type of the input; defaults to
        the tensor's dtype.

    Raises:
      TypeError: if tensor is not a Tensor,
        or if input tensor type is not convertible to dtype.
      ValueError: if the Tensor is from a different graph.
    """
    assert not self._graph._c_graph, (  # pylint: disable=protected-access
        "Operation._update_input doesn't work with C API")
    if not isinstance(tensor, Tensor):
      raise TypeError("tensor must be a Tensor: %s" % tensor)
    _assert_same_graph(self, tensor)
    if dtype is None:
      dtype = tensor.dtype
    else:
      dtype = dtypes.as_dtype(dtype)
      if not dtype.is_compatible_with(tensor.dtype):
        raise TypeError(
            "Cannot convert a tensor of type %s to an input of type %s"
            % (tensor.dtype.name, dtype.name))

    self._inputs[index].consumers().remove(self)
    self._inputs[index] = tensor
    self._input_types_val[index] = dtype
    tensor._add_consumer(self)  # pylint: disable=protected-access
    self._recompute_node_def()

  def _add_control_inputs(self, ops):
    """Add a list of new control inputs to this operation.

    Args:
      ops: the list of Operations to add as control input.

    Raises:
      TypeError: if ops is not a list of Operations.
      ValueError: if any op in ops is from a different graph.
    """
    assert not self._graph._c_graph, (  # pylint: disable=protected-access
        "Operation._add_control_inputs doesn't work with C API")
    if ops:
      for op in ops:
        if not isinstance(op, Operation):
          raise TypeError("op must be an Operation: %s" % op)
        _assert_same_graph(self, op)
        self._control_inputs.append(op)
      self._recompute_node_def()

  def _add_control_input(self, op):
    """Add a new control input to this operation.

    Args:
      op: the Operation to add as control input.

    Raises:
      TypeError: if op is not an Operation.
      ValueError: if op is from a different graph.
    """
<<<<<<< HEAD
    assert not self._graph._c_graph, (  # pylint: disable=protected-access
        "Operation._add_control_input doesn't work with C API")
    self._add_control_inputs([op])
=======
    if _USE_C_API:
      c_api.AddControlInput(self._graph._c_graph, self._c_op, op._c_op)  # pylint: disable=protected-access
    else:
      self._add_control_inputs([op])
>>>>>>> 85d41028

  # Methods below are used when building the NodeDef and Graph proto.
  def _recompute_node_def(self):
    del self._node_def.input[:]
    # pylint: disable=protected-access
    self._node_def.input.extend([t._as_node_def_input() for t in self._inputs])
    # pylint: enable=protected-access
    if self._control_inputs:
      self._node_def.input.extend(["^%s" % op.name for op in
                                   self._control_inputs])

  def __str__(self):
    return str(self._node_def)

  def __repr__(self):
    return "<tf.Operation '%s' type=%s>" % (self.name, self.type)

  @property
  def outputs(self):
    """The list of `Tensor` objects representing the outputs of this op."""
    return self._outputs

# pylint: disable=protected-access
  class _InputList(object):
    """Immutable input list wrapper."""

    def __init__(self, op):
      self._op = op

    def __iter__(self):
      return iter(self._op._inputs)

    def __len__(self):
      return len(self._op._inputs)

    def __bool__(self):
      return bool(self._op._inputs)

    # Python 3 wants __bool__, Python 2.7 wants __nonzero__
    __nonzero__ = __bool__

    def __getitem__(self, i):
      return self._op._inputs[i]
# pylint: enable=protected-access

  @property
  def inputs(self):
    """The list of `Tensor` objects representing the data inputs of this op."""
    return Operation._InputList(self)

  @property
  def _input_dtypes(self):
    return self._input_types

  @property
  def _input_types(self):
    if self._graph._c_graph:  # pylint: disable=protected-access
      num_inputs = c_api.TF_OperationNumInputs(self._c_op)
      input_types = [dtypes.as_dtype(
          c_api.TF_OperationInputType(self._tf_input(i)))
                     for i in xrange(num_inputs)]
      # TODO(iga): Remove this assert after converting to C API by default.
      # Just being a bit paranoid here.
      assert self._input_types_val == input_types
      return input_types
    else:
      return self._input_types_val

  @property
  def control_inputs(self):
    """The `Operation` objects on which this op has a control dependency.

    Before this op is executed, TensorFlow will ensure that the
    operations in `self.control_inputs` have finished executing. This
    mechanism can be used to run ops sequentially for performance
    reasons, or to ensure that the side effects of an op are observed
    in the correct order.

    Returns:
      A list of `Operation` objects.

    """
    if self._graph._c_graph:  # pylint: disable=protected-access
      control_c_ops = c_api.TF_OperationGetControlInputs_wrapper(self._c_op)
      # pylint: disable=protected-access
      return [self.graph._get_operation_by_name_unsafe(
          c_api.TF_OperationName(c_op)) for c_op in control_c_ops]
      # pylint: enable=protected-access
    else:
      return self._control_inputs

  @property
  def type(self):
    """The type of the op (e.g. `"MatMul"`)."""
    if self._graph._c_graph:  # pylint: disable=protected-access
      op_type = c_api.TF_OperationOpType(self._c_op)
      # TODO(iga): Remove these asserts after converting to C API by default.
      # Just being a bit paranoid here.
      # pylint: disable=unidiomatic-typecheck
      assert type(op_type) == type(self._node_def.op), (
          "Expected same types %s vs %s" % (type(op_type),
                                            type(self._node_def.op)))
      # pylint: enable=unidiomatic-typecheck
      assert op_type == self._node_def.op
      return op_type
    else:
      return self._node_def.op

  @property
  def graph(self):
    """The `Graph` that contains this operation."""
    return self._graph

  @property
  def node_def(self):
    # pylint: disable=line-too-long
    """Returns a serialized `NodeDef` representation of this operation.

    Returns:
      A
      [`NodeDef`](https://www.tensorflow.org/code/tensorflow/core/framework/node_def.proto)
      protocol buffer.
    """
    # pylint: enable=line-too-long
    return self._node_def

  @property
  def op_def(self):
    # pylint: disable=line-too-long
    """Returns the `OpDef` proto that represents the type of this op.

    Returns:
      An
      [`OpDef`](https://www.tensorflow.org/code/tensorflow/core/framework/op_def.proto)
      protocol buffer.
    """
    # pylint: enable=line-too-long
    return self._op_def

  @property
  def traceback(self):
    """Returns the call stack from when this operation was constructed."""
    return self._graph._convert_stack(self._traceback)  # pylint: disable=protected-access

  @property
  def traceback_with_start_lines(self):
    """Same as traceback but includes start line of function definition.

    Returns:
      A list of 5-tuples (filename, lineno, name, code, func_start_lineno).
    """
    return self._graph._convert_stack(  # pylint: disable=protected-access
        self._traceback, include_func_start_lineno=True)

  def get_attr(self, name):
    """Returns the value of the attr of this op with the given `name`.

    Args:
      name: The name of the attr to fetch.

    Returns:
      The value of the attr, as a Python object.

    Raises:
      ValueError: If this op does not have an attr with the given `name`.
    """
    fields = ["s", "i", "f", "b", "type", "shape", "tensor"]
    if name not in self._node_def.attr:
      raise ValueError("No attr named '" + name + "' in " +
                       str(self._node_def))
    x = self._node_def.attr[name]
    # Treat an empty oneof value as an empty list.
    if not x.WhichOneof("value"):
      return []
    if x.HasField("list"):
      for f in fields:
        if getattr(x.list, f):
          if f == "type":
            return [dtypes.as_dtype(x) for x in list(getattr(x.list, f))]
          else:
            return list(getattr(x.list, f))
      return []
    else:
      for f in fields:
        if x.HasField(f):
          if f == "type":
            return dtypes.as_dtype(getattr(x, f))
          else:
            return getattr(x, f)
      assert False, "Unsupported field type in " + str(x)

  def run(self, feed_dict=None, session=None):
    """Runs this operation in a `Session`.

    Calling this method will execute all preceding operations that
    produce the inputs needed for this operation.

    *N.B.* Before invoking `Operation.run()`, its graph must have been
    launched in a session, and either a default session must be
    available, or `session` must be specified explicitly.

    Args:
      feed_dict: A dictionary that maps `Tensor` objects to feed values.
        See @{tf.Session.run}
        for a description of the valid feed values.
      session: (Optional.) The `Session` to be used to run to this operation. If
        none, the default session will be used.
    """
    _run_using_default_session(self, feed_dict, self.graph, session)


_gradient_registry = registry.Registry("gradient")


class RegisterGradient(object):
  """A decorator for registering the gradient function for an op type.

  This decorator is only used when defining a new op type. For an op
  with `m` inputs and `n` outputs, the gradient function is a function
  that takes the original `Operation` and `n` `Tensor` objects
  (representing the gradients with respect to each output of the op),
  and returns `m` `Tensor` objects (representing the partial gradients
  with respect to each input of the op).

  For example, assuming that operations of type `"Sub"` take two
  inputs `x` and `y`, and return a single output `x - y`, the
  following gradient function would be registered:

  ```python
  @tf.RegisterGradient("Sub")
  def _sub_grad(unused_op, grad):
    return grad, tf.negative(grad)
  ```

  The decorator argument `op_type` is the string type of an
  operation. This corresponds to the `OpDef.name` field for the proto
  that defines the operation.
  """

  def __init__(self, op_type):
    """Creates a new decorator with `op_type` as the Operation type.

    Args:
      op_type: The string type of an operation. This corresponds to the
        `OpDef.name` field for the proto that defines the operation.
    """
    if not isinstance(op_type, six.string_types):
      raise TypeError("op_type must be a string")
    self._op_type = op_type

  def __call__(self, f):
    """Registers the function `f` as gradient function for `op_type`."""
    _gradient_registry.register(f, self._op_type)
    return f


def NotDifferentiable(op_type):
  """Specifies that ops of type `op_type` is not differentiable.

  This function should *not* be used for operations that have a
  well-defined gradient that is not yet implemented.

  This function is only used when defining a new op type. It may be
  used for ops such as `tf.size()` that are not differentiable.  For
  example:

  ```python
  tf.NotDifferentiable("Size")
  ```

  The gradient computed for 'op_type' will then propagate zeros.

  For ops that have a well-defined gradient but are not yet implemented,
  no declaration should be made, and an error *must* be thrown if
  an attempt to request its gradient is made.

  Args:
    op_type: The string type of an operation. This corresponds to the
      `OpDef.name` field for the proto that defines the operation.

  Raises:
    TypeError: If `op_type` is not a string.

  """
  if not isinstance(op_type, six.string_types):
    raise TypeError("op_type must be a string")
  _gradient_registry.register(None, op_type)


# Alias for the old name, will be eventually removed.
NoGradient = NotDifferentiable


def get_gradient_function(op):
  """Returns the function that computes gradients for "op"."""
  if not op.inputs: return None
  try:
    op_type = op.get_attr("_gradient_op_type")
  except ValueError:
    op_type = op.type
  return _gradient_registry.lookup(op_type)


_shape_registry = registry.Registry("shape functions")
_default_shape_function_registry = registry.Registry("default shape functions")

# These are set to common_shapes.call_cpp_shape_fn by op generated code
# (generated by python_op_gen.cc).
# It is set outside ops.py to avoid a circular dependency.
_call_cpp_shape_fn = None
_call_cpp_shape_fn_and_require_op = None


def _set_call_cpp_shape_fn(call_cpp_shape_fn):
  """Sets default shape fns from passed common_shapes.call_cpp_shape_fn."""
  global _call_cpp_shape_fn, _call_cpp_shape_fn_and_require_op
  if _call_cpp_shape_fn:
    return  # already registered

  def call_without_requiring(op):
    return call_cpp_shape_fn(op, require_shape_fn=False)

  _call_cpp_shape_fn = call_without_requiring

  def call_with_requiring(op):
    return call_cpp_shape_fn(op, require_shape_fn=True)

  _call_cpp_shape_fn_and_require_op = call_with_requiring


class RegisterShape(object):
  """No longer used.  Was: A decorator for registering a shape function.

  Shape functions must now be registered via the SetShapeFn on the
  original Op specification in C++.

  """

  def __init__(self, op_type):
    """Saves the `op_type` as the `Operation` type."""
    if not isinstance(op_type, six.string_types):
      raise TypeError("op_type must be a string")
    self._op_type = op_type

  def __call__(self, f):
    """Registers "f" as the shape function for "op_type"."""
    if f is None:
      assert _call_cpp_shape_fn

      # None is a special "weak" value that provides a default shape function,
      # and can be overridden by a non-None registration.
      try:
        _default_shape_function_registry.register(_call_cpp_shape_fn,
                                                  self._op_type)
      except KeyError:
        # Ignore duplicate registrations of the weak value. This can
        # occur if the op library input to wrapper generation
        # inadvertently links in one or more of the standard op
        # libraries.
        pass
    else:
      _shape_registry.register(f, self._op_type)
    return f


def set_shapes_for_outputs(op):
  """Uses the registered shape functions to set the shapes for op's outputs."""
  try:
    shape_func = _shape_registry.lookup(op.type)
  except LookupError:
    try:
      shape_func = _default_shape_function_registry.lookup(op.type)
    except LookupError:
      shape_func = _call_cpp_shape_fn_and_require_op

  shapes = shape_func(op)
  if shapes is None:
    raise RuntimeError(
        "Shape function for op %s did not return any shapes" % op)
  elif isinstance(shapes, dict):
    # Returned by call_cpp_shape_fn
    shapes_dict = shapes
    shapes = shapes_dict["shapes"]
    handle_datas = shapes_dict["handle_data"]
    for output, handle_data in zip(op.outputs, handle_datas):
      # pylint: disable=protected-access
      output._handle_data = handle_data
      # pylint: enable=protected-access

  if len(op.outputs) != len(shapes):
    raise RuntimeError(
        "Shape function for op %s returned %d shapes but expected %d %s %s" %
        (op, len(shapes), len(op.outputs), shape_func.__name__, str(shapes)))
  for output, s in zip(op.outputs, shapes):
    output.set_shape(s)


class OpStats(object):
  """A holder for statistics about an operator.

  This class holds information about the resource requirements for an op,
  including the size of its weight parameters on-disk and how many FLOPS it
  requires to execute forward inference.

  If you define a new operation, you can create a function that will return a
  set of information about its usage of the CPU and disk space when serialized.
  The function itself takes a Graph object that's been set up so you can call
  methods like get_tensor_by_name to help calculate the results, and a NodeDef
  argument.

  """

  def __init__(self, statistic_type, value=None):
    """Sets up the initial placeholders for the statistics."""
    self.statistic_type = statistic_type
    self.value = value

  @property
  def statistic_type(self):
    return self._statistic_type

  @statistic_type.setter
  def statistic_type(self, statistic_type):
    self._statistic_type = statistic_type

  @property
  def value(self):
    return self._value

  @value.setter
  def value(self, value):
    self._value = value

  def __iadd__(self, other):
    if other.statistic_type != self.statistic_type:
      raise ValueError("Can't add an OpStat of type %s to one of %s.",
                       self.statistic_type, other.statistic_type)
    if self.value is None:
      self.value = other.value
    elif other.value is not None:
      self._value += other.value
    return self

_stats_registry = registry.Registry("statistical functions")


class RegisterStatistics(object):
  """A decorator for registering the statistics function for an op type.

  This decorator can be defined for an op type so that it gives a
  report on the resources used by an instance of an operator, in the
  form of an OpStats object.

  Well-known types of statistics include these so far:

  - flops: When running a graph, the bulk of the computation happens doing
    numerical calculations like matrix multiplications. This type allows a node
    to return how many floating-point operations it takes to complete. The
    total number of FLOPs for a graph is a good guide to its expected latency.

  You can add your own statistics just by picking a new type string, registering
  functions for the ops you care about, and then calling get_stats_for_node_def.

  If a statistic for an op is registered multiple times, a KeyError will be
  raised.

  Since the statistics is counted on a per-op basis. It is not suitable for
  model parameters (capacity), which is expected to be counted only once, even
  if it is shared by multiple ops. (e.g. RNN)

  For example, you can define a new metric called doohickey for a Foo operation
  by placing this in your code:

  ```python
  @ops.RegisterStatistics("Foo", "doohickey")
  def _calc_foo_bojangles(unused_graph, unused_node_def):
    return ops.OpStats("doohickey", 20)
  ```

  Then in client code you can retrieve the value by making this call:

  ```python
  doohickey = ops.get_stats_for_node_def(graph, node_def, "doohickey")
  ```

  If the NodeDef is for an op with a registered doohickey function, you'll get
  back the calculated amount in doohickey.value, or None if it's not defined.

  """

  def __init__(self, op_type, statistic_type):
    """Saves the `op_type` as the `Operation` type."""
    if not isinstance(op_type, six.string_types):
      raise TypeError("op_type must be a string.")
    if "," in op_type:
      raise TypeError("op_type must not contain a comma.")
    self._op_type = op_type
    if not isinstance(statistic_type, six.string_types):
      raise TypeError("statistic_type must be a string.")
    if "," in statistic_type:
      raise TypeError("statistic_type must not contain a comma.")
    self._statistic_type = statistic_type

  def __call__(self, f):
    """Registers "f" as the statistics function for "op_type"."""
    _stats_registry.register(f, self._op_type + "," + self._statistic_type)
    return f


def get_stats_for_node_def(graph, node, statistic_type):
  """Looks up the node's statistics function in the registry and calls it.

  This function takes a Graph object and a NodeDef from a GraphDef, and if
  there's an associated statistics method, calls it and returns a result. If no
  function has been registered for the particular node type, it returns an empty
  statistics object.

  Args:
    graph: A Graph object that's been set up with the node's graph.
    node: A NodeDef describing the operator.
    statistic_type: A string identifying the statistic we're interested in.
  Returns:
    An OpStats object containing information about resource usage.
  """

  try:
    stats_func = _stats_registry.lookup(node.op + "," + statistic_type)
    result = stats_func(graph, node)
  except LookupError:
    result = OpStats(statistic_type)
  return result


def _name_from_scope_name(name):
  """Returns the name of an op given the name of its scope.

  Args:
    name: the name of the scope.

  Returns:
    the name of the op (equal to scope name minus any trailing slash).
  """
  return name[:-1] if name[-1] == "/" else name


class _ScopedTF_Graph(object):

  def __init__(self):
    self.graph = c_api.TF_NewGraph()

  def __del__(self):
    # Note: when we're destructing the global context (i.e when the process is
    # terminating) we can have already deleted other modules.
    if c_api.TF_DeleteGraph is not None:
      c_api.TF_DeleteGraph(self.graph)


class Graph(object):
  """A TensorFlow computation, represented as a dataflow graph.

  A `Graph` contains a set of
  @{tf.Operation} objects,
  which represent units of computation; and
  @{tf.Tensor} objects, which represent
  the units of data that flow between operations.

  A default `Graph` is always registered, and accessible by calling
  @{tf.get_default_graph}.
  To add an operation to the default graph, simply call one of the functions
  that defines a new `Operation`:

  ```python
  c = tf.constant(4.0)
  assert c.graph is tf.get_default_graph()
  ```

  Another typical usage involves the
  @{tf.Graph.as_default}
  context manager, which overrides the current default graph for the
  lifetime of the context:

  ```python
  g = tf.Graph()
  with g.as_default():
    # Define operations and tensors in `g`.
    c = tf.constant(30.0)
    assert c.graph is g
  ```

  Important note: This class *is not* thread-safe for graph construction. All
  operations should be created from a single thread, or external
  synchronization must be provided. Unless otherwise specified, all methods
  are not thread-safe.

  A `Graph` instance supports an arbitrary number of "collections"
  that are identified by name. For convenience when building a large
  graph, collections can store groups of related objects: for
  example, the `tf.Variable` uses a collection (named
  @{tf.GraphKeys.GLOBAL_VARIABLES}) for
  all variables that are created during the construction of a graph. The caller
  may define additional collections by specifying a new name.
  """

  def __init__(self):
    """Creates a new, empty Graph."""
    # Protects the core state that may be accessed by multiple readers.
    # Only state that can be returned via public accessors (`as_graph_def()`,
    # `get_operations()`, `as_graph_element()`, `get_collection()`, and
    # `get_collection_ref()`) is by the lock. Thread-safety is provided on a
    # best-effort basis to support buggy programs, and is not guaranteed by the
    # public `tf.Graph` API.
    # NOTE(mrry): This does not protect the various stacks. A warning will
    # be reported if these are used from multiple threads
    self._lock = threading.Lock()
    self._nodes_by_id = dict()  # GUARDED_BY(self._lock)
    self._next_id_counter = 0  # GUARDED_BY(self._lock)
    self._nodes_by_name = dict()  # GUARDED_BY(self._lock)
    self._version = 0  # GUARDED_BY(self._lock)
    # Current name stack: uniquified names
    self._name_stack = ""
    # Maps a name used in the graph to the next id to use for that name.
    self._names_in_use = {}
    # Functions that will be applied to choose a device if none is specified.
    self._device_function_stack = []
    # Default original_op applied to new ops.
    self._default_original_op = None
    # Current control flow context. It could be either CondContext or
    # WhileContext defined in ops/control_flow_ops.py
    self._control_flow_context = None
    # A new node will depend of the union of all of the nodes in the stack.
    self._control_dependencies_stack = []
    # Arbritrary collections of objects.
    self._collections = {}
    # The graph-level random seed
    self._seed = None
    # A dictionary of attributes that should be applied to all ops.
    self._attr_scope_map = {}
    # A map from op type to the kernel label that should be used.
    self._op_to_kernel_label_map = {}
    # A map from op type to an alternative op type that should be used when
    # computing gradients.
    self._gradient_override_map = {}
    # True if the graph is considered "finalized".  In that case no
    # new operations can be added.
    self._finalized = False
    # Functions defined in the graph
    self._functions = collections.OrderedDict()
    # Default GraphDef versions
    self._graph_def_versions = versions_pb2.VersionDef(
        producer=versions.GRAPH_DEF_VERSION,
        min_consumer=versions.GRAPH_DEF_VERSION_MIN_CONSUMER)
    self._building_function = False
    # Stack of colocate_with ops
    self._colocation_stack = []
    # Set of tensors that are dangerous to feed!
    self._unfeedable_tensors = set()
    # Set of operations that are dangerous to fetch!
    self._unfetchable_ops = set()
    # A map of tensor handle placeholder to tensor dtype.
    self._handle_feeders = {}
    # A map from tensor handle to its read op.
    self._handle_readers = {}
    # A map from tensor handle to its move op.
    self._handle_movers = {}
    # A map from tensor handle to its delete op.
    self._handle_deleters = {}
    # Resource container.
    self._container = ""
    self._registered_ops = op_def_registry.get_registered_ops()

    # TODO(skyewm): fold as much of the above as possible into the C
    # implementation
    if _USE_C_API:
      self._scoped_c_graph = _ScopedTF_Graph()
    else:
      self._scoped_c_graph = None

  def _convert_stack(self, stack, include_func_start_lineno=False):
    """Converts a stack extracted using _extract_stack() to a traceback stack.

    Args:
      stack: A list of n 5-tuples,
        (filename, lineno, name, frame_globals, func_start_lineno).
      include_func_start_lineno: True if function start line number should be
        included as the 5th entry in return tuples.

    Returns:
      A list of n 4-tuples or 5-tuples
      (filename, lineno, name, code, [optional: func_start_lineno]), where the
      code tuple element is calculated from the corresponding elements of the
      input tuple.
    """
    ret = []
    for (filename, lineno, name, frame_globals, func_start_lineno,
         unused_frame_info) in stack:
      linecache.checkcache(filename)
      line = linecache.getline(filename, lineno, frame_globals)
      if line:
        line = line.strip()
      else:
        line = None
      if include_func_start_lineno:
        ret.append((filename, lineno, name, line, func_start_lineno))
      else:
        ret.append((filename, lineno, name, line))
    return ret

  def _extract_stack(self):
    """A lightweight, extensible re-implementation of traceback.extract_stack.

    NOTE(mrry): traceback.extract_stack eagerly retrieves the line of code for
      each stack frame using linecache, which results in an abundance of stat()
      calls. This implementation does not retrieve the code, and any consumer
      should apply _convert_stack to the result to obtain a traceback that can
      be formatted etc. using traceback methods.

    Derived classes can implement _extract_frame_info() to add extra information
    to the traceback.

    Returns:
      A list of 6-tuples
      (filename, lineno, name, frame_globals, func_start_lineno, custom_info)
      corresponding to the call stack of the current thread.
    """
    try:
      raise ZeroDivisionError
    except ZeroDivisionError:
      f = sys.exc_info()[2].tb_frame.f_back
    ret = []
    while f is not None:
      lineno = f.f_lineno
      co = f.f_code
      filename = co.co_filename
      name = co.co_name
      frame_globals = f.f_globals
      func_start_lineno = co.co_firstlineno
      frame_info = self._extract_frame_info(f)
      ret.append((filename, lineno, name, frame_globals, func_start_lineno,
                  frame_info))
      f = f.f_back
    ret.reverse()
    return ret

  def _extract_frame_info(self, frame):  # pylint: disable=unused-argument
    """Extracts custom information from a frame in an op traceback."""
    return None

  def _check_not_finalized(self):
    """Check if the graph is finalized.

    Raises:
      RuntimeError: If the graph finalized.
    """
    if self._finalized:
      raise RuntimeError("Graph is finalized and cannot be modified.")

  def _add_op(self, op):
    """Adds 'op' to the graph.

    Args:
      op: the Operator or Tensor to add.

    Raises:
      TypeError: if op is not an Operation or Tensor.
      ValueError: if the op.name or op._id are already used.
    """
    self._check_not_finalized()
    if not isinstance(op, (Tensor, Operation)):
      raise TypeError("op must be a Tensor or Operation: %s" % op)
    with self._lock:
      # pylint: disable=protected-access
      if op._id in self._nodes_by_id:
        raise ValueError("cannot add an op with id %d as it already "
                         "exists in the graph" % op._id)
      if op.name in self._nodes_by_name:
        raise ValueError("cannot add op with name %s as that name "
                         "is already used" % op.name)
      self._nodes_by_id[op._id] = op
      self._nodes_by_name[op.name] = op
      self._version = max(self._version, op._id)
      # pylint: enable=protected-access

  @property
  def _c_graph(self):
    if self._scoped_c_graph:
      return self._scoped_c_graph.graph
    return None

  @property
  def version(self):
    """Returns a version number that increases as ops are added to the graph.

    Note that this is unrelated to the
    @{tf.Graph.graph_def_versions}.

    Returns:
       An integer version that increases as ops are added to the graph.
    """
    if self._finalized:
      return self._version

    with self._lock:
      return self._version

  @property
  def graph_def_versions(self):
    # pylint: disable=line-too-long
    """The GraphDef version information of this graph.

    For details on the meaning of each version, see
    [`GraphDef`](https://www.tensorflow.org/code/tensorflow/core/framework/graph.proto).

    Returns:
      A `VersionDef`.
    """
    # pylint: enable=line-too-long
    return self._graph_def_versions

  @property
  def seed(self):
    """The graph-level random seed of this graph."""
    return self._seed

  @seed.setter
  def seed(self, seed):
    self._seed = seed

  @property
  def finalized(self):
    """True if this graph has been finalized."""
    return self._finalized

  def finalize(self):
    """Finalizes this graph, making it read-only.

    After calling `g.finalize()`, no new operations can be added to
    `g`.  This method is used to ensure that no operations are added
    to a graph when it is shared between multiple threads, for example
    when using a @{tf.train.QueueRunner}.
    """
    self._finalized = True

  def _unsafe_unfinalize(self):
    """Opposite of `finalize`. Internal interface.

    NOTE: Unfinalizing a graph could have negative impact on performance,
    especially in a multi-threaded environment.  Unfinalizing a graph
    when it is in use by a Session may lead to undefined behavior. Ensure
    that all sessions using a graph are closed before calling this method.
    """
    self._finalized = False

  def _get_control_flow_context(self):
    """Returns the current control flow context.

    Returns:
      A context object.
    """
    return self._control_flow_context

  def _set_control_flow_context(self, context):
    """Sets the current control flow context.

    Args:
      context: a context object.
    """
    self._control_flow_context = context

  def _as_graph_def(self, from_version=None, add_shapes=False):
    # pylint: disable=line-too-long
    """Returns a serialized `GraphDef` representation of this graph.

    The serialized `GraphDef` can be imported into another `Graph`
    (using @{tf.import_graph_def}) or used with the
    [C++ Session API](../../../../api_docs/cc/index.md).

    This method is thread-safe.

    Args:
      from_version: Optional.  If this is set, returns a `GraphDef`
        containing only the nodes that were added to this graph since
        its `version` property had the given value.
      add_shapes: If true, adds an "_output_shapes" list attr to each
        node with the inferred shapes of each of its outputs.

    Returns:
      A tuple containing a
      [`GraphDef`](https://www.tensorflow.org/code/tensorflow/core/framework/graph.proto)
      protocol buffer, and the version of the graph to which that
      `GraphDef` corresponds.

    Raises:
      ValueError: If the `graph_def` would be too large.

    """
    # pylint: enable=line-too-long
    with self._lock:
      graph = graph_pb2.GraphDef()
      graph.versions.CopyFrom(self._graph_def_versions)
      bytesize = 0
      for op_id in sorted(self._nodes_by_id):
        op = self._nodes_by_id[op_id]
        if from_version is None or op_id > from_version:
          graph.node.extend([op.node_def])
          if op.outputs and add_shapes:
            assert "_output_shapes" not in graph.node[-1].attr
            graph.node[-1].attr["_output_shapes"].list.shape.extend([
                output.get_shape().as_proto() for output in op.outputs])
          bytesize += op.node_def.ByteSize()
          if bytesize >= (1 << 31) or bytesize < 0:
            raise ValueError("GraphDef cannot be larger than 2GB.")
      if self._functions:
        for f in self._functions.values():
          bytesize += f.definition.ByteSize()
          if bytesize >= (1 << 31) or bytesize < 0:
            raise ValueError("GraphDef cannot be larger than 2GB.")
          graph.library.function.extend([f.definition])
          if f.grad_func_name:
            grad_def = function_pb2.GradientDef()
            grad_def.function_name = f.name
            grad_def.gradient_func = f.grad_func_name
            graph.library.gradient.extend([grad_def])
      return graph, self._version

  def as_graph_def(self, from_version=None, add_shapes=False):
    # pylint: disable=line-too-long
    """Returns a serialized `GraphDef` representation of this graph.

    The serialized `GraphDef` can be imported into another `Graph`
    (using @{tf.import_graph_def}) or used with the
    [C++ Session API](../../api_docs/cc/index.md).

    This method is thread-safe.

    Args:
      from_version: Optional.  If this is set, returns a `GraphDef`
        containing only the nodes that were added to this graph since
        its `version` property had the given value.
      add_shapes: If true, adds an "_output_shapes" list attr to each
        node with the inferred shapes of each of its outputs.

    Returns:
      A [`GraphDef`](https://www.tensorflow.org/code/tensorflow/core/framework/graph.proto)
      protocol buffer.

    Raises:
      ValueError: If the `graph_def` would be too large.
    """
    # pylint: enable=line-too-long
    result, _ = self._as_graph_def(from_version, add_shapes)
    return result

  def _is_function(self, name):
    """Tests whether 'name' is registered in this graph's function library.

    Args:
      name: string op name.
    Returns:
      bool indicating whether or not 'name' is registered in function library.
    """
    return name in self._functions

  def _get_function(self, name):
    """Returns the function definition for 'name'.

    Args:
      name: string function name.
    Returns:
      The function def proto.
    """
    return self._functions.get(name, None)

  def _add_function(self, function):
    """Adds a function to the graph.

    After the function has been added, you can call to the function by
    passing the function name in place of an op name to
    `Graph.create_op()`.

    Args:
      function: A `_DefinedFunction` object.


    Raises:
      ValueError: if another function is defined with the same name.
    """
    name = function.name
    previous = self._functions.get(name, None)
    if previous:
      raise ValueError("Another function is already defined with that name")
    # Sanity checks on gradient definition.
    if (function.grad_func_name is not None) and (
        function.python_grad_func is not None):
      raise ValueError("Gradient defined twice for function %s" % name)
    # Need a new-enough consumer to support the functions we add to the graph.
    if self._graph_def_versions.min_consumer < 12:
      self._graph_def_versions.min_consumer = 12
    self._functions[name] = function

  @property
  def building_function(self):
    """Returns True iff this graph represents a function."""
    return self._building_function

  # Helper functions to create operations.
  def create_op(self, op_type, inputs, dtypes,  # pylint: disable=redefined-outer-name
                input_types=None, name=None, attrs=None, op_def=None,
                compute_shapes=True, compute_device=True):
    """Creates an `Operation` in this graph.

    This is a low-level interface for creating an `Operation`. Most
    programs will not call this method directly, and instead use the
    Python op constructors, such as `tf.constant()`, which add ops to
    the default graph.

    Args:
      op_type: The `Operation` type to create. This corresponds to the
        `OpDef.name` field for the proto that defines the operation.
      inputs: A list of `Tensor` objects that will be inputs to the `Operation`.
      dtypes: A list of `DType` objects that will be the types of the tensors
        that the operation produces.
      input_types: (Optional.) A list of `DType`s that will be the types of
        the tensors that the operation consumes. By default, uses the base
        `DType` of each input in `inputs`. Operations that expect
        reference-typed inputs must specify `input_types` explicitly.
      name: (Optional.) A string name for the operation. If not specified, a
        name is generated based on `op_type`.
      attrs: (Optional.) A dictionary where the key is the attribute name (a
        string) and the value is the respective `attr` attribute of the
        `NodeDef` proto that will represent the operation (an `AttrValue`
        proto).
      op_def: (Optional.) The `OpDef` proto that describes the `op_type` that
        the operation will have.
      compute_shapes: (Optional.) If True, shape inference will be performed
        to compute the shapes of the outputs.
      compute_device: (Optional.) If True, device functions will be executed
        to compute the device property of the Operation.

    Raises:
      TypeError: if any of the inputs is not a `Tensor`.
      ValueError: if colocation conflicts with existing device assignment.

    Returns:
      An `Operation` object.

    """
    self._check_not_finalized()
    for idx, a in enumerate(inputs):
      if not isinstance(a, Tensor):
        raise TypeError("Input #%d is not a tensor: %s" % (idx, a))
    if name is None:
      name = op_type
    # If a names ends with a '/' it is a "name scope" and we use it as-is,
    # after removing the trailing '/'.
    if name and name[-1] == "/":
      name = _name_from_scope_name(name)
    else:
      name = self.unique_name(name)

    node_def = _NodeDef(op_type, name, device=None, attrs=attrs)

    # Apply any additional attributes requested. Do not overwrite any existing
    # attributes.
    for key, value in self._attr_scope_map.items():
      if key not in node_def.attr:
        if callable(value):
          value = value(node_def)
          if not isinstance(value, (type(None), attr_value_pb2.AttrValue)):
            raise TypeError(
                "Callable for scope map key '%s' must return either None or "
                "an AttrValue protocol buffer; but it returned: %s" %
                (key, value))
        node_def.attr[key].CopyFrom(value)

    # Apply a kernel label if one has been specified for this op_type.
    try:
      kernel_label = self._op_to_kernel_label_map[op_type]
      node_def.attr["_kernel"].CopyFrom(
          attr_value_pb2.AttrValue(s=compat.as_bytes(kernel_label)))
    except KeyError:
      pass

    # Apply the overriding op_type for gradients if one has been
    # specified for this op_type.
    try:
      mapped_op_type = self._gradient_override_map[op_type]
      node_def.attr["_gradient_op_type"].CopyFrom(
          attr_value_pb2.AttrValue(s=compat.as_bytes(mapped_op_type)))
    except KeyError:
      pass

    control_inputs = self._control_dependencies_for_inputs(inputs)
    ret = Operation(node_def, self, inputs=inputs, output_types=dtypes,
                    control_inputs=control_inputs, input_types=input_types,
                    original_op=self._default_original_op, op_def=op_def)
    if compute_shapes:
      set_shapes_for_outputs(ret)
    self._add_op(ret)
    self._record_op_seen_by_control_dependencies(ret)

    if compute_device:
      self._apply_device_functions(ret)

    if self._colocation_stack:
      all_colocation_groups = []
      for colocation_op in self._colocation_stack:
        all_colocation_groups.extend(colocation_op.colocation_groups())
        if colocation_op.device:
          # Make this device match the device of the colocated op, to
          # provide consistency between the device and the colocation
          # property.
          if ret.device and ret.device != colocation_op.device:
            logging.warning("Tried to colocate %s with an op %s that had "
                            "a different device: %s vs %s. "
                            "Ignoring colocation property.",
                            name, colocation_op.name,
                            ret.device, colocation_op.device)
          else:
            ret._set_device(colocation_op.device)  # pylint: disable=protected-access

      all_colocation_groups = sorted(set(all_colocation_groups))
      ret.node_def.attr["_class"].CopyFrom(attr_value_pb2.AttrValue(
          list=attr_value_pb2.AttrValue.ListValue(s=all_colocation_groups)))

    # Sets "container" attribute if
    # (1) self._container is not None
    # (2) "is_stateful" is set in OpDef
    # (3) "container" attribute is in OpDef
    # (4) "container" attribute is None
    if (self._container and
        op_type in self._registered_ops and
        self._registered_ops[op_type].is_stateful and
        "container" in ret.node_def.attr and
        not ret.node_def.attr["container"].s):
      ret.node_def.attr["container"].CopyFrom(
          attr_value_pb2.AttrValue(s=compat.as_bytes(self._container)))

    return ret

  def as_graph_element(self, obj, allow_tensor=True, allow_operation=True):
    """Returns the object referred to by `obj`, as an `Operation` or `Tensor`.

    This function validates that `obj` represents an element of this
    graph, and gives an informative error message if it is not.

    This function is the canonical way to get/validate an object of
    one of the allowed types from an external argument reference in the
    Session API.

    This method may be called concurrently from multiple threads.

    Args:
      obj: A `Tensor`, an `Operation`, or the name of a tensor or operation.
        Can also be any object with an `_as_graph_element()` method that returns
        a value of one of these types.
      allow_tensor: If true, `obj` may refer to a `Tensor`.
      allow_operation: If true, `obj` may refer to an `Operation`.

    Returns:
      The `Tensor` or `Operation` in the Graph corresponding to `obj`.

    Raises:
      TypeError: If `obj` is not a type we support attempting to convert
        to types.
      ValueError: If `obj` is of an appropriate type but invalid. For
        example, an invalid string.
      KeyError: If `obj` is not an object in the graph.
    """
    if self._finalized:
      return self._as_graph_element_locked(obj, allow_tensor, allow_operation)

    with self._lock:
      return self._as_graph_element_locked(obj, allow_tensor, allow_operation)

  def _as_graph_element_locked(self, obj, allow_tensor, allow_operation):
    """See `Graph.as_graph_element()` for details."""
    # The vast majority of this function is figuring
    # out what an API user might be doing wrong, so
    # that we can give helpful error messages.
    #
    # Ideally, it would be nice to split it up, but we
    # need context to generate nice error messages.

    if allow_tensor and allow_operation:
      types_str = "Tensor or Operation"
    elif allow_tensor:
      types_str = "Tensor"
    elif allow_operation:
      types_str = "Operation"
    else:
      raise ValueError("allow_tensor and allow_operation can't both be False.")

    temp_obj = _as_graph_element(obj)
    if temp_obj is not None:
      obj = temp_obj

    # If obj appears to be a name...
    if isinstance(obj, compat.bytes_or_text_types):
      name = compat.as_str(obj)

      if ":" in name and allow_tensor:
        # Looks like a Tensor name and can be a Tensor.
        try:
          op_name, out_n = name.split(":")
          out_n = int(out_n)
        except:
          raise ValueError("The name %s looks a like a Tensor name, but is "
                           "not a valid one. Tensor names must be of the "
                           "form \"<op_name>:<output_index>\"." % repr(name))
        if op_name in self._nodes_by_name:
          op = self._nodes_by_name[op_name]
        else:
          raise KeyError("The name %s refers to a Tensor which does not "
                         "exist. The operation, %s, does not exist in the "
                         "graph." % (repr(name), repr(op_name)))
        try:
          return op.outputs[out_n]
        except:
          raise KeyError("The name %s refers to a Tensor which does not "
                         "exist. The operation, %s, exists but only has "
                         "%s outputs."
                         % (repr(name), repr(op_name), len(op.outputs)))

      elif ":" in name and not allow_tensor:
        # Looks like a Tensor name but can't be a Tensor.
        raise ValueError("Name %s appears to refer to a Tensor, not a %s."
                         % (repr(name), types_str))

      elif ":" not in name and allow_operation:
        # Looks like an Operation name and can be an Operation.
        if name not in self._nodes_by_name:
          raise KeyError("The name %s refers to an Operation not in the "
                         "graph." % repr(name))
        return self._nodes_by_name[name]

      elif ":" not in name and not allow_operation:
        # Looks like an Operation name but can't be an Operation.
        if name in self._nodes_by_name:
          # Yep, it's an Operation name
          err_msg = ("The name %s refers to an Operation, not a %s."
                     % (repr(name), types_str))
        else:
          err_msg = ("The name %s looks like an (invalid) Operation name, "
                     "not a %s." % (repr(name), types_str))
        err_msg += (" Tensor names must be of the form "
                    "\"<op_name>:<output_index>\".")
        raise ValueError(err_msg)

    elif isinstance(obj, Tensor) and allow_tensor:
      # Actually obj is just the object it's referring to.
      if obj.graph is not self:
        raise ValueError("Tensor %s is not an element of this graph." % obj)
      return obj
    elif isinstance(obj, Operation) and allow_operation:
      # Actually obj is just the object it's referring to.
      if obj.graph is not self:
        raise ValueError("Operation %s is not an element of this graph." % obj)
      return obj
    else:
      # We give up!
      raise TypeError("Can not convert a %s into a %s."
                      % (type(obj).__name__, types_str))

  def get_operations(self):
    """Return the list of operations in the graph.

    You can modify the operations in place, but modifications
    to the list such as inserts/delete have no effect on the
    list of operations known to the graph.

    This method may be called concurrently from multiple threads.

    Returns:
      A list of Operations.
    """
    if self._finalized:
      return list(self._nodes_by_id.values())

    with self._lock:
      return list(self._nodes_by_id.values())

  def get_operation_by_name(self, name):
    """Returns the `Operation` with the given `name`.

    This method may be called concurrently from multiple threads.

    Args:
      name: The name of the `Operation` to return.

    Returns:
      The `Operation` with the given `name`.

    Raises:
      TypeError: If `name` is not a string.
      KeyError: If `name` does not correspond to an operation in this graph.
    """

    if not isinstance(name, six.string_types):
      raise TypeError("Operation names are strings (or similar), not %s."
                      % type(name).__name__)
    return self.as_graph_element(name, allow_tensor=False, allow_operation=True)

  def _get_operation_by_name_unsafe(self, name):
    """Returns the `Operation` with the given `name`.

    This is a internal unsafe version of get_operation_by_name. It skips many
    checks and does not have user friedly error messages but runs considerably
    faster. This method may be called concurrently from multiple threads.

    Args:
      name: The name of the `Operation` to return.

    Returns:
      The `Operation` with the given `name`.

    Raises:
      KeyError: If `name` does not correspond to an operation in this graph.
    """

    if self._finalized:
      return self._nodes_by_name[name]

    with self._lock:
      return self._nodes_by_name[name]

  def get_tensor_by_name(self, name):
    """Returns the `Tensor` with the given `name`.

    This method may be called concurrently from multiple threads.

    Args:
      name: The name of the `Tensor` to return.

    Returns:
      The `Tensor` with the given `name`.

    Raises:
      TypeError: If `name` is not a string.
      KeyError: If `name` does not correspond to a tensor in this graph.
    """
    # Names should be strings.
    if not isinstance(name, six.string_types):
      raise TypeError("Tensor names are strings (or similar), not %s."
                      % type(name).__name__)
    return self.as_graph_element(name, allow_tensor=True, allow_operation=False)

  def _next_id(self):
    """Id for next Operation instance. Also increments the internal id."""
    self._check_not_finalized()
    with self._lock:
      self._next_id_counter += 1
      return self._next_id_counter

  @property
  def _last_id(self):
    return self._next_id_counter

  def as_default(self):
    """Returns a context manager that makes this `Graph` the default graph.

    This method should be used if you want to create multiple graphs
    in the same process. For convenience, a global default graph is
    provided, and all ops will be added to this graph if you do not
    create a new graph explicitly. Use this method with the `with` keyword
    to specify that ops created within the scope of a block should be
    added to this graph.

    The default graph is a property of the current thread. If you
    create a new thread, and wish to use the default graph in that
    thread, you must explicitly add a `with g.as_default():` in that
    thread's function.

    The following code examples are equivalent:

    ```python
    # 1. Using Graph.as_default():
    g = tf.Graph()
    with g.as_default():
      c = tf.constant(5.0)
      assert c.graph is g

    # 2. Constructing and making default:
    with tf.Graph().as_default() as g:
      c = tf.constant(5.0)
      assert c.graph is g
    ```

    Returns:
      A context manager for using this graph as the default graph.
    """
    return _default_graph_stack.get_controller(self)

  @property
  def collections(self):
    """Returns the names of the collections known to this graph."""
    return list(self._collections)

  def add_to_collection(self, name, value):
    """Stores `value` in the collection with the given `name`.

    Note that collections are not sets, so it is possible to add a value to
    a collection several times.

    Args:
      name: The key for the collection. The `GraphKeys` class
        contains many standard names for collections.
      value: The value to add to the collection.
    """
    self._check_not_finalized()
    with self._lock:
      if name not in self._collections:
        self._collections[name] = [value]
      else:
        self._collections[name].append(value)

  def add_to_collections(self, names, value):
    """Stores `value` in the collections given by `names`.

    Note that collections are not sets, so it is possible to add a value to
    a collection several times. This function makes sure that duplicates in
    `names` are ignored, but it will not check for pre-existing membership of
    `value` in any of the collections in `names`.

    `names` can be any iterable, but if `names` is a string, it is treated as a
    single collection name.

    Args:
      names: The keys for the collections to add to. The `GraphKeys` class
        contains many standard names for collections.
      value: The value to add to the collections.
    """
    # Make sure names are unique, but treat strings as a single collection name
    names = (names,) if isinstance(names, six.string_types) else set(names)
    for name in names:
      self.add_to_collection(name, value)

  def get_collection_ref(self, name):
    """Returns a list of values in the collection with the given `name`.

    If the collection exists, this returns the list itself, which can
    be modified in place to change the collection.  If the collection does
    not exist, it is created as an empty list and the list is returned.

    This is different from `get_collection()` which always returns a copy of
    the collection list if it exists and never creates an empty collection.

    Args:
      name: The key for the collection. For example, the `GraphKeys` class
        contains many standard names for collections.

    Returns:
      The list of values in the collection with the given `name`, or an empty
      list if no value has been added to that collection.
    """
    with self._lock:
      coll_list = self._collections.get(name, None)
      if coll_list is None:
        coll_list = []
        self._collections[name] = coll_list
      return coll_list

  def get_collection(self, name, scope=None):
    """Returns a list of values in the collection with the given `name`.

    This is different from `get_collection_ref()` which always returns the
    actual collection list if it exists in that it returns a new list each time
    it is called.

    Args:
      name: The key for the collection. For example, the `GraphKeys` class
        contains many standard names for collections.
      scope: (Optional.) A string. If supplied, the resulting list is filtered
        to include only items whose `name` attribute matches `scope` using
        `re.match`. Items without a `name` attribute are never returned if a
        scope is supplied. The choice of `re.match` means that a `scope` without
        special tokens filters by prefix.

    Returns:
      The list of values in the collection with the given `name`, or
      an empty list if no value has been added to that collection. The
      list contains the values in the order under which they were
      collected.
    """
    with self._lock:
      coll_list = self._collections.get(name, None)
      if coll_list is None:
        return []
      if scope is None:
        return list(coll_list)
      else:
        c = []
        regex = re.compile(scope)
        for item in coll_list:
          if hasattr(item, "name") and regex.match(item.name):
            c.append(item)
        return c

  def get_all_collection_keys(self):
    """Returns a list of collections used in this graph."""
    with self._lock:
      return [x for x in self._collections if isinstance(x, six.string_types)]

  def clear_collection(self, name):
    """Clears all values in a collection.

    Args:
      name: The key for the collection. The `GraphKeys` class contains many
        standard names for collections.
    """
    self._check_not_finalized()
    with self._lock:
      if name in self._collections:
        del self._collections[name]

  @tf_contextlib.contextmanager
  def _original_op(self, op):
    """Python 'with' handler to help annotate ops with their originator.

    An op may have an 'original_op' property that indicates the op on which
    it was based. For example a replica op is based on the op that was
    replicated and a gradient op is based on the op that was differentiated.

    All ops created in the scope of this 'with' handler will have
    the given 'op' as their original op.

    Args:
      op: The Operation that all ops created in this scope will have as their
        original op.

    Yields:
      Nothing.
    """
    old_original_op = self._default_original_op
    try:
      self._default_original_op = op
      yield
    finally:
      self._default_original_op = old_original_op

  # pylint: disable=g-doc-return-or-yield,line-too-long
  @tf_contextlib.contextmanager
  def name_scope(self, name):
    r"""Returns a context manager that creates hierarchical names for operations.

    A graph maintains a stack of name scopes. A `with name_scope(...):`
    statement pushes a new name onto the stack for the lifetime of the context.

    The `name` argument will be interpreted as follows:

    * A string (not ending with '/') will create a new name scope, in which
      `name` is appended to the prefix of all operations created in the
      context. If `name` has been used before, it will be made unique by
      calling `self.unique_name(name)`.
    * A scope previously captured from a `with g.name_scope(...) as
      scope:` statement will be treated as an "absolute" name scope, which
      makes it possible to re-enter existing scopes.
    * A value of `None` or the empty string will reset the current name scope
      to the top-level (empty) name scope.

    For example:

    ```python
    with tf.Graph().as_default() as g:
      c = tf.constant(5.0, name="c")
      assert c.op.name == "c"
      c_1 = tf.constant(6.0, name="c")
      assert c_1.op.name == "c_1"

      # Creates a scope called "nested"
      with g.name_scope("nested") as scope:
        nested_c = tf.constant(10.0, name="c")
        assert nested_c.op.name == "nested/c"

        # Creates a nested scope called "inner".
        with g.name_scope("inner"):
          nested_inner_c = tf.constant(20.0, name="c")
          assert nested_inner_c.op.name == "nested/inner/c"

        # Create a nested scope called "inner_1".
        with g.name_scope("inner"):
          nested_inner_1_c = tf.constant(30.0, name="c")
          assert nested_inner_1_c.op.name == "nested/inner_1/c"

          # Treats `scope` as an absolute name scope, and
          # switches to the "nested/" scope.
          with g.name_scope(scope):
            nested_d = tf.constant(40.0, name="d")
            assert nested_d.op.name == "nested/d"

            with g.name_scope(""):
              e = tf.constant(50.0, name="e")
              assert e.op.name == "e"
    ```

    The name of the scope itself can be captured by `with
    g.name_scope(...) as scope:`, which stores the name of the scope
    in the variable `scope`. This value can be used to name an
    operation that represents the overall result of executing the ops
    in a scope. For example:

    ```python
    inputs = tf.constant(...)
    with g.name_scope('my_layer') as scope:
      weights = tf.Variable(..., name="weights")
      biases = tf.Variable(..., name="biases")
      affine = tf.matmul(inputs, weights) + biases
      output = tf.nn.relu(affine, name=scope)
    ```

    NOTE: This constructor validates the given `name`. Valid scope
    names match one of the following regular expressions:

        [A-Za-z0-9.][A-Za-z0-9_.\\-/]* (for scopes at the root)
        [A-Za-z0-9_.\\-/]* (for other scopes)

    Args:
      name: A name for the scope.

    Returns:
      A context manager that installs `name` as a new name scope.

    Raises:
      ValueError: If `name` is not a valid scope name, according to the rules
        above.
    """
    if name:
      if self._name_stack:
        # Scopes created in a nested scope may have initial characters
        # that are illegal as the initial character of an op name
        # (viz. '-', '\', '/', and '_').
        if not _VALID_SCOPE_NAME_REGEX.match(name):
          raise ValueError("'%s' is not a valid scope name" % name)
      else:
        # Scopes created in the root must match the more restrictive
        # op name regex, which constrains the initial character.
        if not _VALID_OP_NAME_REGEX.match(name):
          raise ValueError("'%s' is not a valid scope name" % name)
    try:
      old_stack = self._name_stack
      if not name:  # Both for name=None and name="" we re-set to empty scope.
        new_stack = None
      elif name and name[-1] == "/":
        new_stack = _name_from_scope_name(name)
      else:
        new_stack = self.unique_name(name)
      self._name_stack = new_stack
      yield "" if new_stack is None else new_stack + "/"
    finally:
      self._name_stack = old_stack
  # pylint: enable=g-doc-return-or-yield,line-too-long

  def unique_name(self, name, mark_as_used=True):
    """Return a unique operation name for `name`.

    Note: You rarely need to call `unique_name()` directly.  Most of
    the time you just need to create `with g.name_scope()` blocks to
    generate structured names.

    `unique_name` is used to generate structured names, separated by
    `"/"`, to help identify operations when debugging a graph.
    Operation names are displayed in error messages reported by the
    TensorFlow runtime, and in various visualization tools such as
    TensorBoard.

    If `mark_as_used` is set to `True`, which is the default, a new
    unique name is created and marked as in use. If it's set to `False`,
    the unique name is returned without actually being marked as used.
    This is useful when the caller simply wants to know what the name
    to be created will be.

    Args:
      name: The name for an operation.
      mark_as_used: Whether to mark this name as being used.

    Returns:
      A string to be passed to `create_op()` that will be used
      to name the operation being created.
    """
    if self._name_stack:
      name = self._name_stack + "/" + name
    i = self._names_in_use.get(name, 0)
    # Increment the number for "name".
    if mark_as_used:
      self._names_in_use[name] = i + 1
    if i > 0:
      base_name = name
      # Make sure the composed name is not already used.
      while name in self._names_in_use:
        name = "%s_%d" % (base_name, i)
        i += 1
      # Mark the composed name as used in case someone wants
      # to call unique_name("name_1").
      if mark_as_used:
        self._names_in_use[name] = 1
    return name

  def get_name_scope(self):
    """Returns the current name scope.

    For example:

    ```python
    with tf.name_scope('scope1'):
      with tf.name_scope('scope2'):
        print(tf.get_default_graph().get_name_scope())
    ```
    would print the string `scope1/scope2`.

    Returns:
      A string representing the current name scope.
    """
    return self._name_stack

  @tf_contextlib.contextmanager
  def colocate_with(self, op, ignore_existing=False):
    """Returns a context manager that specifies an op to colocate with.

    Note: this function is not for public use, only for internal libraries.

    For example:

    ```python
    a = tf.Variable([1.0])
    with g.colocate_with(a):
      b = tf.constant(1.0)
      c = tf.add(a, b)
    ```

    `b` and `c` will always be colocated with `a`, no matter where `a`
    is eventually placed.

    **NOTE** Using a colocation scope resets any existing device constraints.

    If `op` is `None` then `ignore_existing` must be `True` and the new
    scope resets all colocation and device constraints.

    Args:
      op: The op to colocate all created ops with, or `None`.
      ignore_existing: If true, only applies colocation of this op within
        the context, rather than applying all colocation properties
        on the stack.  If `op` is `None`, this value must be `True`.

    Raises:
      ValueError: if op is None but ignore_existing is False.

    Yields:
      A context manager that specifies the op with which to colocate
      newly created ops.

    """
    if op is None and not ignore_existing:
      raise ValueError(
          "Trying to reset colocation (op is None) but "
          "ignore_existing is not True")

    if op is not None and not isinstance(op, Operation):
      # We always want to colocate with the reference op.
      op = internal_convert_to_tensor_or_indexed_slices(op, as_ref=True).op

    # By default, colocate_with resets the device function stack,
    # since colocate_with is typically used in specific internal
    # library functions where colocation is intended to be "stronger"
    # than device functions.
    #
    # In the future, a caller may specify that device_functions win
    # over colocation, in which case we can add support.
    device_fn_tmp = self._device_function_stack
    self._device_function_stack = []

    if ignore_existing:
      current_stack = self._colocation_stack
      self._colocation_stack = []

    if op is not None:
      self._colocation_stack.append(op)

    try:
      yield
    finally:
      # Restore device function stack
      self._device_function_stack = device_fn_tmp
      if op is not None:
        self._colocation_stack.pop()

      # Reset the colocation stack if requested.
      if ignore_existing:
        self._colocation_stack = current_stack

  @tf_contextlib.contextmanager
  def device(self, device_name_or_function):
    # pylint: disable=line-too-long
    """Returns a context manager that specifies the default device to use.

    The `device_name_or_function` argument may either be a device name
    string, a device function, or None:

    * If it is a device name string, all operations constructed in
      this context will be assigned to the device with that name, unless
      overridden by a nested `device()` context.
    * If it is a function, it will be treated as a function from
      Operation objects to device name strings, and invoked each time
      a new Operation is created. The Operation will be assigned to
      the device with the returned name.
    * If it is None, all `device()` invocations from the enclosing context
      will be ignored.

    For information about the valid syntax of device name strings, see
    the documentation in
    [`DeviceNameUtils`](https://www.tensorflow.org/code/tensorflow/core/util/device_name_utils.h).

    For example:

    ```python
    with g.device('/gpu:0'):
      # All operations constructed in this context will be placed
      # on GPU 0.
      with g.device(None):
        # All operations constructed in this context will have no
        # assigned device.

    # Defines a function from `Operation` to device string.
    def matmul_on_gpu(n):
      if n.type == "MatMul":
        return "/gpu:0"
      else:
        return "/cpu:0"

    with g.device(matmul_on_gpu):
      # All operations of type "MatMul" constructed in this context
      # will be placed on GPU 0; all other operations will be placed
      # on CPU 0.
    ```

    **N.B.** The device scope may be overridden by op wrappers or
    other library code. For example, a variable assignment op
    `v.assign()` must be colocated with the `tf.Variable` `v`, and
    incompatible device scopes will be ignored.

    Args:
      device_name_or_function: The device name or function to use in
        the context.

    Yields:
      A context manager that specifies the default device to use for newly
      created ops.

    """
    # pylint: enable=line-too-long
    if (device_name_or_function is not None
        and not callable(device_name_or_function)):
      device_function = pydev.merge_device(device_name_or_function)
    else:
      device_function = device_name_or_function

    try:
      self._device_function_stack.append(device_function)
      yield
    finally:
      self._device_function_stack.pop()

  def _apply_device_functions(self, op):
    """Applies the current device function stack to the given operation."""
    # Apply any device functions in reverse order, so that the most recently
    # pushed function has the first chance to apply a device to the op.
    # We apply here because the result can depend on the Operation's
    # signature, which is computed in the Operation constructor.
    for device_function in reversed(self._device_function_stack):
      if device_function is None:
        break
      op._set_device(device_function(op))  # pylint: disable=protected-access

  # pylint: disable=g-doc-return-or-yield
  @tf_contextlib.contextmanager
  def container(self, container_name):
    """Returns a context manager that specifies the resource container to use.

    Stateful operations, such as variables and queues, can maintain their
    states on devices so that they can be shared by multiple processes.
    A resource container is a string name under which these stateful
    operations are tracked. These resources can be released or cleared
    with `tf.Session.reset()`.

    For example:

    ```python
    with g.container('experiment0'):
      # All stateful Operations constructed in this context will be placed
      # in resource container "experiment0".
      v1 = tf.Variable([1.0])
      v2 = tf.Variable([2.0])
      with g.container("experiment1"):
        # All stateful Operations constructed in this context will be
        # placed in resource container "experiment1".
        v3 = tf.Variable([3.0])
        q1 = tf.FIFOQueue(10, tf.float32)
      # All stateful Operations constructed in this context will be
      # be created in the "experiment0".
      v4 = tf.Variable([4.0])
      q1 = tf.FIFOQueue(20, tf.float32)
      with g.container(""):
        # All stateful Operations constructed in this context will be
        # be placed in the default resource container.
        v5 = tf.Variable([5.0])
        q3 = tf.FIFOQueue(30, tf.float32)

    # Resets container "experiment0", after which the state of v1, v2, v4, q1
    # will become undefined (such as uninitialized).
    tf.Session.reset(target, ["experiment0"])
    ```

    Args:
      container_name: container name string.

    Returns:
      A context manager for defining resource containers for stateful ops,
        yields the container name.
    """
    original_container = self._container
    try:
      self._container = container_name
      yield self._container
    finally:
      self._container = original_container
  # pylint: enable=g-doc-return-or-yield

  class _ControlDependenciesController(object):
    """Context manager for `control_dependencies()`."""

    def __init__(self, graph, control_inputs):
      """Create a new `_ControlDependenciesController`.

      A `_ControlDependenciesController` is the context manager for
      `with tf.control_dependencies()` blocks.  These normally nest,
      as described in the documentation for `control_dependencies()`.

      The `control_inputs` argument list control dependencies that must be
      added to the current set of control dependencies.  Because of
      uniquification the set can be empty even if the caller passed a list of
      ops.  The special value `None` indicates that we want to start a new
      empty set of control dependencies instead of extending the current set.

      In that case we also clear the current control flow context, which is an
      additional mechanism to add control dependencies.

      Args:
        graph: The graph that this controller is  managing.
        control_inputs: List of ops to use as control inputs in addition
          to the current control dependencies.  None to indicate that
          the dependencies should be cleared.
      """
      self._graph = graph
      if control_inputs is None:
        self._control_inputs = []
        self._new_stack = True
      else:
        self._control_inputs = control_inputs
        self._new_stack = False
      self._seen_nodes = set()
      self._old_stack = None
      self._old_control_flow_context = None

# pylint: disable=protected-access
    def __enter__(self):
      if self._new_stack:
        # Clear the control_dependencies graph.
        self._old_stack = self._graph._control_dependencies_stack
        self._graph._control_dependencies_stack = []
        # Clear the control_flow_context too.
        self._old_control_flow_context = self._graph._get_control_flow_context()
        self._graph._set_control_flow_context(None)
      self._graph._push_control_dependencies_controller(self)

    def __exit__(self, unused_type, unused_value, unused_traceback):
      self._graph._pop_control_dependencies_controller(self)
      if self._new_stack:
        self._graph._control_dependencies_stack = self._old_stack
        self._graph._set_control_flow_context(self._old_control_flow_context)
# pylint: enable=protected-access

    @property
    def control_inputs(self):
      return self._control_inputs

    def add_op(self, op):
      self._seen_nodes.add(op)

    def op_in_group(self, op):
      return op in self._seen_nodes

  def _push_control_dependencies_controller(self, controller):
    self._control_dependencies_stack.append(controller)

  def _pop_control_dependencies_controller(self, controller):
    assert self._control_dependencies_stack[-1] is controller
    self._control_dependencies_stack.pop()

  def _current_control_dependencies(self):
    ret = set()
    for controller in self._control_dependencies_stack:
      for op in controller.control_inputs:
        ret.add(op)
    return ret

  def _control_dependencies_for_inputs(self, input_tensors):
    """For an op that takes `input_tensors` as inputs, compute control inputs.

    The returned control dependencies should yield an execution that
    is equivalent to adding all control inputs in
    self._control_dependencies_stack to a newly created op. However,
    this function attempts to prune the returned control dependencies
    by observing that nodes created within the same `with
    control_dependencies(...):` block may have data dependencies that make
    the explicit approach redundant.

    Args:
      input_tensors: The direct data dependencies for an op to be created.

    Returns:
      A list of control inputs for the op to be created.
    """
    ret = []
    input_ops = set([t.op for t in input_tensors])
    for controller in self._control_dependencies_stack:
      # If any of the input_ops already depends on the inputs from controller,
      # we say that the new op is dominated (by that input), and we therefore
      # do not need to add control dependencies for this controller's inputs.
      dominated = False
      for op in input_ops:
        if controller.op_in_group(op):
          dominated = True
          break
      if not dominated:
        # Don't add a control input if we already have a data dependency on i.
        # NOTE(mrry): We do not currently track transitive data dependencies,
        #   so we may add redundant control inputs.
        ret.extend([c for c in controller.control_inputs if c not in input_ops])
    return ret

  def _record_op_seen_by_control_dependencies(self, op):
    """Record that the given op depends on all registered control dependencies.

    Args:
      op: An Operation.
    """
    for controller in self._control_dependencies_stack:
      controller.add_op(op)

  def control_dependencies(self, control_inputs):
    """Returns a context manager that specifies control dependencies.

    Use with the `with` keyword to specify that all operations constructed
    within the context should have control dependencies on
    `control_inputs`. For example:

    ```python
    with g.control_dependencies([a, b, c]):
      # `d` and `e` will only run after `a`, `b`, and `c` have executed.
      d = ...
      e = ...
    ```

    Multiple calls to `control_dependencies()` can be nested, and in
    that case a new `Operation` will have control dependencies on the union
    of `control_inputs` from all active contexts.

    ```python
    with g.control_dependencies([a, b]):
      # Ops constructed here run after `a` and `b`.
      with g.control_dependencies([c, d]):
        # Ops constructed here run after `a`, `b`, `c`, and `d`.
    ```

    You can pass None to clear the control dependencies:

    ```python
    with g.control_dependencies([a, b]):
      # Ops constructed here run after `a` and `b`.
      with g.control_dependencies(None):
        # Ops constructed here run normally, not waiting for either `a` or `b`.
        with g.control_dependencies([c, d]):
          # Ops constructed here run after `c` and `d`, also not waiting
          # for either `a` or `b`.
    ```

    *N.B.* The control dependencies context applies *only* to ops that
    are constructed within the context. Merely using an op or tensor
    in the context does not add a control dependency. The following
    example illustrates this point:

    ```python
    # WRONG
    def my_func(pred, tensor):
      t = tf.matmul(tensor, tensor)
      with tf.control_dependencies([pred]):
        # The matmul op is created outside the context, so no control
        # dependency will be added.
        return t

    # RIGHT
    def my_func(pred, tensor):
      with tf.control_dependencies([pred]):
        # The matmul op is created in the context, so a control dependency
        # will be added.
        return tf.matmul(tensor, tensor)
    ```

    Args:
      control_inputs: A list of `Operation` or `Tensor` objects which
        must be executed or computed before running the operations
        defined in the context.  Can also be `None` to clear the control
        dependencies.

    Returns:
     A context manager that specifies control dependencies for all
     operations constructed within the context.

    Raises:
      TypeError: If `control_inputs` is not a list of `Operation` or
        `Tensor` objects.
    """
    if control_inputs is None:
      return self._ControlDependenciesController(self, None)
    # First convert the inputs to ops, and deduplicate them.
    # NOTE(mrry): Other than deduplication, we do not currently track direct
    #   or indirect dependencies between control_inputs, which may result in
    #   redundant control inputs.
    control_ops = []
    current = self._current_control_dependencies()
    for c in control_inputs:
      c = self.as_graph_element(c)
      if isinstance(c, Tensor):
        c = c.op
      elif not isinstance(c, Operation):
        raise TypeError("Control input must be Operation or Tensor: %s" % c)
      if c not in current:
        control_ops.append(c)
        current.add(c)
    return self._ControlDependenciesController(self, control_ops)

  # pylint: disable=g-doc-return-or-yield
  @tf_contextlib.contextmanager
  def _attr_scope(self, attr_map):
    """EXPERIMENTAL: A context manager for setting attributes on operators.

    This context manager can be used to add additional
    attributes to operators within the scope of the context.

    For example:

       with ops.Graph().as_default() as g:
         f_1 = Foo()  # No extra attributes
         with g._attr_scope({"_a": tf.attr_value_pb2.AttrValue(b=False)}):
           f_2 = Foo()  # Additional attribute _a=False
           with g._attr_scope({"_a": tf.attr_value_pb2.AttrValue(b=True)}):
             f_3 = Foo()  # Additional attribute _a=False
             with g._attr_scope({"_a": None}):
               f_4 = Foo()  # No additional attributes.

    Args:
      attr_map: A dictionary mapping attr name strings to
        AttrValue protocol buffers or None.

    Returns:
      A context manager that sets the kernel label to be used for one or more
      ops created in that context.

    Raises:
      TypeError: If attr_map is not a dictionary mapping
        strings to AttrValue protobufs.
    """
    if not isinstance(attr_map, dict):
      raise TypeError("attr_map must be a dictionary mapping "
                      "strings to AttrValue protocol buffers")
    # The saved_attrs dictionary stores any currently-set labels that
    # will be overridden by this context manager.
    saved_attrs = {}
    # Install the given attribute
    for name, attr in attr_map.items():
      if not (isinstance(name, six.string_types) and
              (isinstance(attr, (type(None), attr_value_pb2.AttrValue)) or
               callable(attr))):
        raise TypeError("attr_map must be a dictionary mapping "
                        "strings to AttrValue protocol buffers or "
                        "callables that emit AttrValue protocol buffers")
      try:
        saved_attrs[name] = self._attr_scope_map[name]
      except KeyError:
        pass
      if attr is None:
        del self._attr_scope_map[name]
      else:
        self._attr_scope_map[name] = attr
    try:
      yield  # The code within the context runs here.
    finally:
      # Remove the attributes set for this context, and restore any saved
      # attributes.
      for name, attr in attr_map.items():
        try:
          self._attr_scope_map[name] = saved_attrs[name]
        except KeyError:
          del self._attr_scope_map[name]
  # pylint: enable=g-doc-return-or-yield

  # pylint: disable=g-doc-return-or-yield
  @tf_contextlib.contextmanager
  def _kernel_label_map(self, op_to_kernel_label_map):
    """EXPERIMENTAL: A context manager for setting kernel labels.

    This context manager can be used to select particular
    implementations of kernels within the scope of the context.

    For example:

        with ops.Graph().as_default() as g:
          f_1 = Foo()  # Uses the default registered kernel for the Foo op.
          with g.kernel_label_map({"Foo": "v_2"}):
            f_2 = Foo()  # Uses the registered kernel with label "v_2"
                         # for the Foo op.
            with g.kernel_label_map({"Foo": "v_3"}):
              f_3 = Foo()  # Uses the registered kernel with label "v_3"
                           # for the Foo op.
              with g.kernel_label_map({"Foo": ""}):
                f_4 = Foo()  # Uses the default registered kernel
                             # for the Foo op.

    Args:
      op_to_kernel_label_map: A dictionary mapping op type strings to
        kernel label strings.

    Returns:
      A context manager that sets the kernel label to be used for one or more
      ops created in that context.

    Raises:
      TypeError: If op_to_kernel_label_map is not a dictionary mapping
        strings to strings.
    """
    if not isinstance(op_to_kernel_label_map, dict):
      raise TypeError("op_to_kernel_label_map must be a dictionary mapping "
                      "strings to strings")
    # The saved_labels dictionary stores any currently-set labels that
    # will be overridden by this context manager.
    saved_labels = {}
    # Install the given label
    for op_type, label in op_to_kernel_label_map.items():
      if not (isinstance(op_type, six.string_types)
              and isinstance(label, six.string_types)):
        raise TypeError("op_to_kernel_label_map must be a dictionary mapping "
                        "strings to strings")
      try:
        saved_labels[op_type] = self._op_to_kernel_label_map[op_type]
      except KeyError:
        pass
      self._op_to_kernel_label_map[op_type] = label
    try:
      yield  # The code within the context runs here.
    finally:
      # Remove the labels set for this context, and restore any saved labels.
      for op_type, label in op_to_kernel_label_map.items():
        try:
          self._op_to_kernel_label_map[op_type] = saved_labels[op_type]
        except KeyError:
          del self._op_to_kernel_label_map[op_type]
  # pylint: enable=g-doc-return-or-yield

  # pylint: disable=g-doc-return-or-yield
  @tf_contextlib.contextmanager
  def gradient_override_map(self, op_type_map):
    """EXPERIMENTAL: A context manager for overriding gradient functions.

    This context manager can be used to override the gradient function
    that will be used for ops within the scope of the context.

    For example:

    ```python
    @tf.RegisterGradient("CustomSquare")
    def _custom_square_grad(op, grad):
      # ...

    with tf.Graph().as_default() as g:
      c = tf.constant(5.0)
      s_1 = tf.square(c)  # Uses the default gradient for tf.square.
      with g.gradient_override_map({"Square": "CustomSquare"}):
        s_2 = tf.square(s_2)  # Uses _custom_square_grad to compute the
                              # gradient of s_2.
    ```

    Args:
      op_type_map: A dictionary mapping op type strings to alternative op
        type strings.

    Returns:
      A context manager that sets the alternative op type to be used for one
      or more ops created in that context.

    Raises:
      TypeError: If `op_type_map` is not a dictionary mapping strings to
        strings.
    """
    if not isinstance(op_type_map, dict):
      raise TypeError("op_type_map must be a dictionary mapping "
                      "strings to strings")
    # The saved_mappings dictionary stores any currently-set mappings that
    # will be overridden by this context manager.
    saved_mappings = {}
    # Install the given label
    for op_type, mapped_op_type in op_type_map.items():
      if not (isinstance(op_type, six.string_types)
              and isinstance(mapped_op_type, six.string_types)):
        raise TypeError("op_type_map must be a dictionary mapping "
                        "strings to strings")
      try:
        saved_mappings[op_type] = self._gradient_override_map[op_type]
      except KeyError:
        pass
      self._gradient_override_map[op_type] = mapped_op_type
    try:
      yield  # The code within the context runs here.
    finally:
      # Remove the labels set for this context, and restore any saved labels.
      for op_type, mapped_op_type in op_type_map.items():
        try:
          self._gradient_override_map[op_type] = saved_mappings[op_type]
        except KeyError:
          del self._gradient_override_map[op_type]
  # pylint: enable=g-doc-return-or-yield

  def prevent_feeding(self, tensor):
    """Marks the given `tensor` as unfeedable in this graph."""
    self._unfeedable_tensors.add(tensor)

  def is_feedable(self, tensor):
    """Returns `True` if and only if `tensor` is feedable."""
    return tensor not in self._unfeedable_tensors

  def prevent_fetching(self, op):
    """Marks the given `op` as unfetchable in this graph."""
    self._unfetchable_ops.add(op)

  def is_fetchable(self, tensor_or_op):
    """Returns `True` if and only if `tensor_or_op` is fetchable."""
    if isinstance(tensor_or_op, Tensor):
      return tensor_or_op.op not in self._unfetchable_ops
    else:
      return tensor_or_op not in self._unfetchable_ops


def device(device_name_or_function):
  """Wrapper for `Graph.device()` using the default graph.

  See
  @{tf.Graph.device}
  for more details.

  Args:
    device_name_or_function: The device name or function to use in
      the context.

  Returns:
    A context manager that specifies the default device to use for newly
    created ops.
  """
  return get_default_graph().device(device_name_or_function)


def container(container_name):
  """Wrapper for `Graph.container()` using the default graph.

  Args:
    container_name: The container string to use in the context.

  Returns:
    A context manager that specifies the default container to use for newly
    created stateful ops.
  """
  return get_default_graph().container(container_name)


def colocate_with(op, ignore_existing=False):
  return get_default_graph().colocate_with(op, ignore_existing)


def control_dependencies(control_inputs):
  """Wrapper for `Graph.control_dependencies()` using the default graph.

  See @{tf.Graph.control_dependencies}
  for more details.

  Args:
    control_inputs: A list of `Operation` or `Tensor` objects which
      must be executed or computed before running the operations
      defined in the context.  Can also be `None` to clear the control
      dependencies.

  Returns:
   A context manager that specifies control dependencies for all
   operations constructed within the context.
  """
  return get_default_graph().control_dependencies(control_inputs)


class _DefaultStack(threading.local):
  """A thread-local stack of objects for providing implicit defaults."""

  def __init__(self):
    super(_DefaultStack, self).__init__()
    self._enforce_nesting = True
    self.stack = []

  def get_default(self):
    return self.stack[-1] if len(self.stack) >= 1 else None

  def reset(self):
    self.stack = []

  def is_cleared(self):
    return not self.stack

  @property
  def enforce_nesting(self):
    return self._enforce_nesting

  @enforce_nesting.setter
  def enforce_nesting(self, value):
    self._enforce_nesting = value

  @tf_contextlib.contextmanager
  def get_controller(self, default):
    """A context manager for manipulating a default stack."""
    try:
      self.stack.append(default)
      yield default
    finally:
      if self._enforce_nesting:
        if self.stack[-1] is not default:
          raise AssertionError(
              "Nesting violated for default stack of %s objects"
              % type(default))
        self.stack.pop()
      else:
        self.stack.remove(default)

_default_session_stack = _DefaultStack()


def default_session(session):
  """Python "with" handler for defining a default session.

  This function provides a means of registering a session for handling
  Tensor.eval() and Operation.run() calls. It is primarily intended for use
  by session.Session, but can be used with any object that implements
  the Session.run() interface.

  Use with the "with" keyword to specify that Tensor.eval() and Operation.run()
  invocations within the scope of a block should be executed by a particular
  session.

  The default session applies to the current thread only, so it is always
  possible to inspect the call stack and determine the scope of a default
  session. If you create a new thread, and wish to use the default session
  in that thread, you must explicitly add a "with ops.default_session(sess):"
  block in that thread's function.

  Example:
    The following code examples are equivalent:

    # 1. Using the Session object directly:
    sess = ...
    c = tf.constant(5.0)
    sess.run(c)

    # 2. Using default_session():
    sess = ...
    with ops.default_session(sess):
      c = tf.constant(5.0)
      result = c.eval()

    # 3. Overriding default_session():
    sess = ...
    with ops.default_session(sess):
      c = tf.constant(5.0)
      with ops.default_session(...):
        c.eval(session=sess)

  Args:
    session: The session to be installed as the default session.

  Returns:
    A context manager for the default session.
  """
  return _default_session_stack.get_controller(session)


def get_default_session():
  """Returns the default session for the current thread.

  The returned `Session` will be the innermost session on which a
  `Session` or `Session.as_default()` context has been entered.

  NOTE: The default session is a property of the current thread. If you
  create a new thread, and wish to use the default session in that
  thread, you must explicitly add a `with sess.as_default():` in that
  thread's function.

  Returns:
    The default `Session` being used in the current thread.
  """
  return _default_session_stack.get_default()


def _eval_using_default_session(tensors, feed_dict, graph, session=None):
  """Uses the default session to evaluate one or more tensors.

  Args:
    tensors: A single Tensor, or a list of Tensor objects.
    feed_dict: A dictionary that maps Tensor objects (or tensor names) to lists,
      numpy ndarrays, TensorProtos, or strings.
    graph: The graph in which the tensors are defined.
    session: (Optional) A different session to use to evaluate "tensors".

  Returns:
    Either a single numpy ndarray if "tensors" is a single tensor; or a list
    of numpy ndarrays that each correspond to the respective element in
    "tensors".

  Raises:
    ValueError: If no default session is available; the default session
      does not have "graph" as its graph; or if "session" is specified,
      and it does not have "graph" as its graph.
  """
  if session is None:
    session = get_default_session()
    if session is None:
      raise ValueError("Cannot evaluate tensor using `eval()`: No default "
                       "session is registered. Use `with "
                       "sess.as_default()` or pass an explicit session to "
                       "`eval(session=sess)`")
    if session.graph is not graph:
      raise ValueError("Cannot use the default session to evaluate tensor: "
                       "the tensor's graph is different from the session's "
                       "graph. Pass an explicit session to "
                       "`eval(session=sess)`.")
  else:
    if session.graph is not graph:
      raise ValueError("Cannot use the given session to evaluate tensor: "
                       "the tensor's graph is different from the session's "
                       "graph.")
  return session.run(tensors, feed_dict)


def _run_using_default_session(operation, feed_dict, graph, session=None):
  """Uses the default session to run "operation".

  Args:
    operation: The Operation to be run.
    feed_dict: A dictionary that maps Tensor objects (or tensor names) to lists,
      numpy ndarrays, TensorProtos, or strings.
    graph: The graph in which "operation" is defined.
    session: (Optional) A different session to use to run "operation".

  Raises:
    ValueError: If no default session is available; the default session
      does not have "graph" as its graph; or if "session" is specified,
      and it does not have "graph" as its graph.
  """
  if session is None:
    session = get_default_session()
    if session is None:
      raise ValueError("Cannot execute operation using `run()`: No default "
                       "session is registered. Use `with "
                       "sess.as_default():` or pass an explicit session to "
                       "`run(session=sess)`")
    if session.graph is not graph:
      raise ValueError("Cannot use the default session to execute operation: "
                       "the operation's graph is different from the "
                       "session's graph. Pass an explicit session to "
                       "run(session=sess).")
  else:
    if session.graph is not graph:
      raise ValueError("Cannot use the given session to execute operation: "
                       "the operation's graph is different from the session's "
                       "graph.")
  session.run(operation, feed_dict)


class _DefaultGraphStack(_DefaultStack):
  """A thread-local stack of objects for providing an implicit default graph."""

  def __init__(self):
    super(_DefaultGraphStack, self).__init__()
    self._global_default_graph = None

  def get_default(self):
    """Override that returns a global default if the stack is empty."""
    ret = super(_DefaultGraphStack, self).get_default()
    if ret is None:
      ret = self._GetGlobalDefaultGraph()
    return ret

  def _GetGlobalDefaultGraph(self):
    if self._global_default_graph is None:
      # TODO(mrry): Perhaps log that the default graph is being used, or set
      #   provide some other feedback to prevent confusion when a mixture of
      #   the global default graph and an explicit graph are combined in the
      #   same process.
      self._global_default_graph = Graph()
    return self._global_default_graph

  def reset(self):
    super(_DefaultGraphStack, self).reset()
    self._global_default_graph = None

_default_graph_stack = _DefaultGraphStack()


def reset_default_graph():
  """Clears the default graph stack and resets the global default graph.

  NOTE: The default graph is a property of the current thread. This
  function applies only to the current thread.  Calling this function while
  a `tf.Session` or `tf.InteractiveSession` is active will result in undefined
  behavior. Using any previously created `tf.Operation` or `tf.Tensor` objects
  after calling this function will result in undefined behavior.
  Raises:
    AssertionError: If this function is called within a nested graph.
  """
  if not _default_graph_stack.is_cleared():
    raise AssertionError("Do not use tf.reset_default_graph() to clear "
                         "nested graphs. If you need a cleared graph, "
                         "exit the nesting and create a new graph.")
  _default_graph_stack.reset()


def get_default_graph():
  """Returns the default graph for the current thread.

  The returned graph will be the innermost graph on which a
  `Graph.as_default()` context has been entered, or a global default
  graph if none has been explicitly created.

  NOTE: The default graph is a property of the current thread. If you
  create a new thread, and wish to use the default graph in that
  thread, you must explicitly add a `with g.as_default():` in that
  thread's function.

  Returns:
    The default `Graph` being used in the current thread.
  """
  return _default_graph_stack.get_default()


def _assert_same_graph(original_item, item):
  """Fail if the 2 items are from different graphs.

  Args:
    original_item: Original item to check against.
    item: Item to check.

  Raises:
    ValueError: if graphs do not match.
  """
  if original_item.graph is not item.graph:
    raise ValueError(
        "%s must be from the same graph as %s." % (item, original_item))


def _get_graph_from_inputs(op_input_list, graph=None):
  """Returns the appropriate graph to use for the given inputs.

  This library method provides a consistent algorithm for choosing the graph
  in which an Operation should be constructed:

  1. If the default graph is being used to construct a function, we
     use the default graph.
  2. If the "graph" is specified explicitly, we validate that all of the inputs
     in "op_input_list" are compatible with that graph.
  3. Otherwise, we attempt to select a graph from the first Operation-
     or Tensor-valued input in "op_input_list", and validate that all other
     such inputs are in the same graph.
  4. If the graph was not specified and it could not be inferred from
     "op_input_list", we attempt to use the default graph.

  Args:
    op_input_list: A list of inputs to an operation, which may include `Tensor`,
      `Operation`, and other objects that may be converted to a graph element.
    graph: (Optional) The explicit graph to use.

  Raises:
    TypeError: If op_input_list is not a list or tuple, or if graph is not a
      Graph.
    ValueError: If a graph is explicitly passed and not all inputs are from it,
      or if the inputs are from multiple graphs, or we could not find a graph
      and there was no default graph.

  Returns:
    The appropriate graph to use for the given inputs.

  """
  if get_default_graph().building_function:
    return get_default_graph()

  op_input_list = tuple(op_input_list)  # Handle generators correctly
  if graph and not isinstance(graph, Graph):
    raise TypeError("Input graph needs to be a Graph: %s" % graph)

  # 1. We validate that all of the inputs are from the same graph. This is
  #    either the supplied graph parameter, or the first one selected from one
  #    the graph-element-valued inputs. In the latter case, we hold onto
  #    that input in original_graph_element so we can provide a more
  #    informative error if a mismatch is found.
  original_graph_element = None
  for op_input in op_input_list:
    # Determine if this is a valid graph_element.
    graph_element = None
    if isinstance(op_input, (Operation, _TensorLike)):
      graph_element = op_input
    else:
      graph_element = _as_graph_element(op_input)

    if graph_element is not None:
      if not graph:
        original_graph_element = graph_element
        graph = graph_element.graph
      elif original_graph_element is not None:
        _assert_same_graph(original_graph_element, graph_element)
      elif graph_element.graph is not graph:
        raise ValueError(
            "%s is not from the passed-in graph." % graph_element)

  # 2. If all else fails, we use the default graph, which is always there.
  return graph or get_default_graph()


class GraphKeys(object):
  """Standard names to use for graph collections.

  The standard library uses various well-known names to collect and
  retrieve values associated with a graph. For example, the
  `tf.Optimizer` subclasses default to optimizing the variables
  collected under `tf.GraphKeys.TRAINABLE_VARIABLES` if none is
  specified, but it is also possible to pass an explicit list of
  variables.

  The following standard keys are defined:

  * `GLOBAL_VARIABLES`: the default collection of `Variable` objects, shared
    across distributed environment (model variables are subset of these). See
    @{tf.global_variables}
    for more details.
    Commonly, all `TRAINABLE_VARIABLES` variables will be in `MODEL_VARIABLES`,
    and all `MODEL_VARIABLES` variables will be in `GLOBAL_VARIABLES`.
  * `LOCAL_VARIABLES`: the subset of `Variable` objects that are local to each
    machine. Usually used for temporarily variables, like counters.
    Note: use `tf.contrib.framework.local_variable` to add to this collection.
  * `MODEL_VARIABLES`: the subset of `Variable` objects that are used in the
    model for inference (feed forward). Note: use
    `tf.contrib.framework.model_variable` to add to this collection.
  * `TRAINABLE_VARIABLES`: the subset of `Variable` objects that will
    be trained by an optimizer. See
    @{tf.trainable_variables}
    for more details.
  * `SUMMARIES`: the summary `Tensor` objects that have been created in the
    graph. See
    @{tf.summary.merge_all}
    for more details.
  * `QUEUE_RUNNERS`: the `QueueRunner` objects that are used to
    produce input for a computation. See
    @{tf.train.start_queue_runners}
    for more details.
  * `MOVING_AVERAGE_VARIABLES`: the subset of `Variable` objects that will also
    keep moving averages.  See
    @{tf.moving_average_variables}
    for more details.
  * `REGULARIZATION_LOSSES`: regularization losses collected during graph
    construction.

  The following standard keys are _defined_, but their collections are **not**
  automatically populated as many of the others are:

  * `WEIGHTS`
  * `BIASES`
  * `ACTIVATIONS`
  """

  # Key to collect Variable objects that are global (shared across machines).
  # Default collection for all variables, except local ones.
  GLOBAL_VARIABLES = "variables"
  # Key to collect local variables that are local to the machine and are not
  # saved/restored.
  LOCAL_VARIABLES = "local_variables"
  # Key to collect model variables defined by layers.
  MODEL_VARIABLES = "model_variables"
  # Key to collect Variable objects that will be trained by the
  # optimizers.
  TRAINABLE_VARIABLES = "trainable_variables"
  # Key to collect summaries.
  SUMMARIES = "summaries"
  # Key to collect QueueRunners.
  QUEUE_RUNNERS = "queue_runners"
  # Key to collect table initializers.
  TABLE_INITIALIZERS = "table_initializer"
  # Key to collect asset filepaths. An asset represents an external resource
  # like a vocabulary file.
  ASSET_FILEPATHS = "asset_filepaths"
  # Key to collect Variable objects that keep moving averages.
  MOVING_AVERAGE_VARIABLES = "moving_average_variables"
  # Key to collect regularization losses at graph construction.
  REGULARIZATION_LOSSES = "regularization_losses"
  # Key to collect concatenated sharded variables.
  CONCATENATED_VARIABLES = "concatenated_variables"
  # Key to collect savers.
  SAVERS = "savers"
  # Key to collect weights
  WEIGHTS = "weights"
  # Key to collect biases
  BIASES = "biases"
  # Key to collect activations
  ACTIVATIONS = "activations"
  # Key to collect update_ops
  UPDATE_OPS = "update_ops"
  # Key to collect losses
  LOSSES = "losses"
  # Key to collect BaseSaverBuilder.SaveableObject instances for checkpointing.
  SAVEABLE_OBJECTS = "saveable_objects"
  # Key to collect all shared resources used by the graph which need to be
  # initialized once per cluster.
  RESOURCES = "resources"
  # Key to collect all shared resources used in this graph which need to be
  # initialized once per session.
  LOCAL_RESOURCES = "local_resources"
  # Trainable resource-style variables.
  TRAINABLE_RESOURCE_VARIABLES = "trainable_resource_variables"

  # Key to indicate various ops.
  INIT_OP = "init_op"
  LOCAL_INIT_OP = "local_init_op"
  READY_OP = "ready_op"
  READY_FOR_LOCAL_INIT_OP = "ready_for_local_init_op"
  SUMMARY_OP = "summary_op"
  GLOBAL_STEP = "global_step"

  # Used to count the number of evaluations performed during a single evaluation
  # run.
  EVAL_STEP = "eval_step"
  TRAIN_OP = "train_op"

  # Key for control flow context.
  COND_CONTEXT = "cond_context"
  WHILE_CONTEXT = "while_context"

  # Key for streaming model ports.
  # NOTE(yuanbyu): internal and experimental.
  _STREAMING_MODEL_PORTS = "streaming_model_ports"

  @decorator_utils.classproperty
  def VARIABLES(cls):  # pylint: disable=no-self-argument
    logging.warning("VARIABLES collection name is deprecated, "
                    "please use GLOBAL_VARIABLES instead; "
                    "VARIABLES will be removed after 2017-03-02.")
    return cls.GLOBAL_VARIABLES


def add_to_collection(name, value):
  """Wrapper for `Graph.add_to_collection()` using the default graph.

  See @{tf.Graph.add_to_collection}
  for more details.

  Args:
    name: The key for the collection. For example, the `GraphKeys` class
      contains many standard names for collections.
    value: The value to add to the collection.
  """
  get_default_graph().add_to_collection(name, value)


def add_to_collections(names, value):
  """Wrapper for `Graph.add_to_collections()` using the default graph.

  See @{tf.Graph.add_to_collections}
  for more details.

  Args:
    names: The key for the collections. The `GraphKeys` class
      contains many standard names for collections.
    value: The value to add to the collections.
  """
  get_default_graph().add_to_collections(names, value)


def get_collection_ref(key):
  """Wrapper for `Graph.get_collection_ref()` using the default graph.

  See @{tf.Graph.get_collection_ref}
  for more details.

  Args:
    key: The key for the collection. For example, the `GraphKeys` class
      contains many standard names for collections.

  Returns:
    The list of values in the collection with the given `name`, or an empty
    list if no value has been added to that collection.  Note that this returns
    the collection list itself, which can be modified in place to change the
    collection.
  """
  return get_default_graph().get_collection_ref(key)


def get_collection(key, scope=None):
  """Wrapper for `Graph.get_collection()` using the default graph.

  See @{tf.Graph.get_collection}
  for more details.

  Args:
    key: The key for the collection. For example, the `GraphKeys` class
      contains many standard names for collections.
    scope: (Optional.) If supplied, the resulting list is filtered to include
      only items whose `name` attribute matches using `re.match`. Items
      without a `name` attribute are never returned if a scope is supplied and
      the choice or `re.match` means that a `scope` without special tokens
      filters by prefix.

  Returns:
    The list of values in the collection with the given `name`, or
    an empty list if no value has been added to that collection. The
    list contains the values in the order under which they were
    collected.
  """
  return get_default_graph().get_collection(key, scope)


def get_all_collection_keys():
  """Returns a list of collections used in the default graph."""
  return get_default_graph().get_all_collection_keys()


# pylint: disable=g-doc-return-or-yield
@tf_contextlib.contextmanager
def name_scope(name, default_name=None, values=None):
  """Returns a context manager for use when defining a Python op.

  This context manager validates that the given `values` are from the
  same graph, makes that graph the default graph, and pushes a
  name scope in that graph (see
  @{tf.Graph.name_scope}
  for more details on that).

  For example, to define a new Python op called `my_op`:

  ```python
  def my_op(a, b, c, name=None):
    with tf.name_scope(name, "MyOp", [a, b, c]) as scope:
      a = tf.convert_to_tensor(a, name="a")
      b = tf.convert_to_tensor(b, name="b")
      c = tf.convert_to_tensor(c, name="c")
      # Define some computation that uses `a`, `b`, and `c`.
      return foo_op(..., name=scope)
  ```

  Args:
    name: The name argument that is passed to the op function.
    default_name: The default name to use if the `name` argument is `None`.
    values: The list of `Tensor` arguments that are passed to the op function.

  Returns:
    A context manager for use in defining Python ops. Yields the name scope.

  Raises:
    ValueError: if neither `name` nor `default_name` is provided
      but `values` are.
  """
  n = default_name if name is None else name
  if n is None and values is not None:
    # We only raise an error if values is not None (provided) because currently
    # tf.name_scope(None) (values=None then) is sometimes used as an idiom
    # to reset to top scope.
    raise ValueError(
        "At least one of name (%s) and default_name (%s) must be provided." % (
            name, default_name))
  if values is None:
    values = []
  g = _get_graph_from_inputs(values)
  with g.as_default(), g.name_scope(n) as scope:
    yield scope
# pylint: enable=g-doc-return-or-yield


def strip_name_scope(name, export_scope):
  """Removes name scope from a name.

  Args:
    name: A `string` name.
    export_scope: Optional `string`. Name scope to remove.

  Returns:
    Name with name scope removed, or the original name if export_scope
    is None.
  """
  if export_scope:
    try:
      # Strips export_scope/, export_scope///,
      # ^export_scope/, loc:@export_scope/.
      str_to_replace = r"([\^]|loc:@|^)" + export_scope + r"[\/]+(.*)"
      return re.sub(str_to_replace, r"\1\2", compat.as_str(name), count=1)
    except TypeError as e:
      # If the name is not of a type we can process, simply return it.
      logging.warning(e)
      return name
  else:
    return name


def prepend_name_scope(name, import_scope):
  """Prepends name scope to a name.

  Args:
    name: A `string` name.
    import_scope: Optional `string`. Name scope to add.

  Returns:
    Name with name scope added, or the original name if import_scope
    is None.
  """
  if import_scope:
    try:
      str_to_replace = r"([\^]|loc:@|^)(.*)"
      return re.sub(str_to_replace, r"\1" + import_scope + r"/\2",
                    compat.as_str(name))
    except TypeError as e:
      # If the name is not of a type we can process, simply return it.
      logging.warning(e)
      return name
  else:
    return name


# pylint: disable=g-doc-return-or-yield
# pylint: disable=not-context-manager
@tf_contextlib.contextmanager
def op_scope(values, name, default_name=None):
  """DEPRECATED. Same as name_scope above, just different argument order."""
  logging.warn("tf.op_scope(values, name, default_name) is deprecated,"
               " use tf.name_scope(name, default_name, values)")
  with name_scope(name, default_name=default_name, values=values) as scope:
    yield scope


_proto_function_registry = registry.Registry("proto functions")


def register_proto_function(collection_name, proto_type=None, to_proto=None,
                            from_proto=None):
  """Registers `to_proto` and `from_proto` functions for collection_name.

  `to_proto` function converts a Python object to the corresponding protocol
  buffer, and returns the protocol buffer.

  `from_proto` function converts protocol buffer into a Python object, and
  returns the object..

  Args:
    collection_name: Name of the collection.
    proto_type: Protobuf type, such as `saver_pb2.SaverDef`,
      `variable_pb2.VariableDef`, `queue_runner_pb2.QueueRunnerDef`..
    to_proto: Function that implements Python object to protobuf conversion.
    from_proto: Function that implements protobuf to Python object conversion.
  """
  if to_proto and not callable(to_proto):
    raise TypeError("to_proto must be callable.")
  if from_proto and not callable(from_proto):
    raise TypeError("from_proto must be callable.")

  _proto_function_registry.register((proto_type, to_proto, from_proto),
                                    collection_name)


def get_collection_proto_type(collection_name):
  """Returns the proto_type for collection_name."""
  try:
    return _proto_function_registry.lookup(collection_name)[0]
  except LookupError:
    return None


def get_to_proto_function(collection_name):
  """Returns the to_proto function for collection_name."""
  try:
    return _proto_function_registry.lookup(collection_name)[1]
  except LookupError:
    return None


def get_from_proto_function(collection_name):
  """Returns the from_proto function for collection_name."""
  try:
    return _proto_function_registry.lookup(collection_name)[2]
  except LookupError:
    return None


def _operation_conversion_error(op, dtype=None, name=None, as_ref=False):
  """Produce a nice error if someone converts an Operation to a Tensor."""
  raise TypeError(
      ("Can't convert Operation '%s' to Tensor "
       "(target dtype=%r, name=%r, as_ref=%r)") %
      (op.name, dtype, name, as_ref))


register_tensor_conversion_function(Operation, _operation_conversion_error)<|MERGE_RESOLUTION|>--- conflicted
+++ resolved
@@ -1527,16 +1527,10 @@
       TypeError: if op is not an Operation.
       ValueError: if op is from a different graph.
     """
-<<<<<<< HEAD
-    assert not self._graph._c_graph, (  # pylint: disable=protected-access
-        "Operation._add_control_input doesn't work with C API")
-    self._add_control_inputs([op])
-=======
     if _USE_C_API:
       c_api.AddControlInput(self._graph._c_graph, self._c_op, op._c_op)  # pylint: disable=protected-access
     else:
       self._add_control_inputs([op])
->>>>>>> 85d41028
 
   # Methods below are used when building the NodeDef and Graph proto.
   def _recompute_node_def(self):
