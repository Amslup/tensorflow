# Copyright 2015 The TensorFlow Authors. All Rights Reserved.
#
# Licensed under the Apache License, Version 2.0 (the "License");
# you may not use this file except in compliance with the License.
# You may obtain a copy of the License at
#
#     http://www.apache.org/licenses/LICENSE-2.0
#
# Unless required by applicable law or agreed to in writing, software
# distributed under the License is distributed on an "AS IS" BASIS,
# WITHOUT WARRANTIES OR CONDITIONS OF ANY KIND, either express or implied.
# See the License for the specific language governing permissions and
# limitations under the License.
# ==============================================================================

# pylint: disable=invalid-name
"""Test utils for tensorflow."""
from __future__ import absolute_import
from __future__ import division
from __future__ import print_function

import contextlib
import gc
import math
import random
import re
import tempfile
import threading

import numpy as np
import six

_portpicker_import_error = None
try:
  import portpicker  # pylint: disable=g-import-not-at-top
except ImportError as _error:
  _portpicker_import_error = _error
  portpicker = None

# pylint: disable=g-import-not-at-top
from google.protobuf import descriptor_pool
from google.protobuf import text_format

from tensorflow.core.framework import graph_pb2
from tensorflow.core.protobuf import config_pb2
from tensorflow.core.protobuf import rewriter_config_pb2
from tensorflow.python import pywrap_tensorflow
from tensorflow.python.client import device_lib
from tensorflow.python.client import session
from tensorflow.python.eager import backprop
from tensorflow.python.eager import context
from tensorflow.python.eager import tape  # pylint: disable=unused-import
from tensorflow.python.framework import device as pydev
from tensorflow.python.framework import dtypes
from tensorflow.python.framework import errors
from tensorflow.python.framework import importer
from tensorflow.python.framework import ops
from tensorflow.python.framework import random_seed
from tensorflow.python.framework import versions
from tensorflow.python.ops import array_ops
from tensorflow.python.ops import resource_variable_ops
from tensorflow.python.ops import variables
from tensorflow.python.platform import googletest
from tensorflow.python.platform import tf_logging as logging
from tensorflow.python.training import server_lib
from tensorflow.python.util import compat
from tensorflow.python.util import nest
from tensorflow.python.util.protobuf import compare
from tensorflow.python.util.tf_export import tf_export


@tf_export("test.gpu_device_name")
def gpu_device_name():
  """Returns the name of a GPU device if available or the empty string."""
  for x in device_lib.list_local_devices():
    if x.device_type == "GPU" or x.device_type == "SYCL":
      return compat.as_str(x.name)
  return ""


def assert_ops_in_graph(expected_ops, graph):
  """Assert all expected operations are found.

  Args:
    expected_ops: `dict<string, string>` of op name to op type.
    graph: Graph to check.
  Returns:
    `dict<string, node>` of node name to node.

  Raises:
    ValueError: If the expected ops are not present in the graph.
  """
  actual_ops = {}
  gd = graph.as_graph_def()
  for node in gd.node:
    if node.name in expected_ops:
      if expected_ops[node.name] != node.op:
        raise ValueError("Expected op for node %s is different. %s vs %s" %
                         (node.name, expected_ops[node.name], node.op))
      actual_ops[node.name] = node
  if set(expected_ops.keys()) != set(actual_ops.keys()):
    raise ValueError("Not all expected ops are present. Expected %s, found %s" %
                     (expected_ops.keys(), actual_ops.keys()))
  return actual_ops


@tf_export("test.assert_equal_graph_def")
def assert_equal_graph_def(actual, expected, checkpoint_v2=False):
  """Asserts that two `GraphDef`s are (mostly) the same.

  Compares two `GraphDef` protos for equality, ignoring versions and ordering of
  nodes, attrs, and control inputs.  Node names are used to match up nodes
  between the graphs, so the naming of nodes must be consistent.

  Args:
    actual: The `GraphDef` we have.
    expected: The `GraphDef` we expected.
    checkpoint_v2: boolean determining whether to ignore randomized attribute
        values that appear in V2 checkpoints.

  Raises:
    AssertionError: If the `GraphDef`s do not match.
    TypeError: If either argument is not a `GraphDef`.
  """
  if not isinstance(actual, graph_pb2.GraphDef):
    raise TypeError(
        "Expected tf.GraphDef for actual, got %s" % type(actual).__name__)
  if not isinstance(expected, graph_pb2.GraphDef):
    raise TypeError(
        "Expected tf.GraphDef for expected, got %s" % type(expected).__name__)

  if checkpoint_v2:
    _strip_checkpoint_v2_randomized(actual)
    _strip_checkpoint_v2_randomized(expected)

  diff = pywrap_tensorflow.EqualGraphDefWrapper(actual.SerializeToString(),
                                                expected.SerializeToString())
  if diff:
    raise AssertionError(compat.as_str(diff))


def assert_meta_graph_protos_equal(tester, a, b):
  """Compares MetaGraphDefs `a` and `b` in unit test class `tester`."""
  # Carefully check the collection_defs
  tester.assertEqual(set(a.collection_def), set(b.collection_def))
  collection_keys = a.collection_def.keys()
  for k in collection_keys:
    a_value = a.collection_def[k]
    b_value = b.collection_def[k]
    proto_type = ops.get_collection_proto_type(k)
    if proto_type:
      a_proto = proto_type()
      b_proto = proto_type()
      # Number of entries in the collections is the same
      tester.assertEqual(
          len(a_value.bytes_list.value), len(b_value.bytes_list.value))
      for (a_value_item, b_value_item) in zip(a_value.bytes_list.value,
                                              b_value.bytes_list.value):
        a_proto.ParseFromString(a_value_item)
        b_proto.ParseFromString(b_value_item)
        tester.assertProtoEquals(a_proto, b_proto)
    else:
      tester.assertEquals(a_value, b_value)
  # Compared the fields directly, remove their raw values from the
  # proto comparison below.
  a.ClearField("collection_def")
  b.ClearField("collection_def")

  # Check the graph_defs.
  assert_equal_graph_def(a.graph_def, b.graph_def, checkpoint_v2=True)
  # Check graph_def versions (ignored by assert_equal_graph_def).
  tester.assertProtoEquals(a.graph_def.versions, b.graph_def.versions)
  # Compared the fields directly, remove their raw values from the
  # proto comparison below.
  a.ClearField("graph_def")
  b.ClearField("graph_def")

  tester.assertProtoEquals(a, b)


# Matches attributes named via _SHARDED_SUFFIX in
# tensorflow/python/training/saver.py
_SHARDED_SAVE_OP_PATTERN = "_temp_[0-9a-z]{32}/part"


def _strip_checkpoint_v2_randomized(graph_def):
  for node in graph_def.node:
    delete_keys = []
    for attr_key in node.attr:
      attr_tensor_value = node.attr[attr_key].tensor
      if attr_tensor_value and len(attr_tensor_value.string_val) == 1:
        attr_tensor_string_value = attr_tensor_value.string_val[0]
        if (attr_tensor_string_value and
            re.match(_SHARDED_SAVE_OP_PATTERN, str(attr_tensor_string_value))):
          delete_keys.append(attr_key)
    for attr_key in delete_keys:
      del node.attr[attr_key]


def IsGoogleCudaEnabled():
  return pywrap_tensorflow.IsGoogleCudaEnabled()


def CudaSupportsHalfMatMulAndConv():
  return pywrap_tensorflow.CudaSupportsHalfMatMulAndConv()


def InstallStackTraceHandler():
  pywrap_tensorflow.InstallStacktraceHandler()


def NHWCToNCHW(input_tensor):
  """Converts the input from the NHWC format to NCHW.

  Args:
    input_tensor: a 4- or 5-D tensor, or an array representing shape

  Returns:
    converted tensor or shape array
  """
  # tensor dim -> new axis order
  new_axes = {4: [0, 3, 1, 2], 5: [0, 4, 1, 2, 3]}
  if isinstance(input_tensor, ops.Tensor):
    ndims = input_tensor.shape.ndims
    return array_ops.transpose(input_tensor, new_axes[ndims])
  else:
    ndims = len(input_tensor)
    return [input_tensor[a] for a in new_axes[ndims]]


def NHWCToNCHW_VECT_C(input_shape_or_tensor):
  """Transforms the input from the NHWC layout to NCHW_VECT_C layout.

  Note: Does not include quantization or type conversion steps, which should
  be applied afterwards.

  Args:
    input_shape_or_tensor: a 4- or 5-D tensor, or an array representing shape

  Returns:
    tensor or shape array transformed into NCHW_VECT_C

  Raises:
    ValueError: if last dimension of `input_shape_or_tensor` is not evenly
        divisible by 4.
  """
  permutations = {5: [0, 3, 1, 2, 4], 6: [0, 4, 1, 2, 3, 5]}
  is_tensor = isinstance(input_shape_or_tensor, ops.Tensor)
  temp_shape = (
      input_shape_or_tensor.shape.as_list()
      if is_tensor else input_shape_or_tensor)
  if temp_shape[-1] % 4 != 0:
    raise ValueError(
        "Last dimension of input must be evenly divisible by 4 to convert to "
        "NCHW_VECT_C.")
  temp_shape[-1] //= 4
  temp_shape.append(4)
  permutation = permutations[len(temp_shape)]
  if is_tensor:
    t = array_ops.reshape(input_shape_or_tensor, temp_shape)
    return array_ops.transpose(t, permutation)
  else:
    return [temp_shape[a] for a in permutation]


def NCHW_VECT_CToNHWC(input_shape_or_tensor):
  """Transforms the input from the NCHW_VECT_C layout to NHWC layout.

  Note: Does not include de-quantization or type conversion steps, which should
  be applied beforehand.

  Args:
    input_shape_or_tensor: a 5- or 6-D tensor, or an array representing shape

  Returns:
    tensor or shape array transformed into NHWC

  Raises:
    ValueError: if last dimension of `input_shape_or_tensor` is not 4.
  """
  permutations = {5: [0, 2, 3, 1, 4], 6: [0, 2, 3, 4, 1, 5]}
  is_tensor = isinstance(input_shape_or_tensor, ops.Tensor)
  input_shape = (
      input_shape_or_tensor.shape.as_list()
      if is_tensor else input_shape_or_tensor)
  if input_shape[-1] != 4:
    raise ValueError("Last dimension of NCHW_VECT_C must be 4.")
  permutation = permutations[len(input_shape)]
  nhwc_shape = [input_shape[a] for a in permutation[:-1]]
  nhwc_shape[-1] *= input_shape[-1]
  if is_tensor:
    t = array_ops.transpose(input_shape_or_tensor, permutation)
    return array_ops.reshape(t, nhwc_shape)
  else:
    return nhwc_shape


def NCHWToNHWC(input_tensor):
  """Converts the input from the NCHW format to NHWC.

  Args:
    input_tensor: a 4- or 5-D tensor, or an array representing shape

  Returns:
    converted tensor or shape array
  """
  # tensor dim -> new axis order
  new_axes = {4: [0, 2, 3, 1], 5: [0, 2, 3, 4, 1]}
  if isinstance(input_tensor, ops.Tensor):
    ndims = input_tensor.shape.ndims
    return array_ops.transpose(input_tensor, new_axes[ndims])
  else:
    ndims = len(input_tensor)
    return [input_tensor[a] for a in new_axes[ndims]]


# TODO(skyewm): remove this eventually
# pylint: disable=protected-access
def _use_c_api_wrapper(fn, use_c_api, *args, **kwargs):
  prev_value = ops._USE_C_API
  ops._USE_C_API = use_c_api
  try:
    # Reset the default graph so it has the C API enabled. We call
    # reset_default_graph() instead of creating a new default Graph context to
    # make this robust to tests that call reset_default_graph(), which requires
    # that the current default graph isn't nested.
    ops.reset_default_graph()
    fn(*args, **kwargs)
  finally:
    ops._USE_C_API = prev_value
    # Make sure default graph reflects prev_value in case next test doesn't call
    # reset_default_graph().
    ops.reset_default_graph()
# pylint: disable=protected-access


def c_api_and_cuda_enabled():
  return ops._USE_C_API and IsGoogleCudaEnabled()


def skip_if(condition):
  """Skips the decorated function if condition is or evaluates to True.

  Args:
    condition: Either an expression that can be used in "if not condition"
               statement, or a callable whose result should be a boolean.
  Returns:
    The wrapped function
  """

  def real_skip_if(fn):

    def wrapper(*args, **kwargs):
      if callable(condition):
        skip = condition()
      else:
        skip = condition
      if not skip:
        fn(*args, **kwargs)

    return wrapper

  return real_skip_if


# TODO(skyewm): remove this eventually
def disable_c_api(fn):
  """Decorator for disabling the C API on a test.

  Note this disables the C API after running the test class's setup/teardown
  methods.

  Args:
    fn: the function to be wrapped

  Returns:
    The wrapped function
  """

  def wrapper(*args, **kwargs):
    _use_c_api_wrapper(fn, False, *args, **kwargs)

  return wrapper


# TODO(skyewm): remove this eventually
def enable_c_api(fn):
  """Decorator for enabling the C API on a test.

  Note this enables the C API after running the test class's setup/teardown
  methods.

  Args:
    fn: the function to be wrapped

  Returns:
    The wrapped function
  """

  def wrapper(*args, **kwargs):
    _use_c_api_wrapper(fn, True, *args, **kwargs)

  return wrapper


# This decorator is a hacky way to run all the test methods in a decorated
# class with and without C API enabled.
# TODO(iga): Remove this and its uses once we switch to using C API by default.
def with_c_api(cls):
  """Adds methods that call original methods but with C API enabled.

  Note this enables the C API in new methods after running the test class's
  setup method. This can be a problem if some objects are created in it
  before the C API is enabled.

  Args:
    cls: class to decorate

  Returns:
    cls with new test methods added
  """
  for name, value in cls.__dict__.copy().items():
    if callable(value) and name.startswith("test"):
      setattr(cls, name + "WithCApi", enable_c_api(value))
  return cls


def assert_no_new_tensors(f):
  """Decorator for asserting that no new Tensors persist after a test.

  Mainly useful for checking that code using the Python C API has correctly
  manipulated reference counts.

  Clears the caches that it knows about, runs the garbage collector, then checks
  that there are no Tensor or Tensor-like objects still around. This includes
  Tensors to which something still has a reference (e.g. from missing
  Py_DECREFs) and uncollectable cycles (i.e. Python reference cycles where one
  of the objects has __del__ defined).

  Args:
    f: The test case to run.
  Returns:
    The decorated test case.
  """

  def decorator(self, **kwargs):
    """Finds existing Tensors, runs the test, checks for new Tensors."""

    def _is_tensor(obj):
      try:
        return (isinstance(obj, ops.Tensor) or
                isinstance(obj, variables.Variable))
      except ReferenceError:
        # If the object no longer exists, we don't care about it.
        return False

    tensors_before = set(id(obj) for obj in gc.get_objects() if _is_tensor(obj))
    outside_graph_key = ops.get_default_graph()._graph_key
    with ops.Graph().as_default():
      # Run the test in a new graph so that collections get cleared when it's
      # done, but inherit the graph key so optimizers behave.
      ops.get_default_graph()._graph_key = outside_graph_key
      f(self, **kwargs)
    # Make an effort to clear caches, which would otherwise look like leaked
    # Tensors.
    backprop._last_zero = [None]
    backprop._shape_dtype = [None, None]
    context.get_default_context().scalar_cache().clear()
    gc.collect()
    tensors_after = [
        obj for obj in gc.get_objects()
        if _is_tensor(obj) and id(obj) not in tensors_before
    ]
    if tensors_after:
      raise AssertionError(("%d Tensors not deallocated after test: %s" % (
          len(tensors_after),
          str(tensors_after),
      )))

  return decorator


def assert_no_garbage_created(f):
  """Test method decorator to assert that no garbage has been created.

  Note that this decorator sets DEBUG_SAVEALL, which in some Python interpreters
  cannot be un-set (i.e. will disable garbage collection for any other unit
  tests in the same file/shard).

  Args:
    f: The function to decorate.
  Returns:
    The decorated function.
  """

  def decorator(self, **kwargs):
    """Sets DEBUG_SAVEALL, runs the test, and checks for new garbage."""
    gc.disable()
    previous_debug_flags = gc.get_debug()
    gc.set_debug(gc.DEBUG_SAVEALL)
    gc.collect()
    previous_garbage = len(gc.garbage)
    f(self, **kwargs)
    gc.collect()
    # This will fail if any garbage has been created, typically because of a
    # reference cycle.
    self.assertEqual(previous_garbage, len(gc.garbage))
    # TODO(allenl): Figure out why this debug flag reset doesn't work. It would
    # be nice to be able to decorate arbitrary tests in a large test suite and
    # not hold on to every object in other tests.
    gc.set_debug(previous_debug_flags)
    gc.enable()

  return decorator


def run_in_graph_and_eager_modes(__unused__=None,
                                 graph=None,
                                 config=None,
                                 use_gpu=False,
                                 force_gpu=False,
                                 reset_test=True,
                                 assert_no_eager_garbage=False):
  """Runs the test in both graph and eager modes.

  Args:
    __unused__: Prevents sliently skipping tests.
    graph: Optional graph to use during the returned session.
    config: An optional config_pb2.ConfigProto to use to configure the
      session.
    use_gpu: If True, attempt to run as many ops as possible on GPU.
    force_gpu: If True, pin all ops to `/device:GPU:0`.
    reset_test: If True, tearDown and SetUp the test case again.
    assert_no_eager_garbage: If True, sets DEBUG_SAVEALL on the garbage
      collector and asserts that no extra garbage has been created when running
      the test in eager mode. This will fail if there are reference cycles
      (e.g. a = []; a.append(a)). Off by default because some tests may create
      garbage for legitimate reasons (e.g. they define a class which inherits
      from `object`), and because DEBUG_SAVEALL is sticky in some Python
      interpreters (meaning that tests which rely on objects being collected
      elsewhere in the unit test file will not work). Additionally, checks that
      nothing still has a reference to Tensors that the test allocated.
  Returns:
    Returns a decorator that will run the decorated test function
        using both a graph and using eager execution.
  """

  assert not __unused__, "Add () after run_in_graph_and_eager_modes."

  def decorator(f):
    """Test method decorator."""

    def decorated(self, **kwargs):
      """Decorated the test method."""
      with context.graph_mode():
        with self.test_session(graph, config, use_gpu, force_gpu):
          f(self, **kwargs)

      if reset_test:
        # This decorator runs the wrapped test twice.
        # Reset the test environment between runs.
        self.tearDown()
        self.setUp()

      def run_eager_mode(self, **kwargs):
        if force_gpu:
          gpu_name = gpu_device_name()
          if not gpu_name:
            gpu_name = "/device:GPU:0"
          with context.device(gpu_name):
            f(self)
        elif use_gpu:
          # TODO(xpan): Support softplacement and gpu by default when available.
          f(self, **kwargs)
        else:
          with context.device("/device:CPU:0"):
            f(self, **kwargs)

      if assert_no_eager_garbage:
        run_eager_mode = assert_no_new_tensors(
            assert_no_garbage_created(run_eager_mode))

      with context.eager_mode():
        with ops.Graph().as_default():
          run_eager_mode(self, **kwargs)

    return decorated

  return decorator


@tf_export("test.is_gpu_available")
def is_gpu_available(cuda_only=False, min_cuda_compute_capability=None):
  """Returns whether TensorFlow can access a GPU.

  Args:
    cuda_only: limit the search to CUDA gpus.
    min_cuda_compute_capability: a (major,minor) pair that indicates the minimum
      CUDA compute capability required, or None if no requirement.

  Returns:
    True iff a gpu device of the requested kind is available.
  """

  def compute_capability_from_device_desc(device_desc):
    # TODO(jingyue): The device description generator has to be in sync with
    # this file. Another option is to put compute capability in
    # DeviceAttributes, but I avoided that to keep DeviceAttributes
    # target-independent. Reconsider this option when we have more things like
    # this to keep in sync.
    # LINT.IfChange
    match = re.search(r"compute capability: (\d+)\.(\d+)", device_desc)
    # LINT.ThenChange(//tensorflow/core/\
    #                 common_runtime/gpu/gpu_device.cc)
    if not match:
      return 0, 0
    return int(match.group(1)), int(match.group(2))

  for local_device in device_lib.list_local_devices():
    if local_device.device_type == "GPU":
      if (min_cuda_compute_capability is None or
          compute_capability_from_device_desc(local_device.physical_device_desc)
          >= min_cuda_compute_capability):
        return True
    if local_device.device_type == "SYCL" and not cuda_only:
      return True
  return False


@contextlib.contextmanager
def device(use_gpu):
  """Uses gpu when requested and available."""
  if use_gpu and is_gpu_available():
    dev = "/device:GPU:0"
  else:
    dev = "/device:CPU:0"
  with ops.device(dev):
    yield


@tf_export("test.TestCase")
class TensorFlowTestCase(googletest.TestCase):
  """Base class for tests that need to test TensorFlow.
  """

  def __init__(self, methodName="runTest"):  # pylint: disable=invalid-name
    super(TensorFlowTestCase, self).__init__(methodName)
    self._threads = []
    self._tempdir = None
    self._cached_session = None

  def setUp(self):
    self._ClearCachedSession()
    random.seed(random_seed.DEFAULT_GRAPH_SEED)
    np.random.seed(random_seed.DEFAULT_GRAPH_SEED)
    # Note: The following line is necessary because some test methods may error
    # out from within nested graph contexts (e.g., via assertRaises and
    # assertRaisesRegexp), which may leave ops._default_graph_stack non-empty
    # under certain versions of Python. That would cause
    # ops.reset_default_graph() to throw an exception if the stack were not
    # cleared first.
    ops._default_graph_stack.reset()  # pylint: disable=protected-access
    ops.reset_default_graph()
    random_seed.set_random_seed(random_seed.DEFAULT_GRAPH_SEED)

  def tearDown(self):
    for thread in self._threads:
      thread.check_termination()

    self._ClearCachedSession()

  def _ClearCachedSession(self):
    if self._cached_session is not None:
      self._cached_session.close()
      self._cached_session = None

  def get_temp_dir(self):
    """Returns a unique temporary directory for the test to use.

    If you call this method multiple times during in a test, it will return the
    same folder. However, across different runs the directories will be
    different. This will ensure that across different runs tests will not be
    able to pollute each others environment.
    If you need multiple unique directories within a single test, you should
    use tempfile.mkdtemp as follows:
      tempfile.mkdtemp(dir=self.get_temp_dir()):

    Returns:
      string, the path to the unique temporary directory created for this test.
    """
    if not self._tempdir:
      self._tempdir = tempfile.mkdtemp(dir=googletest.GetTempDir())
    return self._tempdir

  def _AssertProtoEquals(self, a, b, msg=None):
    """Asserts that a and b are the same proto.

    Uses ProtoEq() first, as it returns correct results
    for floating point attributes, and then use assertProtoEqual()
    in case of failure as it provides good error messages.

    Args:
      a: a proto.
      b: another proto.
      msg: Optional message to report on failure.
    """
    if not compare.ProtoEq(a, b):
      compare.assertProtoEqual(self, a, b, normalize_numbers=True, msg=msg)

  def assertProtoEquals(self, expected_message_maybe_ascii, message, msg=None):
    """Asserts that message is same as parsed expected_message_ascii.

    Creates another prototype of message, reads the ascii message into it and
    then compares them using self._AssertProtoEqual().

    Args:
      expected_message_maybe_ascii: proto message in original or ascii form.
      message: the message to validate.
      msg: Optional message to report on failure.
    """
    msg = msg if msg else ""
    if isinstance(expected_message_maybe_ascii, type(message)):
      expected_message = expected_message_maybe_ascii
      self._AssertProtoEquals(expected_message, message)
    elif isinstance(expected_message_maybe_ascii, str):
      expected_message = type(message)()
      text_format.Merge(
          expected_message_maybe_ascii,
          expected_message,
          descriptor_pool=descriptor_pool.Default())
      self._AssertProtoEquals(expected_message, message, msg=msg)
    else:
      assert False, ("Can't compare protos of type %s and %s. %s" %
                     (type(expected_message_maybe_ascii), type(message), msg))

  def assertProtoEqualsVersion(
      self,
      expected,
      actual,
      producer=versions.GRAPH_DEF_VERSION,
      min_consumer=versions.GRAPH_DEF_VERSION_MIN_CONSUMER,
      msg=None):
    expected = "versions { producer: %d min_consumer: %d };\n%s" % (
        producer, min_consumer, expected)
    self.assertProtoEquals(expected, actual, msg=msg)

  def assertStartsWith(self, actual, expected_start, msg=None):
    """Assert that actual.startswith(expected_start) is True.

    Args:
      actual: str
      expected_start: str
      msg: Optional message to report on failure.
    """
    if not actual.startswith(expected_start):
      fail_msg = "%r does not start with %r" % (actual, expected_start)
      fail_msg += " : %r" % (msg) if msg else ""
      self.fail(fail_msg)

  def _eval_tensor(self, tensor):
    if tensor is None:
      return None
    elif isinstance(tensor, ops.EagerTensor):
      return tensor.numpy()
    elif isinstance(tensor, resource_variable_ops.ResourceVariable):
      return tensor.read_value().numpy()
    elif callable(tensor):
      return self._eval_helper(tensor())
    else:
      raise ValueError("Unsupported type %s." % type(tensor))

  def _eval_helper(self, tensors):
    if tensors is None:
      return None
    return nest.map_structure(self._eval_tensor, tensors)

  def evaluate(self, tensors):
    """Evaluates tensors and returns numpy values.

    Args:
      tensors: A Tensor or a nested list/tuple of Tensors.

    Returns:
      tensors numpy values.
    """
    if context.in_eager_mode():
      return self._eval_helper(tensors)
    else:
      sess = ops.get_default_session()
      if sess is None:
        with self.test_session() as sess:
          return sess.run(tensors)
      else:
        return sess.run(tensors)

  # pylint: disable=g-doc-return-or-yield
  @contextlib.contextmanager
  def test_session(self,
                   graph=None,
                   config=None,
                   use_gpu=False,
                   force_gpu=False):
    """Returns a TensorFlow Session for use in executing tests.

    This method should be used for all functional tests.

    This method behaves different than session.Session: for performance reasons
    `test_session` will by default (if `graph` is None) reuse the same session
    across tests. This means you may want to either call the function
    `reset_default_graph()` before tests, or if creating an explicit new graph,
    pass it here (simply setting it with `as_default()` won't do it), which will
    trigger the creation of a new session.

    Use the `use_gpu` and `force_gpu` options to control where ops are run. If
    `force_gpu` is True, all ops are pinned to `/device:GPU:0`. Otherwise, if
    `use_gpu`
    is True, TensorFlow tries to run as many ops on the GPU as possible. If both
    `force_gpu and `use_gpu` are False, all ops are pinned to the CPU.

    Example:
    ```python
    class MyOperatorTest(test_util.TensorFlowTestCase):
      def testMyOperator(self):
        with self.test_session(use_gpu=True):
          valid_input = [1.0, 2.0, 3.0, 4.0, 5.0]
          result = MyOperator(valid_input).eval()
          self.assertEqual(result, [1.0, 2.0, 3.0, 5.0, 8.0]
          invalid_input = [-1.0, 2.0, 7.0]
          with self.assertRaisesOpError("negative input not supported"):
            MyOperator(invalid_input).eval()
    ```

    Args:
      graph: Optional graph to use during the returned session.
      config: An optional config_pb2.ConfigProto to use to configure the
        session.
      use_gpu: If True, attempt to run as many ops as possible on GPU.
      force_gpu: If True, pin all ops to `/device:GPU:0`.

    Returns:
      A Session object that should be used as a context manager to surround
      the graph building and execution code in a test case.
    """
    if self.id().endswith(".test_session"):
      self.skipTest("Not a test.")

    def prepare_config(config):
      """Returns a config for sessions.

      Args:
        config: An optional config_pb2.ConfigProto to use to configure the
          session.
      Returns:
        A config_pb2.ConfigProto object.
      """
      if config is None:
        config = config_pb2.ConfigProto()
        config.allow_soft_placement = not force_gpu
        config.gpu_options.per_process_gpu_memory_fraction = 0.3
      elif force_gpu and config.allow_soft_placement:
        config = config_pb2.ConfigProto().CopyFrom(config)
        config.allow_soft_placement = False
      # Don't perform optimizations for tests so we don't inadvertently run
      # gpu ops on cpu
      config.graph_options.optimizer_options.opt_level = -1
      config.graph_options.rewrite_options.constant_folding = (
          rewriter_config_pb2.RewriterConfig.OFF)
      config.graph_options.rewrite_options.arithmetic_optimization = (
          rewriter_config_pb2.RewriterConfig.OFF)
      return config

    if graph is None:
      if self._cached_session is None:
        self._cached_session = session.Session(
            graph=None, config=prepare_config(config))
      sess = self._cached_session
      with sess.graph.as_default(), sess.as_default():
        if force_gpu:
          # Use the name of an actual device if one is detected, or '/device:GPU:0'
          # otherwise
          gpu_name = gpu_device_name()
          if not gpu_name:
            gpu_name = "/device:GPU:0"
          with sess.graph.device(gpu_name):
            yield sess
        elif use_gpu:
          yield sess
        else:
          with sess.graph.device("/cpu:0"):
            yield sess
    else:
      with session.Session(graph=graph, config=prepare_config(config)) as sess:
        if force_gpu:
          # Use the name of an actual device if one is detected, or '/device:GPU:0'
          # otherwise
          gpu_name = gpu_device_name()
          if not gpu_name:
            gpu_name = "/device:GPU:0"
          with sess.graph.device(gpu_name):
            yield sess
        elif use_gpu:
          yield sess
        else:
          with sess.graph.device("/cpu:0"):
            yield sess

  # pylint: enable=g-doc-return-or-yield

  class _CheckedThread(object):
    """A wrapper class for Thread that asserts successful completion.

    This class should be created using the TensorFlowTestCase.checkedThread()
    method.
    """

    def __init__(self, testcase, target, args=None, kwargs=None):
      """Constructs a new instance of _CheckedThread.

      Args:
        testcase: The TensorFlowTestCase for which this thread is being created.
        target: A callable object representing the code to be executed in the
          thread.
        args: A tuple of positional arguments that will be passed to target.
        kwargs: A dictionary of keyword arguments that will be passed to target.
      """
      self._testcase = testcase
      self._target = target
      self._args = () if args is None else args
      self._kwargs = {} if kwargs is None else kwargs
      self._thread = threading.Thread(target=self._protected_run)
      self._exception = None

      self._is_thread_joined = False

    def _protected_run(self):
      """Target for the wrapper thread. Sets self._exception on failure."""
      try:
        self._target(*self._args, **self._kwargs)
      except Exception as e:  # pylint: disable=broad-except
        self._exception = e

    def start(self):
      """Starts the thread's activity.

      This must be called at most once per _CheckedThread object. It arranges
      for the object's target to be invoked in a separate thread of control.
      """
      self._thread.start()

    def join(self):
      """Blocks until the thread terminates.

      Raises:
        self._testcase.failureException: If the thread terminates with due to
          an exception.
      """
      self._is_thread_joined = True
      self._thread.join()
      if self._exception is not None:
        self._testcase.fail("Error in checkedThread: %s" % str(self._exception))

    def is_alive(self):
      """Returns whether the thread is alive.

      This method returns True just before the run() method starts
      until just after the run() method terminates.

      Returns:
        True if the thread is alive, otherwise False.
      """
      return self._thread.is_alive()

    def check_termination(self):
      """Returns whether the checked thread was properly used and did terminate.

      Every checked thread should be "join"ed after starting, and before the
      test tears down. If it is not joined, it is possible the thread will hang
      and cause flaky failures in tests.

      Raises:
        self._testcase.failureException: If check_termination was called before
        thread was joined.

        RuntimeError: If the thread is not terminated. This means thread was not
        joined with the main thread.
      """
      if self._is_thread_joined:
        if self.is_alive():
          raise RuntimeError(
              "Thread was not joined with main thread, and is still running "
              "when the test finished.")
      else:
        self._testcase.fail("A checked thread was not joined.")

  def checkedThread(self, target, args=None, kwargs=None):
    """Returns a Thread wrapper that asserts 'target' completes successfully.

    This method should be used to create all threads in test cases, as
    otherwise there is a risk that a thread will silently fail, and/or
    assertions made in the thread will not be respected.

    Args:
      target: A callable object to be executed in the thread.
      args: The argument tuple for the target invocation. Defaults to ().
      kwargs: A dictionary of keyword arguments for the target invocation.
        Defaults to {}.

    Returns:
      A wrapper for threading.Thread that supports start() and join() methods.
    """
    ret = TensorFlowTestCase._CheckedThread(self, target, args, kwargs)
    self._threads.append(ret)
    return ret


# pylint: enable=invalid-name

  def assertNear(self, f1, f2, err, msg=None):
    """Asserts that two floats are near each other.

    Checks that |f1 - f2| < err and asserts a test failure
    if not.

    Args:
      f1: A float value.
      f2: A float value.
      err: A float value.
      msg: An optional string message to append to the failure message.
    """
    # f1 == f2 is needed here as we might have: f1, f2 = inf, inf
    self.assertTrue(f1 == f2 or math.fabs(f1 - f2) <= err,
                    "%f != %f +/- %f%s" % (f1, f2, err, " (%s)" % msg
                                           if msg is not None else ""))

  def assertArrayNear(self, farray1, farray2, err, msg=None):
    """Asserts that two float arrays are near each other.

    Checks that for all elements of farray1 and farray2
    |f1 - f2| < err.  Asserts a test failure if not.

    Args:
      farray1: a list of float values.
      farray2: a list of float values.
      err: a float value.
      msg: Optional message to report on failure.
    """
    self.assertEqual(len(farray1), len(farray2), msg=msg)
    for f1, f2 in zip(farray1, farray2):
      self.assertNear(float(f1), float(f2), err, msg=msg)

  def _NDArrayNear(self, ndarray1, ndarray2, err):
    return np.linalg.norm(ndarray1 - ndarray2) < err

  def assertNDArrayNear(self, ndarray1, ndarray2, err, msg=None):
    """Asserts that two numpy arrays have near values.

    Args:
      ndarray1: a numpy ndarray.
      ndarray2: a numpy ndarray.
      err: a float. The maximum absolute difference allowed.
      msg: Optional message to report on failure.
    """
    self.assertTrue(self._NDArrayNear(ndarray1, ndarray2, err), msg=msg)

  def _GetNdArray(self, a):
    if not isinstance(a, np.ndarray):
      a = np.array(a)
    return a

  def _assertArrayLikeAllClose(self, a, b, rtol=1e-6, atol=1e-6, msg=None):
    a = self._GetNdArray(a)
    b = self._GetNdArray(b)
    self.assertEqual(a.shape, b.shape, "Shape mismatch: expected %s, got %s." %
                     (a.shape, b.shape))
    if not np.allclose(a, b, rtol=rtol, atol=atol):
      # Prints more details than np.testing.assert_allclose.
      #
      # NOTE: numpy.allclose (and numpy.testing.assert_allclose)
      # checks whether two arrays are element-wise equal within a
      # tolerance. The relative difference (rtol * abs(b)) and the
      # absolute difference atol are added together to compare against
      # the absolute difference between a and b.  Here, we want to
      # print out which elements violate such conditions.
      cond = np.logical_or(
          np.abs(a - b) > atol + rtol * np.abs(b),
          np.isnan(a) != np.isnan(b))
      if a.ndim:
        x = a[np.where(cond)]
        y = b[np.where(cond)]
        print("not close where = ", np.where(cond))
      else:
        # np.where is broken for scalars
        x, y = a, b
      print("not close lhs = ", x)
      print("not close rhs = ", y)
      print("not close dif = ", np.abs(x - y))
      print("not close tol = ", atol + rtol * np.abs(y))
      print("dtype = %s, shape = %s" % (a.dtype, a.shape))
      # TODO(xpan): There seems to be a bug:
      # tensorflow/compiler/tests:binary_ops_test pass with float32
      # nan even though the equal_nan is False by default internally.
      np.testing.assert_allclose(
          a, b, rtol=rtol, atol=atol, err_msg=msg, equal_nan=True)

  def _assertAllCloseRecursive(self, a, b, rtol=1e-6, atol=1e-6, path=None,
                               msg=None):
    path = path or []
    path_str = (("[" + "][".join([str(p) for p in path]) + "]") if path else "")
    msg = msg if msg else ""

    # Check if a and/or b are namedtuples.
    if hasattr(a, "_asdict"):
      a = a._asdict()
    if hasattr(b, "_asdict"):
      b = b._asdict()
    a_is_dict = isinstance(a, dict)
    if a_is_dict != isinstance(b, dict):
      raise ValueError("Can't compare dict to non-dict, a%s vs b%s. %s" %
                       (path_str, path_str, msg))
    if a_is_dict:
      self.assertItemsEqual(
          a.keys(),
          b.keys(),
          msg="mismatched keys: a%s has keys %s, but b%s has keys %s. %s" %
          (path_str, a.keys(), path_str, b.keys(), msg))
      for k in a:
        path.append(k)
        self._assertAllCloseRecursive(
            a[k], b[k], rtol=rtol, atol=atol, path=path, msg=msg)
        del path[-1]
    elif isinstance(a, (list, tuple)):
      # Try to directly compare a, b as ndarrays; if not work, then traverse
      # through the sequence, which is more expensive.
      try:
        a_as_ndarray = np.array(a)
        b_as_ndarray = np.array(b)
        self._assertArrayLikeAllClose(
            a_as_ndarray,
            b_as_ndarray,
            rtol=rtol,
            atol=atol,
            msg="Mismatched value: a%s is different from b%s. %s" %
            (path_str, path_str, msg))
      except (ValueError, TypeError) as e:
        if len(a) != len(b):
          raise ValueError(
              "Mismatched length: a%s has %d items, but b%s has %d items. %s" %
              (path_str, len(a), path_str, len(b), msg))
        for idx, (a_ele, b_ele) in enumerate(zip(a, b)):
          path.append(str(idx))
          self._assertAllCloseRecursive(
              a_ele, b_ele, rtol=rtol, atol=atol, path=path, msg=msg)
          del path[-1]
    # a and b are ndarray like objects
    else:
<<<<<<< HEAD
      try:
        self._assertArrayLikeAllClose(
            a,
            b,
            rtol=rtol,
            atol=atol,
            msg="Mismatched value: a%s is different from b%s." % (path_str,
                                                                  path_str))
      except TypeError as e:
        msg = "Error: a%s has %s, but b%s has %s" % (
            path_str, type(a), path_str, type(b))
        e.args = ((e.args[0] + ' : ' + msg,) + e.args[1:])
        raise
=======
      self._assertArrayLikeAllClose(
          a,
          b,
          rtol=rtol,
          atol=atol,
          msg="Mismatched value: a%s is different from b%s. %s" %
          (path_str, path_str, msg))
>>>>>>> 44364d99

  def assertAllClose(self, a, b, rtol=1e-6, atol=1e-6, msg=None):
    """Asserts that two structures of numpy arrays, have near values.

    `a` and `b` can be arbitrarily nested structures. A layer of a nested
    structure can be a `dict`, `namedtuple`, `tuple` or `list`.

    Args:
      a: The expected numpy `ndarray`, or anything that can be converted into a
          numpy `ndarray`, or any arbitrarily nested of structure of these.
      b: The actual numpy `ndarray`, or anything that can be converted into a
          numpy `ndarray`, or any arbitrarily nested of structure of these.
      rtol: relative tolerance.
      atol: absolute tolerance.
      msg: Optional message to report on failure.

    Raises:
      ValueError: if only one of `a[p]` and `b[p]` is a dict or
          `a[p]` and `b[p]` have different length, where `[p]` denotes a path
          to the nested structure, e.g. given `a = [(1, 1), {'d': (6, 7)}]` and
          `[p] = [1]['d']`, then `a[p] = (6, 7)`.
    """
    self._assertAllCloseRecursive(a, b, rtol=rtol, atol=atol, msg=msg)

  def assertAllCloseAccordingToType(self,
                                    a,
                                    b,
                                    rtol=1e-6,
                                    atol=1e-6,
                                    float_rtol=1e-6,
                                    float_atol=1e-6,
                                    half_rtol=1e-3,
                                    half_atol=1e-3,
                                    bfloat16_rtol=1e-2,
                                    bfloat16_atol=1e-2,
                                    msg=None):
    """Like assertAllClose, but also suitable for comparing fp16 arrays.

    In particular, the tolerance is reduced to 1e-3 if at least
    one of the arguments is of type float16.

    Args:
      a: the expected numpy ndarray or anything can be converted to one.
      b: the actual numpy ndarray or anything can be converted to one.
      rtol: relative tolerance.
      atol: absolute tolerance.
      float_rtol: relative tolerance for float32.
      float_atol: absolute tolerance for float32.
      half_rtol: relative tolerance for float16.
      half_atol: absolute tolerance for float16.
      bfloat16_rtol: relative tolerance for bfloat16.
      bfloat16_atol: absolute tolerance for bfloat16.
      msg: Optional message to report on failure.
    """
    a = self._GetNdArray(a)
    b = self._GetNdArray(b)
    # types with lower tol are put later to overwrite previous ones.
    if (a.dtype == np.float32 or b.dtype == np.float32 or
        a.dtype == np.complex64 or b.dtype == np.complex64):
      rtol = max(rtol, float_rtol)
      atol = max(atol, float_atol)
    if a.dtype == np.float16 or b.dtype == np.float16:
      rtol = max(rtol, half_rtol)
      atol = max(atol, half_atol)
    if (a.dtype == dtypes.bfloat16.as_numpy_dtype or
        b.dtype == dtypes.bfloat16.as_numpy_dtype):
      rtol = max(rtol, bfloat16_rtol)
      atol = max(atol, bfloat16_atol)

    self.assertAllClose(a, b, rtol=rtol, atol=atol, msg=msg)

  def assertAllEqual(self, a, b, msg=None):
    """Asserts that two numpy arrays have the same values.

    Args:
      a: the expected numpy ndarray or anything can be converted to one.
      b: the actual numpy ndarray or anything can be converted to one.
      msg: Optional message to report on failure.
    """
    msg = msg if msg else ""
    a = self._GetNdArray(a)
    b = self._GetNdArray(b)
    self.assertEqual(a.shape, b.shape, "Shape mismatch: expected %s, got %s."
                                       " %s" % (a.shape, b.shape, msg))
    same = (a == b)

    if a.dtype == np.float32 or a.dtype == np.float64:
      same = np.logical_or(same, np.logical_and(np.isnan(a), np.isnan(b)))
    if not np.all(same):
      # Prints more details than np.testing.assert_array_equal.
      diff = np.logical_not(same)
      if a.ndim:
        x = a[np.where(diff)]
        y = b[np.where(diff)]
        print("not equal where = ", np.where(diff))
      else:
        # np.where is broken for scalars
        x, y = a, b
      print("not equal lhs = ", x)
      print("not equal rhs = ", y)
      np.testing.assert_array_equal(a, b, err_msg=msg)

  # pylint: disable=g-doc-return-or-yield
  @contextlib.contextmanager
  def assertRaisesWithPredicateMatch(self, exception_type,
                                     expected_err_re_or_predicate):
    """Returns a context manager to enclose code expected to raise an exception.

    If the exception is an OpError, the op stack is also included in the message
    predicate search.

    Args:
      exception_type: The expected type of exception that should be raised.
      expected_err_re_or_predicate: If this is callable, it should be a function
        of one argument that inspects the passed-in exception and
        returns True (success) or False (please fail the test). Otherwise, the
        error message is expected to match this regular expression partially.

    Returns:
      A context manager to surround code that is expected to raise an
      exception.
    """
    if callable(expected_err_re_or_predicate):
      predicate = expected_err_re_or_predicate
    else:

      def predicate(e):
        err_str = e.message if isinstance(e, errors.OpError) else str(e)
        op = e.op if isinstance(e, errors.OpError) else None
        while op is not None:
          err_str += "\nCaused by: " + op.name
          op = op._original_op  # pylint: disable=protected-access
        logging.info("Searching within error strings: '%s' within '%s'",
                     expected_err_re_or_predicate, err_str)
        return re.search(expected_err_re_or_predicate, err_str)

    try:
      yield
      self.fail(exception_type.__name__ + " not raised")
    except Exception as e:  # pylint: disable=broad-except
      if not isinstance(e, exception_type) or not predicate(e):
        raise AssertionError("Exception of type %s: %s" % (str(type(e)),
                                                           str(e)))

  # pylint: enable=g-doc-return-or-yield

  def assertRaisesOpError(self, expected_err_re_or_predicate):
    return self.assertRaisesWithPredicateMatch(errors.OpError,
                                               expected_err_re_or_predicate)

  def assertShapeEqual(self, np_array, tf_tensor, msg=None):
    """Asserts that a Numpy ndarray and a TensorFlow tensor have the same shape.

    Args:
      np_array: A Numpy ndarray or Numpy scalar.
      tf_tensor: A Tensor.
      msg: Optional message to report on failure.

    Raises:
      TypeError: If the arguments have the wrong type.
    """
    if not isinstance(np_array, (np.ndarray, np.generic)):
      raise TypeError("np_array must be a Numpy ndarray or Numpy scalar")
    if not isinstance(tf_tensor, ops.Tensor):
      raise TypeError("tf_tensor must be a Tensor")
    self.assertAllEqual(np_array.shape, tf_tensor.get_shape().as_list(),
                        msg=msg)

  def assertDeviceEqual(self, device1, device2, msg=None):
    """Asserts that the two given devices are the same.

    Args:
      device1: A string device name or TensorFlow `DeviceSpec` object.
      device2: A string device name or TensorFlow `DeviceSpec` object.
      msg: Optional message to report on failure.
    """
    device1 = pydev.canonical_name(device1)
    device2 = pydev.canonical_name(device2)
    self.assertEqual(device1, device2,
                     "Devices %s and %s are not equal. %s" % 
                     (device1, device2, msg))

  # Fix Python 3 compatibility issues
  if six.PY3:
    # pylint: disable=invalid-name

    # Silence a deprecation warning
    assertRaisesRegexp = googletest.TestCase.assertRaisesRegex

    # assertItemsEqual is assertCountEqual as of 3.2.
    assertItemsEqual = googletest.TestCase.assertCountEqual

    # pylint: enable=invalid-name


@tf_export("test.create_local_cluster")
def create_local_cluster(num_workers,
                         num_ps,
                         protocol="grpc",
                         worker_config=None,
                         ps_config=None):
  """Create and start local servers and return the associated `Server` objects.

  Example:
  ```python
  workers, _ = tf.test.create_local_cluster(num_workers=2, num_ps=2)

  worker_sessions = [tf.Session(w.target) for w in workers]

  with tf.device("/job:ps/task:0"):
    ...
  with tf.device("/job:ps/task:1"):
    ...
  with tf.device("/job:worker/task:0"):
    ...
  with tf.device("/job:worker/task:1"):
    ...

  worker_sessions[0].run(...)
  ```

  Args:
    num_workers: Number of worker servers to start.
    num_ps: Number of PS servers to start.
    protocol: Communication protocol.  Allowed values are documented in
      the documentation of `tf.train.Server`.
    worker_config: (optional) ConfigProto to initialize workers. Can be used
      to instantiate multiple devices etc.
    ps_config: (optional) ConfigProto to initialize PS servers.

  Returns:
    A tuple `(worker_servers, ps_servers)`.  `worker_servers` is a list
    of `num_workers` objects of type `tf.train.Server` (all running locally);
    and `ps_servers` is a list of `num_ps` objects of similar type.

  Raises:
    ImportError: if portpicker module was not found at load time
  """
  if _portpicker_import_error:
    raise _portpicker_import_error  # pylint: disable=raising-bad-type
  worker_ports = [portpicker.pick_unused_port() for _ in range(num_workers)]
  ps_ports = [portpicker.pick_unused_port() for _ in range(num_ps)]
  cluster_dict = {
      "worker": ["localhost:%s" % port for port in worker_ports],
      "ps": ["localhost:%s" % port for port in ps_ports]
  }
  cs = server_lib.ClusterSpec(cluster_dict)

  workers = [
      server_lib.Server(
          cs,
          job_name="worker",
          protocol=protocol,
          task_index=ix,
          config=worker_config,
          start=True) for ix in range(num_workers)
  ]
  ps_servers = [
      server_lib.Server(
          cs,
          job_name="ps",
          protocol=protocol,
          task_index=ix,
          config=ps_config,
          start=True) for ix in range(num_ps)
  ]

  return workers, ps_servers


def get_node_def_from_graph(node_name, graph_def):
  """Returns the `NodeDef` instance for given node name in the graph def.

  This method explores only the NodeDefs in `graph_def.node`.

  Args:
    node_name: Name of the NodeDef to search for.
    graph_def: An instance of `GraphDef` proto.

  Returns:
    the `NodeDef` instance whose name field matches the given node_name or None.
  """
  for node_def in graph_def.node:
    if node_def.name == node_name:
      return node_def
  return None


def set_producer_version(graph, producer_version):
  """Sets graph.graph_def_versions.producer to `producer_version`."""
  # The C API doesn't expose altering GraphDefVersions. We can indirectly set
  # it via import_graph_def though.
  graph_def = graph_pb2.GraphDef()
  graph_def.versions.producer = producer_version
  with graph.as_default():
    importer.import_graph_def(graph_def)
  assert graph.graph_def_versions.producer, producer_version<|MERGE_RESOLUTION|>--- conflicted
+++ resolved
@@ -1153,7 +1153,6 @@
           del path[-1]
     # a and b are ndarray like objects
     else:
-<<<<<<< HEAD
       try:
         self._assertArrayLikeAllClose(
             a,
@@ -1167,15 +1166,6 @@
             path_str, type(a), path_str, type(b))
         e.args = ((e.args[0] + ' : ' + msg,) + e.args[1:])
         raise
-=======
-      self._assertArrayLikeAllClose(
-          a,
-          b,
-          rtol=rtol,
-          atol=atol,
-          msg="Mismatched value: a%s is different from b%s. %s" %
-          (path_str, path_str, msg))
->>>>>>> 44364d99
 
   def assertAllClose(self, a, b, rtol=1e-6, atol=1e-6, msg=None):
     """Asserts that two structures of numpy arrays, have near values.
