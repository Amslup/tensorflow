# Copyright 2018 The TensorFlow Authors. All Rights Reserved.
#
# Licensed under the Apache License, Version 2.0 (the "License");
# you may not use this file except in compliance with the License.
# You may obtain a copy of the License at
#
#     http://www.apache.org/licenses/LICENSE-2.0
#
# Unless required by applicable law or agreed to in writing, software
# distributed under the License is distributed on an "AS IS" BASIS,
# WITHOUT WARRANTIES OR CONDITIONS OF ANY KIND, either express or implied.
# See the License for the specific language governing permissions and
# limitations under the License.
# ==============================================================================
# pylint: disable=unidiomatic-typecheck
"""Prototype decorator for defining legacy-graph-mode functions."""

from __future__ import absolute_import
from __future__ import division
from __future__ import print_function

import weakref

from tensorflow.python.eager import def_function
from tensorflow.python.eager import function
from tensorflow.python.eager import lift_to_graph
from tensorflow.python.framework import func_graph
from tensorflow.python.framework import importer
from tensorflow.python.framework import ops
from tensorflow.python.ops import array_ops
from tensorflow.python.ops import resource_variable_ops
from tensorflow.python.ops import variable_scope
from tensorflow.python.util import nest
from tensorflow.python.util.tf_export import tf_export


class VariableHolder(object):
  """Holds variables for a python function."""

  def __init__(self, fn=None, share_variables=False):
    self._fn = fn

    self._variables = []

    self._share_variables = share_variables
    self._variables_by_name = {}

  @property
  def variables(self):
    return self._variables

  def variable_creator_scope(self, next_creator, **kwargs):
    """Creates variables & adds them to collections to match legacy code."""
    collections = kwargs.pop("collections", None)
    v = None

    # Get expected variable name.
    name = kwargs.get("name", None)
    with ops.name_scope(name, "Variable") as name_scope:
      name = name_scope
<<<<<<< HEAD

    if self._share_variables:
      v = self._variables_by_name.get(name, None)

=======

    if self._share_variables:
      v = self._variables_by_name.get(name, None)

>>>>>>> 51acb2b2
    if v is None:
      v = next_creator(**kwargs)
      self._variables.append(v)
      if self._share_variables:
        self._variables_by_name[name] = v

    if collections is None:
      collections = [ops.GraphKeys.GLOBAL_VARIABLES]
    if v.trainable and ops.GraphKeys.TRAINABLE_VARIABLES not in collections:
      collections = list(collections) + [ops.GraphKeys.TRAINABLE_VARIABLES]

    ops.add_to_collections(collections, v)

    return v

  def __call__(self, *args, **kwargs):
    return self.call_with_variable_creator_scope(self._fn)(*args, **kwargs)

  def call_with_variable_creator_scope(self, fn):
    def wrapped(*args, **kwargs):
      with variable_scope.variable_creator_scope(self.variable_creator_scope):
        return fn(*args, **kwargs)
    return wrapped


# TODO(allenl): make this trackable
class WrappedFunction(function.ConcreteFunction):
  """Wraps a tf V1 piece of code in a function."""

  def __init__(self, fn_graph, variable_holder, attrs=None, signature=None):
    super(WrappedFunction, self).__init__(
        fn_graph, attrs=attrs, signature=signature)
    self._variable_holder = variable_holder
    if ops.executing_eagerly_outside_functions():
      # TODO(allenl): Make this work in 1.x?
      self._lift_unlifted_variables()

  def _lift_unlifted_variables(self):
    """Finds resource variables and lifts them into the outer context.

    When we import a GraphDef inside a wrap_function, no Python graph building
    code runs. This means we get VarHandleOps which create variable resources,
    but no corresponding Python objects. Leaving them like this works but gives
    the user no way to interact with or modify the variables outside the graph.

    This method searches for variables and lifts them out as regular variable
    objects when possible, indicating to the FuncGraph that they are captures.
    """
    with self.graph.as_default():
      collection_variables = (
          ops.get_collection(ops.GraphKeys.GLOBAL_VARIABLES)
          + ops.get_collection(ops.GraphKeys.LOCAL_VARIABLES))
      existing_captures = set(self.graph.internal_captures)
      lifted_variables = {}
      for old_variable in collection_variables:
        if (old_variable._in_graph_mode  # pylint: disable=protected-access
            and isinstance(old_variable,
                           resource_variable_ops.ResourceVariable)):
          if old_variable.handle in existing_captures:
            continue
          new_variable = def_function.UnliftedInitializerVariable(
              array_ops.placeholder(
                  name="unused_{}_initializer".format(old_variable.op.name),
                  shape=old_variable.shape,
                  dtype=old_variable.dtype),
              name=old_variable.op.name,
              trainable=old_variable.trainable)
          self.graph.captures[new_variable.handle] = old_variable.handle
          existing_captures.add(old_variable.handle)
          lifted_variables[old_variable] = new_variable
          # pylint: disable=protected-access
          self._variable_holder._variables.append(new_variable)
          self.graph._weak_variables.append(weakref.ref(new_variable))
          # pylint: enable=protected-access
      # Update the graph's collections, partly for the user and partly so this
      # function is idempotent when it runs again in prune() calls.
      for collection_name in [ops.GraphKeys.GLOBAL_VARIABLES,
                              ops.GraphKeys.LOCAL_VARIABLES]:
        mutable_collection = ops.get_collection_ref(collection_name)
        for index, current in enumerate(mutable_collection):
          mutable_collection[index] = lifted_variables.get(current, current)

  def prune(self, feeds, fetches, name=None):
    name = name or "pruned"
    flat_feeds, flat_fetches = nest.flatten(feeds), nest.flatten(fetches)
    for f in flat_feeds:
      if not isinstance(f, ops.Tensor):
        raise ValueError("Feeds must be tensors.")

    # Ignoring all feeds that are captures allows prune to be called
    # using wrapped_func.inputs even when it uses variables
    internal_captures = self.graph.internal_captures
    flat_feeds = [f for f in flat_feeds
                  if f not in internal_captures]

    tensor_fetches = []
    operation_fetches = []
    for f in flat_fetches:
      if isinstance(f, ops.Tensor):
        tensor_fetches.append(f)
      elif isinstance(f, ops.Operation):
        operation_fetches.append(f)
      else:
        raise ValueError("Fetches must be tensors or operations.")
    for f in flat_feeds + flat_fetches:
      if f.graph is not self._func_graph:
        raise ValueError(
            "Can only prune function whose feeds and fetches "
            "are from this graph (%s). Tensor %s from graph %s" % (
                self._func_graph, f, f.graph))
    with self._func_graph.as_default():
      pruned_graph = func_graph.FuncGraph(name)
      with ops.control_dependencies(operation_fetches):
        if tensor_fetches:
          identity_fetches = array_ops.identity_n(tensor_fetches)
          sink_tensor = identity_fetches[0]
        else:
          identity_fetches = []
          sink_tensor = array_ops.zeros([])
    lift_map = lift_to_graph.lift_to_graph(
        [sink_tensor], pruned_graph, sources=flat_feeds + internal_captures)
    for original_fetch, identity_fetch in zip(
        tensor_fetches, identity_fetches):
      lift_map[original_fetch] = lift_map[identity_fetch]
    pruned_graph.outputs.extend(
        lift_map[x] for x in flat_fetches if isinstance(x, ops.Tensor))
    pruned_graph.control_outputs.extend(
        [lift_map[operation] for operation in operation_fetches])
    for external_capture, internal_capture in self.graph.captures.items():
      pruned_graph.captures[external_capture] = lift_map[internal_capture]
    pruned_graph.inputs.extend(lift_map[x] for x in flat_feeds)
    pruned_graph.inputs.extend(pruned_graph.captures.values())

    pruned_graph.variables = self.graph.variables

    def _structured_output_mapping(fetched):
      lifted = lift_map[fetched]
      if isinstance(lifted, ops.Operation):
        return None
      return lifted

    pruned_graph.structured_outputs = nest.map_structure(
        _structured_output_mapping, fetches)
    pruned_fn = WrappedFunction(
        pruned_graph, variable_holder=self._variable_holder)
    pruned_fn._num_positional_args = len(flat_feeds)  # pylint: disable=protected-access
    pruned_fn._arg_keywords = []  # pylint: disable=protected-access
    return pruned_fn


<<<<<<< HEAD
=======
def _filter_returned_ops(fn):
  """Filtering out any ops returned by function.

  Args:
    fn: a function

  Returns:
    A tuple of (
      Wrapped function that returns `None` in place of any ops,
      dict that maps the index in the flat output structure to the returned op
    )
  """
  returned_ops = {}

  def wrap_and_filter_returned_ops(*args, **kwargs):
    outputs = fn(*args, **kwargs)
    flat_outputs = nest.flatten(outputs)
    for n in range(len(flat_outputs)):
      output = flat_outputs[n]
      if isinstance(output, ops.Operation):
        returned_ops[n] = output
        flat_outputs[n] = None
    return nest.pack_sequence_as(outputs, flat_outputs)

  return wrap_and_filter_returned_ops, returned_ops


>>>>>>> 51acb2b2
class WrappedGraph(object):
  """Class for wrapping multiple TF 1.X functions in a single graph.

  Maintains a dictionary mapping names to wrapped functions. See
  `tf.compat.v1.wrap_function` to learn more about wrapping V1 functions.

  Functions wrapped using this class have access to variables and collections
  created in other wrapped functions, using the standard TF 1.X API (
  `tf.compat.v1.get_variable` or
  `tf.compat.v1.get_default_graph().get_collection(...)`)

  Outside a function, variables and collections may be accessed using the
  `variables` and `graph` properties.

  Example:

  ```
  def add_v1(x):
    with tf.compat.v1.variable_scope('vars', reuse=tf.AUTO_REUSE):
      v = tf.compat.v1.get_variable('v', shape=[], dtype=tf.int32)
    return v + x

  def increment_var_v1(x):
    with tf.compat.v1.variable_scope('vars', reuse=tf.AUTO_REUSE):
      v = tf.compat.v1.get_variable('v', shape=[], dtype=tf.int32)
    return v.assign_add(x)

  g = WrappedGraph()
  add = g.wrap_function(add_v1, [tf.TensorSpec([], tf.int32)])
  increment_var = g.wrap_function(increment_var_v1,
                                  [tf.TensorSpec([], tf.int32)])

  assert len(g.variables) == 1
  assert g.variables[0].numpy() == 0
  increment_var(tf.constant(5))
  assert g.variables[0].numpy() == 5

  ```
  """

  def __init__(self, variable_holder=None, **kwargs):
    self._variable_holder = (
        variable_holder or VariableHolder(share_variables=True))

    name = kwargs.pop("name", "wrapped_function_graph")
    # Always start with empty collections, unless otherwise specified. Setting
    # `collections=None` will copy the collections from the outer graph.
    collections = kwargs.pop("collections", {})
    self.graph = func_graph.FuncGraph(name, collections=collections, **kwargs)

    self._wrapped_function = WrappedFunction(self.graph, self._variable_holder)
    self._functions = {}

  @property
  def functions(self):
    return self._functions

  @property
  def variables(self):
    return self._variable_holder.variables

  def wrap_function(self, fn, signature, name=None):
<<<<<<< HEAD
    """Wrap a TF 1.X function and save to functions dictionary."""
    func_graph.func_graph_from_py_func(
        None,  # Name is unused.
        self._variable_holder.call_with_variable_creator_scope(fn),
=======
    """Wraps a TF 1.X function and returns an eager-compatible function.

    All functions wrapped in the same `WrappedGraph` will have access to the
    same graph (`tf.get_default_graph` to get the graph object within a
    function, or `WrappedGraph.graph` to get the graph outside a function).
    Variables created within the function will be added to the `variables` list.

    Function inputs: All inputs to the function must be tensors (nested ok),
    with their shapes and dtypes defined in the `signature` argument.

    Function outputs:

      * The 1.X function may return tensors, variables, and ops. The wrapped
        eager-compatible function will always return tensors in the same nested
        structure.
      * Variables are replaced with a tensor containing the latest read values.
      * Returned ops are executed, and replaced with None.
      * The order of op execution and variable reads in the return is
        nondeterministic. For example:

        ```
        def update_var(x):
          v = tf.Variable(0)
          op = tf.compat.v1.assign(v, x).op
          return v, op

        g = WrappedGraph()
        fn = g.wrap_function(update_var)
        read_value, _ = fn(tf.constant(3))
        print(read_value.numpy())  # could be 0 or 3
        print(g.variables[0].numpy()) # always 3
        ```

    To ensure that ops in the function are executed (e.g. ops added to the
    `tf.GraphKeys.UPDATE_OPS` collection), include them in the function returns.

    Args:
      fn: a 1.X tensorflow function.
      signature: a possibly nested sequence of `TensorSpecs` specifying the
        shapes and dtypes of the arguments.
      name: an optional string name for the function. The function will be saved
        with key `name` in the `functions` dictionary.

    Returns:
      An eager-compatible function.
    """
    fn_with_filter_and_scope, returned_ops = _filter_returned_ops(
        self._variable_holder.call_with_variable_creator_scope(fn))

    func_graph.func_graph_from_py_func(
        None,  # Name is unused.
        fn_with_filter_and_scope,
>>>>>>> 51acb2b2
        args=None, kwargs=None, signature=signature,
        add_control_dependencies=False,
        func_graph=self.graph)

    # This code relies on questional behavior from `func_graph_from_py_func`.
    # If an existing FuncGraph is passed into the `func_graph` arg, the inputs
    # and structured outputs are overwritten. Pretty sure this is a bug,
    # because structured outputs doesn't match up with the outputs...
    fn_inputs = self.graph.inputs[:-len(self.graph.captures)]
<<<<<<< HEAD
    fn_outputs = self.graph.structured_outputs

    wrapped_function = self._wrapped_function.prune(fn_inputs, fn_outputs)
    name = name or fn.__name__
=======

    # Return filtered ops to the flattened outputs.
    flat_fn_outputs = nest.flatten(self.graph.structured_outputs)
    for index, op in returned_ops.items():
      flat_fn_outputs[index] = op
    fn_outputs = nest.pack_sequence_as(self.graph.structured_outputs,
                                       flat_fn_outputs)

    name = name or fn.__name__
    wrapped_function = self._wrapped_function.prune(fn_inputs, fn_outputs, name)
>>>>>>> 51acb2b2
    self._functions[name] = wrapped_function
    return wrapped_function


@tf_export(v1=["wrap_function"])
def wrap_function(fn, signature, name=None):
  """Wraps the TF 1.x function fn into a graph function.

  The python function `fn` will be called once with symbolic arguments specified
  in the `signature`, traced, and turned into a graph function. Any variables
  created by `fn` will be owned by the object returned by `wrap_function`. The
  resulting graph function can be called with tensors which match the
  signature.

  ```python
  def f(x, do_add):
    v = tf.Variable(5.0)
    if do_add:
      op = v.assign_add(x)
    else:
      op = v.assign_sub(x)
    with tf.control_dependencies([op]):
      return v.read_value()

  f_add = tf.compat.v1.wrap_function(f, [tf.TensorSpec((), tf.float32), True])

  assert float(f_add(1.0)) == 6.0
  assert float(f_add(1.0)) == 7.0

  # Can call tf.compat.v1.wrap_function again to get a new trace, a new set
  # of variables, and possibly different non-template arguments.
  f_sub= tf.compat.v1.wrap_function(f, [tf.TensorSpec((), tf.float32), False])

  assert float(f_sub(1.0)) == 4.0
  assert float(f_sub(1.0)) == 3.0
  ```

  Both `tf.compat.v1.wrap_function` and `tf.function` create a callable
  TensorFlow graph. But while `tf.function` runs all stateful operations
  (e.g. `tf.print`) and sequences operations to provide the same semantics as
  eager execution, `wrap_function` is closer to the behavior of `session.run` in
  TensorFlow 1.x. It will not run any operations unless they are required to
  compute the function's outputs, either through a data dependency or a control
  dependency. Nor will it sequence operations.

  Unlike `tf.function`, `wrap_function` will only trace the Python function
  once. As with placeholders in TF 1.x, shapes and dtypes must be provided to
  `wrap_function`'s `signature` argument.

  Since it is only traced once, variables and state may be created inside the
  function and owned by the function wrapper object.

  Args:
    fn: python function to be wrapped
    signature: the placeholder and python arguments to be passed to the
      wrapped function
    name: Optional. The name of the function.

  Returns:
    the wrapped graph function.
  """
  holder = VariableHolder(fn)
  func_graph_name = "wrapped_function"
  if name is not None:
    func_graph_name = "wrapped_function_" + name
  return WrappedFunction(
      func_graph.func_graph_from_py_func(
          func_graph_name,
          holder,
          args=None, kwargs=None, signature=signature,
          add_control_dependencies=False,
          collections={}),
      variable_holder=holder,
      signature=signature)


def function_from_graph_def(graph_def, inputs, outputs):
  """Creates a ConcreteFunction from a GraphDef.

  Args:
    graph_def: A GraphDef to make a function out of.
    inputs: A Tensor name or nested structure of names in `graph_def` which
      should be inputs to the function.
    outputs: A Tensor name or nested structure of names in `graph_def` which
      should be outputs of the function.

  Returns:
    A ConcreteFunction.
  """
  def _imports_graph_def():
    importer.import_graph_def(graph_def, name="")

  wrapped_import = wrap_function(_imports_graph_def, [])
  import_graph = wrapped_import.graph
  return wrapped_import.prune(
      nest.map_structure(import_graph.as_graph_element, inputs),
      nest.map_structure(import_graph.as_graph_element, outputs))<|MERGE_RESOLUTION|>--- conflicted
+++ resolved
@@ -58,17 +58,10 @@
     name = kwargs.get("name", None)
     with ops.name_scope(name, "Variable") as name_scope:
       name = name_scope
-<<<<<<< HEAD
 
     if self._share_variables:
       v = self._variables_by_name.get(name, None)
 
-=======
-
-    if self._share_variables:
-      v = self._variables_by_name.get(name, None)
-
->>>>>>> 51acb2b2
     if v is None:
       v = next_creator(**kwargs)
       self._variables.append(v)
@@ -219,8 +212,6 @@
     return pruned_fn
 
 
-<<<<<<< HEAD
-=======
 def _filter_returned_ops(fn):
   """Filtering out any ops returned by function.
 
@@ -248,7 +239,6 @@
   return wrap_and_filter_returned_ops, returned_ops
 
 
->>>>>>> 51acb2b2
 class WrappedGraph(object):
   """Class for wrapping multiple TF 1.X functions in a single graph.
 
@@ -311,12 +301,6 @@
     return self._variable_holder.variables
 
   def wrap_function(self, fn, signature, name=None):
-<<<<<<< HEAD
-    """Wrap a TF 1.X function and save to functions dictionary."""
-    func_graph.func_graph_from_py_func(
-        None,  # Name is unused.
-        self._variable_holder.call_with_variable_creator_scope(fn),
-=======
     """Wraps a TF 1.X function and returns an eager-compatible function.
 
     All functions wrapped in the same `WrappedGraph` will have access to the
@@ -369,7 +353,6 @@
     func_graph.func_graph_from_py_func(
         None,  # Name is unused.
         fn_with_filter_and_scope,
->>>>>>> 51acb2b2
         args=None, kwargs=None, signature=signature,
         add_control_dependencies=False,
         func_graph=self.graph)
@@ -379,12 +362,6 @@
     # and structured outputs are overwritten. Pretty sure this is a bug,
     # because structured outputs doesn't match up with the outputs...
     fn_inputs = self.graph.inputs[:-len(self.graph.captures)]
-<<<<<<< HEAD
-    fn_outputs = self.graph.structured_outputs
-
-    wrapped_function = self._wrapped_function.prune(fn_inputs, fn_outputs)
-    name = name or fn.__name__
-=======
 
     # Return filtered ops to the flattened outputs.
     flat_fn_outputs = nest.flatten(self.graph.structured_outputs)
@@ -395,7 +372,6 @@
 
     name = name or fn.__name__
     wrapped_function = self._wrapped_function.prune(fn_inputs, fn_outputs, name)
->>>>>>> 51acb2b2
     self._functions[name] = wrapped_function
     return wrapped_function
 
