--- conflicted
+++ resolved
@@ -101,16 +101,7 @@
     ],
 )
 
-<<<<<<< HEAD
-tf_gpu_cc_test(
-    name = "c_api_test",
-    srcs = ["c_api_test.cc"],
-    extra_copts = tfe_xla_copts(),
-    tags = [
-        "guitar",
-        "multi_gpu",
-=======
-tf_cuda_library(
+tf_gpu_library(
     name = "c_api_test_util",
     testonly = 1,
     srcs = ["c_api_test_util.cc"],
@@ -118,7 +109,6 @@
     visibility = [
         "//learning/brain:__subpackages__",
         "//tensorflow:__subpackages__",
->>>>>>> cc287a2b
     ],
     deps = [
         ":c_api",
@@ -130,36 +120,7 @@
     ],
 )
 
-<<<<<<< HEAD
-tf_gpu_library(
-    name = "runtime",
-    srcs = ["runtime.cc"],
-    hdrs = ["runtime.h"],
-    copts = tf_copts(),
-    visibility = ["//tensorflow:internal"],
-    deps = select({
-        "//tensorflow:android": [
-            "//tensorflow/core:android_tensorflow_lib_lite",
-        ],
-        "//conditions:default": [
-            "//tensorflow/c:c_api",
-            "//tensorflow/core:core_cpu",
-            "//tensorflow/core/common_runtime/eager:kernel_and_device",
-            "//tensorflow/core:core_cpu_internal",
-            "//tensorflow/core:framework",
-            "//tensorflow/core:framework_internal",
-            "//tensorflow/core:lib",
-            "//tensorflow/core:lib_internal",
-            "//tensorflow/core:protos_all_cc",
-        ],
-    }),
-)
-
-tf_cc_test(
-    name = "runtime_test",
-    srcs = ["runtime_test.cc"],
-=======
-tf_cuda_cc_test(
+tf_gpu_cc_test(
     name = "c_api_test",
     srcs = [
         "c_api_debug_test.cc",
@@ -170,7 +131,6 @@
         "guitar",
         "multi_gpu",
     ],
->>>>>>> cc287a2b
     deps = [
         ":c_api",
         ":c_api_test_util",
