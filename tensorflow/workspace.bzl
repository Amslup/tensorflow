--- conflicted
+++ resolved
@@ -173,19 +173,11 @@
   native.new_http_archive(
       name = "eigen_archive",
       urls = [
-<<<<<<< HEAD
-          "http://mirror.bazel.build/bitbucket.org/eigen/eigen/get/a4377710efa2.tar.gz",
-          "https://bitbucket.org/eigen/eigen/get/a4377710efa2.tar.gz",
-      ],
-      sha256 = "36ecb71bd04ecfa4487e687b5cc949f7c97faac6880ee2f3d201216fdeb4afaf",
-      strip_prefix = "eigen-eigen-a4377710efa2",
-=======
           "https://bitbucket.org/eigen/eigen/get/429aa5254200.tar.gz",
           "http://mirror.bazel.build/bitbucket.org/eigen/eigen/get/429aa5254200.tar.gz",
       ],
       sha256 = "61d8b6fc4279dd1dda986fb1677d15e3d641c07a3ea5abe255790b1f0c0c14e9",
       strip_prefix = "eigen-eigen-429aa5254200",
->>>>>>> a6f856b2
       build_file = str(Label("//third_party:eigen.BUILD")),
   )
 
