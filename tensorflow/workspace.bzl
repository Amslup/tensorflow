# TensorFlow external dependencies that can be loaded in WORKSPACE files.

load("//third_party/gpus:cuda_configure.bzl", "cuda_configure")
load("//third_party/sycl:sycl_configure.bzl", "sycl_configure")
load("//third_party/mkl:build_defs.bzl", "mkl_repository")
load("@io_bazel_rules_closure//closure/private:java_import_external.bzl",
     "java_import_external")
load("@io_bazel_rules_closure//closure:defs.bzl", "filegroup_external")
load("//third_party/py:python_configure.bzl", "python_configure")
load("//third_party/toolchains/cpus/arm:arm_compiler_configure.bzl",
     "arm_compiler_configure")


def _is_windows(repository_ctx):
  """Returns true if the host operating system is windows."""
  return repository_ctx.os.name.lower().find("windows") != -1


def _get_env_var(repository_ctx, name):
  """Find an environment variable."""
  if name in repository_ctx.os.environ:
    return repository_ctx.os.environ[name]
  else:
    return None


# Parse the bazel version string from `native.bazel_version`.
def _parse_bazel_version(bazel_version):
  # Remove commit from version.
  version = bazel_version.split(" ", 1)[0]

  # Split into (release, date) parts and only return the release
  # as a tuple of integers.
  parts = version.split("-", 1)

  # Turn "release" into a tuple of strings
  version_tuple = ()
  for number in parts[0].split("."):
    version_tuple += (str(number),)
  return version_tuple


# Check that a specific bazel version is being used.
def check_version(bazel_version):
  if "bazel_version" not in dir(native):
    fail("\nCurrent Bazel version is lower than 0.2.1, expected at least %s\n" %
         bazel_version)
  elif not native.bazel_version:
    print("\nCurrent Bazel is not a release version, cannot check for " +
          "compatibility.")
    print("Make sure that you are running at least Bazel %s.\n" % bazel_version)
  else:
    current_bazel_version = _parse_bazel_version(native.bazel_version)
    minimum_bazel_version = _parse_bazel_version(bazel_version)
    if minimum_bazel_version > current_bazel_version:
      fail("\nCurrent Bazel version is {}, expected at least {}\n".format(
          native.bazel_version, bazel_version))


def _repos_are_siblings():
  return Label("@foo//bar").workspace_root.startswith("../")


# Temporary workaround to support including TensorFlow as a submodule until this
# use-case is supported in the next Bazel release.
def _temp_workaround_http_archive_impl(repo_ctx):
  repo_ctx.template("BUILD", repo_ctx.attr.build_file, {
      "%prefix%": ".." if _repos_are_siblings() else "external",
      "%ws%": repo_ctx.attr.repository
  }, False)
  repo_ctx.download_and_extract(repo_ctx.attr.urls, "", repo_ctx.attr.sha256,
                                "", repo_ctx.attr.strip_prefix)
  if repo_ctx.attr.patch_file != None:
    _apply_patch(repo_ctx, repo_ctx.attr.patch_file)


temp_workaround_http_archive = repository_rule(
    implementation = _temp_workaround_http_archive_impl,
    attrs = {
        "build_file": attr.label(),
        "repository": attr.string(),
        "patch_file": attr.label(default = None),
        "urls": attr.string_list(default = []),
        "sha256": attr.string(default = ""),
        "strip_prefix": attr.string(default = ""),
    },
)

# Executes specified command with arguments and calls 'fail' if it exited with
# non-zero code
def _execute_and_check_ret_code(repo_ctx, cmd_and_args):
  result = repo_ctx.execute(cmd_and_args, timeout=10)
  if result.return_code != 0:
    fail(("Non-zero return code({1}) when executing '{0}':\n" + "Stdout: {2}\n"
          + "Stderr: {3}").format(" ".join(cmd_and_args), result.return_code,
                                  result.stdout, result.stderr))


# Apply a patch_file to the repository root directory
# Runs 'patch -p1'
def _apply_patch(repo_ctx, patch_file):
  # Don't check patch on Windows, because patch is only available under bash.
  if not _is_windows(repo_ctx) and not repo_ctx.which("patch"):
    fail("patch command is not found, please install it")

  cmd = [
      "patch", "-p1", "-d", repo_ctx.path("."), "-i", repo_ctx.path(patch_file)
  ]
  if _is_windows(repo_ctx):
    bazel_sh = _get_env_var(repo_ctx, "BAZEL_SH")
    if not bazel_sh:
      fail("BAZEL_SH environment variable is not set")
    cmd = [bazel_sh, "-c", " ".join(cmd)]
  _execute_and_check_ret_code(repo_ctx, cmd)


# Download the repository and apply a patch to its root
def _patched_http_archive_impl(repo_ctx):
  repo_ctx.download_and_extract(
      repo_ctx.attr.urls,
      sha256=repo_ctx.attr.sha256,
      stripPrefix=repo_ctx.attr.strip_prefix)
  _apply_patch(repo_ctx, repo_ctx.attr.patch_file)


patched_http_archive = repository_rule(
    implementation = _patched_http_archive_impl,
    attrs = {
        "patch_file": attr.label(),
        "build_file": attr.label(),
        "repository": attr.string(),
        "urls": attr.string_list(default = []),
        "sha256": attr.string(default = ""),
        "strip_prefix": attr.string(default = ""),
    },
)


# If TensorFlow is linked as a submodule.
# path_prefix is no longer used.
# tf_repo_name is thought to be under consideration.
def tf_workspace(path_prefix="", tf_repo_name=""):
  # We must check the bazel version before trying to parse any other BUILD
  # files, in case the parsing of those build files depends on the bazel
  # version we require here.
  check_version("0.5.4")
  cuda_configure(name="local_config_cuda")
  sycl_configure(name="local_config_sycl")
  python_configure(name="local_config_python")

  # Point //external/local_config_arm_compiler to //external/arm_compiler
  arm_compiler_configure(
      name="local_config_arm_compiler",
      remote_config_repo="../arm_compiler",
      build_file = str(Label("//third_party/toolchains/cpus/arm:BUILD")))

  mkl_repository(
      name = "mkl",
      urls = [
          "https://mirror.bazel.build/github.com/01org/mkl-dnn/releases/download/v0.9/mklml_lnx_2018.0.20170720.tgz",
          # "https://github.com/01org/mkl-dnn/releases/download/v0.9/mklml_lnx_2018.0.20170720.tgz",
      ],
      sha256 = "57ba56c4c243f403ff78f417ff854ef50b9eddf4a610a917b7c95e7fa8553a4b",
      strip_prefix = "mklml_lnx_2018.0.20170720",
      build_file = str(Label("//third_party/mkl:mkl.BUILD")),
      repository = tf_repo_name,
  )

  if path_prefix:
    print("path_prefix was specified to tf_workspace but is no longer used " +
          "and will be removed in the future.")

  native.new_http_archive(
      name = "mkl_dnn",
      urls = [
          "https://mirror.bazel.build/github.com/01org/mkl-dnn/archive/b01e3a55a07be62172e713bcd2644c5176360212.tar.gz",
          "https://github.com/01org/mkl-dnn/archive/b01e3a55a07be62172e713bcd2644c5176360212.tar.gz",
      ],
      sha256 = "0d529ad4c49dc799e6df07c2b88b115d0668735da15fb3b3862d28d33fa68165",
      strip_prefix = "mkl-dnn-b01e3a55a07be62172e713bcd2644c5176360212",
      build_file = str(Label("//third_party/mkl_dnn:mkldnn.BUILD")),
  )

  native.http_archive(
      name = "com_google_absl",
      urls = [
          "https://mirror.bazel.build/github.com/abseil/abseil-cpp/archive/cc4bed2d74f7c8717e31f9579214ab52a9c9c610.tar.gz",
          "https://github.com/abseil/abseil-cpp/archive/cc4bed2d74f7c8717e31f9579214ab52a9c9c610.tar.gz",
      ],
     sha256 = "f1a7349f88d2846210c42e2f7271dabeee404c2a3b4198e34a797993e3569b03",
     strip_prefix = "abseil-cpp-cc4bed2d74f7c8717e31f9579214ab52a9c9c610",
  )

  native.new_http_archive(
      name = "eigen_archive",
      urls = [
          "https://mirror.bazel.build/bitbucket.org/eigen/eigen/get/429aa5254200.tar.gz",
          "https://bitbucket.org/eigen/eigen/get/429aa5254200.tar.gz",
      ],
      sha256 = "61d8b6fc4279dd1dda986fb1677d15e3d641c07a3ea5abe255790b1f0c0c14e9",
      strip_prefix = "eigen-eigen-429aa5254200",
      build_file = str(Label("//third_party:eigen.BUILD")),
  )

  native.new_http_archive(
      name = "arm_compiler",
      build_file = str(Label("//:arm_compiler.BUILD")),
      sha256 = "970285762565c7890c6c087d262b0a18286e7d0384f13a37786d8521773bc969",
      strip_prefix = "tools-0e906ebc527eab1cdbf7adabff5b474da9562e9f/arm-bcm2708/arm-rpi-4.9.3-linux-gnueabihf",
      urls = [
          "https://mirror.bazel.build/github.com/raspberrypi/tools/archive/0e906ebc527eab1cdbf7adabff5b474da9562e9f.tar.gz",
          # "https://github.com/raspberrypi/tools/archive/0e906ebc527eab1cdbf7adabff5b474da9562e9f.tar.gz",
      ],
  )

  native.new_http_archive(
      name = "libxsmm_archive",
      urls = [
          "https://mirror.bazel.build/github.com/hfp/libxsmm/archive/1.8.1.tar.gz",
          # "https://github.com/hfp/libxsmm/archive/1.8.1.tar.gz",
      ],
      sha256 = "2ade869c3f42f23b5263c7d594aa3c7e5e61ac6a3afcaf5d6e42899d2a7986ce",
      strip_prefix = "libxsmm-1.8.1",
      build_file = str(Label("//third_party:libxsmm.BUILD")),
  )

  native.bind(
      name = "xsmm_avx",
      actual = "@libxsmm_archive//third_party:xsmm_avx",
  )

  native.new_http_archive(
      name = "ortools_archive",
      urls = [
          "https://mirror.bazel.build/github.com/google/or-tools/archive/253f7955c6a1fd805408fba2e42ac6d45b312d15.tar.gz",
          # "https://github.com/google/or-tools/archive/253f7955c6a1fd805408fba2e42ac6d45b312d15.tar.gz",
      ],
      sha256 = "932075525642b04ac6f1b50589f1df5cd72ec2f448b721fd32234cf183f0e755",
      strip_prefix = "or-tools-253f7955c6a1fd805408fba2e42ac6d45b312d15/src",
      build_file = str(Label("//third_party:ortools.BUILD")),
  )

  native.http_archive(
      name = "com_googlesource_code_re2",
      urls = [
          "https://mirror.bazel.build/github.com/google/re2/archive/b94b7cd42e9f02673cd748c1ac1d16db4052514c.tar.gz",
          # "https://github.com/google/re2/archive/b94b7cd42e9f02673cd748c1ac1d16db4052514c.tar.gz",
      ],
      sha256 = "bd63550101e056427c9e7ff12a408c1c8b74e9803f393ca916b2926fc2c4906f",
      strip_prefix = "re2-b94b7cd42e9f02673cd748c1ac1d16db4052514c",
  )

  native.http_archive(
      name = "gemmlowp",
      urls = [
          "https://mirror.bazel.build/github.com/google/gemmlowp/archive/010bb3e71a26ca1d0884a167081d092b43563996.zip"
          # "https://github.com/google/gemmlowp/archive/010bb3e71a26ca1d0884a167081d092b43563996.zip",
      ],
      sha256 = "dd2557072bde12141419cb8320a9c25e6ec41a8ae53c2ac78c076a347bb46d9d",
      strip_prefix = "gemmlowp-010bb3e71a26ca1d0884a167081d092b43563996",
  )

  native.new_http_archive(
      name = "farmhash_archive",
      urls = [
          "https://mirror.bazel.build/github.com/google/farmhash/archive/816a4ae622e964763ca0862d9dbd19324a1eaf45.tar.gz",
          # "https://github.com/google/farmhash/archive/816a4ae622e964763ca0862d9dbd19324a1eaf45.tar.gz",
      ],
      sha256 = "6560547c63e4af82b0f202cb710ceabb3f21347a4b996db565a411da5b17aba0",
      strip_prefix = "farmhash-816a4ae622e964763ca0862d9dbd19324a1eaf45",
      build_file = str(Label("//third_party:farmhash.BUILD")),
  )

  native.bind(
      name = "farmhash",
      actual = "@farmhash//:farmhash",
  )

  native.new_http_archive(
      name = "highwayhash",
      urls = [
          "https://mirror.bazel.build/github.com/google/highwayhash/archive/dfcb97ca4fe9277bf9dc1802dd979b071896453b.tar.gz",
          # "https://github.com/google/highwayhash/archive/dfcb97ca4fe9277bf9dc1802dd979b071896453b.tar.gz",
      ],
      sha256 = "0f30a15b1566d93f146c8d149878a06e91d9bb7ec2cfd76906df62a82be4aac9",
      strip_prefix = "highwayhash-dfcb97ca4fe9277bf9dc1802dd979b071896453b",
      build_file = str(Label("//third_party:highwayhash.BUILD")),
  )

  native.new_http_archive(
      name = "nasm",
      urls = [
          "https://mirror.bazel.build/www.nasm.us/pub/nasm/releasebuilds/2.12.02/nasm-2.12.02.tar.bz2",
          "http://pkgs.fedoraproject.org/repo/pkgs/nasm/nasm-2.12.02.tar.bz2/d15843c3fb7db39af80571ee27ec6fad/nasm-2.12.02.tar.bz2",
      ],
      sha256 = "00b0891c678c065446ca59bcee64719d0096d54d6886e6e472aeee2e170ae324",
      strip_prefix = "nasm-2.12.02",
      build_file = str(Label("//third_party:nasm.BUILD")),
  )

  temp_workaround_http_archive(
      name = "jpeg",
      urls = [
          "https://mirror.bazel.build/github.com/libjpeg-turbo/libjpeg-turbo/archive/1.5.1.tar.gz",
          # "https://github.com/libjpeg-turbo/libjpeg-turbo/archive/1.5.1.tar.gz",
      ],
      sha256 = "c15a9607892113946379ccea3ca8b85018301b200754f209453ab21674268e77",
      strip_prefix = "libjpeg-turbo-1.5.1",
      build_file = str(Label("//third_party/jpeg:jpeg.BUILD")),
      repository = tf_repo_name,
  )

  native.new_http_archive(
      name = "png_archive",
      urls = [
          "https://mirror.bazel.build/github.com/glennrp/libpng/archive/v1.2.53.tar.gz",
          # "https://github.com/glennrp/libpng/archive/v1.2.53.tar.gz",
      ],
      sha256 = "716c59c7dfc808a4c368f8ada526932be72b2fcea11dd85dc9d88b1df1dfe9c2",
      strip_prefix = "libpng-1.2.53",
      build_file = str(Label("//third_party:png.BUILD")),
  )

  native.new_http_archive(
      name = "sqlite_archive",
      urls = [
          "https://mirror.bazel.build/www.sqlite.org/2017/sqlite-amalgamation-3200000.zip",
          "http://www.sqlite.org/2017/sqlite-amalgamation-3200000.zip",
      ],
      sha256 = "208780b3616f9de0aeb50822b7a8f5482f6515193859e91ed61637be6ad74fd4",
      strip_prefix = "sqlite-amalgamation-3200000",
      build_file = str(Label("//third_party:sqlite.BUILD"))
  )

  native.new_http_archive(
      name = "gif_archive",
      urls = [
          "https://mirror.bazel.build/ufpr.dl.sourceforge.net/project/giflib/giflib-5.1.4.tar.gz",
          "http://pilotfiber.dl.sourceforge.net/project/giflib/giflib-5.1.4.tar.gz",
      ],
      sha256 = "34a7377ba834397db019e8eb122e551a49c98f49df75ec3fcc92b9a794a4f6d1",
      strip_prefix = "giflib-5.1.4",
      build_file = str(Label("//third_party:gif.BUILD")),
  )

  native.new_http_archive(
      name = "six_archive",
      urls = [
          "https://mirror.bazel.build/pypi.python.org/packages/source/s/six/six-1.10.0.tar.gz",
          "https://pypi.python.org/packages/source/s/six/six-1.10.0.tar.gz",
      ],
      sha256 = "105f8d68616f8248e24bf0e9372ef04d3cc10104f1980f54d57b2ce73a5ad56a",
      strip_prefix = "six-1.10.0",
      build_file = str(Label("//third_party:six.BUILD")),
  )

  native.new_http_archive(
      name = "org_python_pypi_backports_weakref",
      urls = [
          "https://mirror.bazel.build/pypi.python.org/packages/bc/cc/3cdb0a02e7e96f6c70bd971bc8a90b8463fda83e264fa9c5c1c98ceabd81/backports.weakref-1.0rc1.tar.gz",
          "https://pypi.python.org/packages/bc/cc/3cdb0a02e7e96f6c70bd971bc8a90b8463fda83e264fa9c5c1c98ceabd81/backports.weakref-1.0rc1.tar.gz",
      ],
      sha256 = "8813bf712a66b3d8b85dc289e1104ed220f1878cf981e2fe756dfaabe9a82892",
      strip_prefix = "backports.weakref-1.0rc1/src",
      build_file = str(Label("//third_party:backports_weakref.BUILD")),
  )

  native.new_http_archive(
      name = "com_github_andreif_codegen",
      urls = [
          "https://mirror.bazel.build/github.com/andreif/codegen/archive/1.0.tar.gz",
          # "https://github.com/andreif/codegen/archive/1.0.tar.gz",
      ],
      sha256 = "2dadd04a2802de27e0fe5a19b76538f6da9d39ff244036afa00c1bba754de5ee",
      strip_prefix = "codegen-1.0",
      build_file = str(Label("//third_party:codegen.BUILD")),
  )

  filegroup_external(
      name = "org_python_license",
      licenses = ["notice"],  # Python 2.0
      sha256_urls = {
          "b5556e921715ddb9242c076cae3963f483aa47266c5e37ea4c187f77cc79501c": [
              "https://mirror.bazel.build/docs.python.org/2.7/_sources/license.txt",
              "https://docs.python.org/2.7/_sources/license.txt",
          ],
      },
  )

  native.bind(
      name = "six",
      actual = "@six_archive//:six",
  )

  # TODO(gunan): Add github mirror back if/when sha256sum issues are resolved.
  #   See https://github.com/libgit2/libgit2/issues/4343 for contetxt.
  patched_http_archive(
      name = "protobuf_archive",
      urls = [
          "https://mirror.bazel.build/github.com/google/protobuf/archive/b04e5cba356212e4e8c66c61bbe0c3a20537c5b9.tar.gz",
      ],
      sha256 = "e178a25c52efcb6b05988bdbeace4c0d3f2d2fe5b46696d1d9898875c3803d6a",
      strip_prefix = "protobuf-b04e5cba356212e4e8c66c61bbe0c3a20537c5b9",
      # TODO: remove patching when tensorflow stops linking same protos into
      #       multiple shared libraries loaded in runtime by python.
      #       This patch fixes a runtime crash when tensorflow is compiled
      #       with clang -O2 on Linux (see https://github.com/tensorflow/tensorflow/issues/8394)
      patch_file = str(Label("//third_party/protobuf:add_noinlines.patch")),
  )

  native.bind(
      name = "protobuf",
      actual = "@protobuf_archive//:protobuf",
  )

  # We need to import the protobuf library under the names com_google_protobuf
  # and com_google_protobuf_cc to enable proto_library support in bazel.
  # Unfortunately there is no way to alias http_archives at the moment.
  # TODO(gunan): Add github mirror back if/when sha256sum issues are resolved.
  native.http_archive(
      name = "com_google_protobuf",
      urls = [
          "https://mirror.bazel.build/github.com/google/protobuf/archive/0b059a3d8a8f8aa40dde7bea55edca4ec5dfea66.tar.gz",
      ],
      sha256 = "6d43b9d223ce09e5d4ce8b0060cb8a7513577a35a64c7e3dad10f0703bf3ad93",
      strip_prefix = "protobuf-0b059a3d8a8f8aa40dde7bea55edca4ec5dfea66",
  )

  # TODO(gunan): Add github mirror back if/when sha256sum issues are resolved.
  native.http_archive(
      name = "com_google_protobuf_cc",
      urls = [
          "https://mirror.bazel.build/github.com/google/protobuf/archive/0b059a3d8a8f8aa40dde7bea55edca4ec5dfea66.tar.gz",
      ],
      sha256 = "6d43b9d223ce09e5d4ce8b0060cb8a7513577a35a64c7e3dad10f0703bf3ad93",
      strip_prefix = "protobuf-0b059a3d8a8f8aa40dde7bea55edca4ec5dfea66",
  )

  native.http_archive(
      name = "nsync",
      urls = [
          "https://mirror.bazel.build/github.com/google/nsync/archive/839fcc53ff9be58218ed55397deb3f8376a1444e.tar.gz",
          # "https://github.com/google/nsync/archive/839fcc53ff9be58218ed55397deb3f8376a1444e.tar.gz",
      ],
      sha256 = "124d105edb0313ef2d7f5bb86ec94d9f8de95479e55641c4254ffa8f795e9b37",
      strip_prefix = "nsync-839fcc53ff9be58218ed55397deb3f8376a1444e",
  )

  native.http_archive(
      name = "com_google_googletest",
      urls = [
          "https://mirror.bazel.build/github.com/google/googletest/archive/9816b96a6ddc0430671693df90192bbee57108b6.zip",
          # "https://github.com/google/googletest/archive/9816b96a6ddc0430671693df90192bbee57108b6.zip",
      ],
      sha256 = "9cbca84c4256bed17df2c8f4d00c912c19d247c11c9ba6647cd6dd5b5c996b8d",
      strip_prefix = "googletest-9816b96a6ddc0430671693df90192bbee57108b6",
  )

  native.http_archive(
      name = "com_github_gflags_gflags",
      urls = [
          "https://mirror.bazel.build/github.com/gflags/gflags/archive/f8a0efe03aa69b3336d8e228b37d4ccb17324b88.tar.gz",
          # "https://github.com/gflags/gflags/archive/f8a0efe03aa69b3336d8e228b37d4ccb17324b88.tar.gz",
      ],
      sha256 = "4d222fab8f1ede4709cdff417d15a1336f862d7334a81abf76d09c15ecf9acd1",
      strip_prefix = "gflags-f8a0efe03aa69b3336d8e228b37d4ccb17324b88",
  )

  native.bind(
      name = "python_headers",
      actual = str(Label("//util/python:python_headers")),
  )

  native.new_http_archive(
      name = "pcre",
      sha256 = "ccdf7e788769838f8285b3ee672ed573358202305ee361cfec7a4a4fb005bbc7",
      urls = [
          "https://mirror.bazel.build/ftp.exim.org/pub/pcre/pcre-8.39.tar.gz",
          "http://ftp.exim.org/pub/pcre/pcre-8.39.tar.gz",
      ],
      strip_prefix = "pcre-8.39",
      build_file = str(Label("//third_party:pcre.BUILD")),
  )

  native.new_http_archive(
      name = "swig",
      sha256 = "58a475dbbd4a4d7075e5fe86d4e54c9edde39847cdb96a3053d87cb64a23a453",
      urls = [
          "https://mirror.bazel.build/ufpr.dl.sourceforge.net/project/swig/swig/swig-3.0.8/swig-3.0.8.tar.gz",
          "http://ufpr.dl.sourceforge.net/project/swig/swig/swig-3.0.8/swig-3.0.8.tar.gz",
          "http://pilotfiber.dl.sourceforge.net/project/swig/swig/swig-3.0.8/swig-3.0.8.tar.gz",
      ],
      strip_prefix = "swig-3.0.8",
      build_file = str(Label("//third_party:swig.BUILD")),
  )

  temp_workaround_http_archive(
      name = "curl",
      sha256 = "ff3e80c1ca6a068428726cd7dd19037a47cc538ce58ef61c59587191039b2ca6",
      urls = [
          "https://mirror.bazel.build/curl.haxx.se/download/curl-7.49.1.tar.gz",
          "https://curl.haxx.se/download/curl-7.49.1.tar.gz",
      ],
      strip_prefix = "curl-7.49.1",
      build_file = str(Label("//third_party:curl.BUILD")),
      repository = tf_repo_name
  )

  # grpc expects //external:protobuf_clib and //external:protobuf_compiler
  # to point to the protobuf's compiler library.
  native.bind(
      name = "protobuf_clib",
      actual = "@protobuf_archive//:protoc_lib",
  )

  native.bind(
      name = "libssl",
      actual = "@boringssl//:ssl",
  )

  # gRPC has includes directly from their third_party path for nanopb, so we
  # must depend on their version of it.
  native.bind(
      name = "nanopb",
      actual = "@grpc//third_party/nanopb:nanopb",
  )

  patched_http_archive(
      name = "grpc",
      urls = [
          "https://mirror.bazel.build/github.com/grpc/grpc/archive/781fd6f6ea03645a520cd5c675da67ab61f87e4b.tar.gz",
          # "https://github.com/grpc/grpc/archive/781fd6f6ea03645a520cd5c675da67ab61f87e4b.tar.gz",
      ],
      sha256 = "2004635e6a078acfac8ffa71738397796be4f8fb72f572cc44ecee5d99511d9f",
      strip_prefix = "grpc-781fd6f6ea03645a520cd5c675da67ab61f87e4b",
      patch_file = str(Label("//third_party/grpc:grpc.patch")),
  )

  # protobuf expects //external:grpc_cpp_plugin to point to grpc's
  # C++ plugin code generator.
  native.bind(
      name = "grpc_cpp_plugin",
      actual = "@grpc//:grpc_cpp_plugin",
  )

  native.bind(
      name = "grpc_lib",
      actual = "@grpc//:grpc++_unsecure",
  )

  native.new_http_archive(
      name = "linenoise",
      sha256 = "7f51f45887a3d31b4ce4fa5965210a5e64637ceac12720cfce7954d6a2e812f7",
      urls = [
          "https://mirror.bazel.build/github.com/antirez/linenoise/archive/c894b9e59f02203dbe4e2be657572cf88c4230c3.tar.gz",
          # "https://github.com/antirez/linenoise/archive/c894b9e59f02203dbe4e2be657572cf88c4230c3.tar.gz",
      ],
      strip_prefix = "linenoise-c894b9e59f02203dbe4e2be657572cf88c4230c3",
      build_file = str(Label("//third_party:linenoise.BUILD")),
  )

  # TODO(phawkins): currently, this rule uses an unofficial LLVM mirror.
  # Switch to an official source of snapshots if/when possible.
  temp_workaround_http_archive(
      name = "llvm",
      urls = [
          "https://mirror.bazel.build/github.com/llvm-mirror/llvm/archive/bb3c660e87f59abb665570a31b01ab125ec4c10e.tar.gz",
          "https://github.com/llvm-mirror/llvm/archive/bb3c660e87f59abb665570a31b01ab125ec4c10e.tar.gz",
      ],
      sha256 = "caab6d7978e6771cb4e9b5b89607c5370de8aa642913c6c14e892468194c94e4",
      strip_prefix = "llvm-bb3c660e87f59abb665570a31b01ab125ec4c10e",
      build_file = str(Label("//third_party/llvm:llvm.BUILD")),
      repository = tf_repo_name,
  )

  native.new_http_archive(
      name = "lmdb",
      urls = [
          "https://mirror.bazel.build/github.com/LMDB/lmdb/archive/LMDB_0.9.19.tar.gz",
          # "https://github.com/LMDB/lmdb/archive/LMDB_0.9.19.tar.gz",
      ],
      sha256 = "108532fb94c6f227558d45be3f3347b52539f0f58290a7bb31ec06c462d05326",
      strip_prefix = "lmdb-LMDB_0.9.19/libraries/liblmdb",
      build_file = str(Label("//third_party:lmdb.BUILD")),
  )

  native.new_http_archive(
      name = "jsoncpp_git",
      urls = [
          "https://mirror.bazel.build/github.com/open-source-parsers/jsoncpp/archive/11086dd6a7eba04289944367ca82cea71299ed70.tar.gz",
          # "https://github.com/open-source-parsers/jsoncpp/archive/11086dd6a7eba04289944367ca82cea71299ed70.tar.gz",
      ],
      sha256 = "07d34db40593d257324ec5fb9debc4dc33f29f8fb44e33a2eeb35503e61d0fe2",
      strip_prefix = "jsoncpp-11086dd6a7eba04289944367ca82cea71299ed70",
      build_file = str(Label("//third_party:jsoncpp.BUILD")),
  )

  native.bind(
      name = "jsoncpp",
      actual = "@jsoncpp_git//:jsoncpp",
  )

  native.http_archive(
      name = "boringssl",
      urls = [
          "https://mirror.bazel.build/github.com/google/boringssl/archive/a0fb951d2a26a8ee746b52f3ba81ab011a0af778.tar.gz",
      ],
      sha256 = "524ba98a56300149696481b4cb9ddebd0c7b7ac9b9f6edee81da2d2d7e5d2bb3",
      strip_prefix = "boringssl-a0fb951d2a26a8ee746b52f3ba81ab011a0af778",
  )

  native.new_http_archive(
      name = "zlib_archive",
      urls = [
          "https://mirror.bazel.build/zlib.net/zlib-1.2.8.tar.gz",
          "http://zlib.net/fossils/zlib-1.2.8.tar.gz",
      ],
      sha256 = "36658cb768a54c1d4dec43c3116c27ed893e88b02ecfcb44f2166f9c0b7f2a0d",
      strip_prefix = "zlib-1.2.8",
      build_file = str(Label("//third_party:zlib.BUILD")),
  )

  native.bind(
      name = "zlib",
      actual = "@zlib_archive//:zlib",
  )

  native.new_http_archive(
      name = "fft2d",
      urls = [
          "https://mirror.bazel.build/www.kurims.kyoto-u.ac.jp/~ooura/fft.tgz",
          "http://www.kurims.kyoto-u.ac.jp/~ooura/fft.tgz",
      ],
      sha256 = "52bb637c70b971958ec79c9c8752b1df5ff0218a4db4510e60826e0cb79b5296",
      build_file = str(Label("//third_party/fft2d:fft2d.BUILD")),
  )

  temp_workaround_http_archive(
      name = "snappy",
      urls = [
          "https://mirror.bazel.build/github.com/google/snappy/archive/1.1.4.tar.gz",
          # "https://github.com/google/snappy/archive/1.1.4.tar.gz",
      ],
      sha256 = "2f7504c73d85bac842e893340333be8cb8561710642fc9562fccdd9d2c3fcc94",
      strip_prefix = "snappy-1.1.4",
      build_file = str(Label("//third_party:snappy.BUILD")),
      repository = tf_repo_name,
  )

  temp_workaround_http_archive(
      name = "nccl_archive",
      urls = [
          "https://mirror.bazel.build/github.com/nvidia/nccl/archive/03d856977ecbaac87e598c0c4bafca96761b9ac7.tar.gz",
          # "https://github.com/nvidia/nccl/archive/03d856977ecbaac87e598c0c4bafca96761b9ac7.tar.gz",
      ],
      sha256 = "2ca86fb6179ecbff789cc67c836139c1bbc0324ed8c04643405a30bf26325176",
      strip_prefix = "nccl-03d856977ecbaac87e598c0c4bafca96761b9ac7",
      build_file = str(Label("//third_party:nccl.BUILD")),
      repository = tf_repo_name,
  )

  temp_workaround_http_archive(
      name = "aws",
      urls = [
          "http://bazel-mirror.storage.googleapis.com/github.com/aws/aws-sdk-cpp/archive/1.0.90.tar.gz",
          # "https://github.com/aws/aws-sdk-cpp/archive/1.0.90.tar.gz",
      ],
      sha256 = "f599b57aec4f03ad696044dd430b2d201864113937353adc346f53ad47991319",
      strip_prefix = "aws-sdk-cpp-1.0.90",
      build_file = str(Label("//third_party:aws.BUILD")),
      repository = tf_repo_name
  )

  java_import_external(
      name = "junit",
      jar_sha256 = "59721f0805e223d84b90677887d9ff567dc534d7c502ca903c0c2b17f05c116a",
      jar_urls = [
          "https://mirror.bazel.build/repo1.maven.org/maven2/junit/junit/4.12/junit-4.12.jar",
          "http://repo1.maven.org/maven2/junit/junit/4.12/junit-4.12.jar",
          "http://maven.ibiblio.org/maven2/junit/junit/4.12/junit-4.12.jar",
      ],
      licenses = ["reciprocal"],  # Common Public License Version 1.0
      testonly_ = True,
      deps = ["@org_hamcrest_core"],
  )

  java_import_external(
      name = "org_hamcrest_core",
      jar_sha256 = "66fdef91e9739348df7a096aa384a5685f4e875584cce89386a7a47251c4d8e9",
      jar_urls = [
          "https://mirror.bazel.build/repo1.maven.org/maven2/org/hamcrest/hamcrest-core/1.3/hamcrest-core-1.3.jar",
          "http://repo1.maven.org/maven2/org/hamcrest/hamcrest-core/1.3/hamcrest-core-1.3.jar",
          "http://maven.ibiblio.org/maven2/org/hamcrest/hamcrest-core/1.3/hamcrest-core-1.3.jar",
      ],
      licenses = ["notice"],  # New BSD License
      testonly_ = True,
  )

  temp_workaround_http_archive(
      name = "jemalloc",
      urls = [
          "https://mirror.bazel.build/github.com/jemalloc/jemalloc/archive/4.4.0.tar.gz",
          # "https://github.com/jemalloc/jemalloc/archive/4.4.0.tar.gz",
      ],
      sha256 = "3c8f25c02e806c3ce0ab5fb7da1817f89fc9732709024e2a81b6b82f7cc792a8",
      strip_prefix = "jemalloc-4.4.0",
      build_file = str(Label("//third_party:jemalloc.BUILD")),
      repository = tf_repo_name,
  )

  java_import_external(
      name = "com_google_testing_compile",
      jar_sha256 = "edc180fdcd9f740240da1a7a45673f46f59c5578d8cd3fbc912161f74b5aebb8",
      jar_urls = [
          "http://mirror.bazel.build/repo1.maven.org/maven2/com/google/testing/compile/compile-testing/0.11/compile-testing-0.11.jar",
          "http://repo1.maven.org/maven2/com/google/testing/compile/compile-testing/0.11/compile-testing-0.11.jar",
          "http://maven.ibiblio.org/maven2/com/google/testing/compile/compile-testing/0.11/compile-testing-0.11.jar",
      ],
      licenses = ["notice"],  # New BSD License
      testonly_ = True,
      deps = ["@com_google_guava", "@com_google_truth"],
  )

  java_import_external(
      name = "com_google_truth",
      jar_sha256 = "032eddc69652b0a1f8d458f999b4a9534965c646b8b5de0eba48ee69407051df",
      jar_urls = [
          "http://mirror.bazel.build/repo1.maven.org/maven2/com/google/truth/truth/0.32/truth-0.32.jar",
          "http://repo1.maven.org/maven2/com/google/truth/truth/0.32/truth-0.32.jar",
      ],
      licenses = ["notice"],  # Apache 2.0
      testonly_ = True,
      deps = ["@com_google_guava"],
  )

  java_import_external(
      name = "javax_validation",
      jar_sha256 = "e459f313ebc6db2483f8ceaad39af07086361b474fa92e40f442e8de5d9895dc",
      jar_urls = [
          "http://mirror.bazel.build/repo1.maven.org/maven2/javax/validation/validation-api/1.0.0.GA/validation-api-1.0.0.GA.jar",
          "http://repo1.maven.org/maven2/javax/validation/validation-api/1.0.0.GA/validation-api-1.0.0.GA.jar",
      ],
      licenses = ["notice"],  # Apache 2.0
  )

  native.new_http_archive(
      name = "com_google_pprof",
      urls = [
          "https://mirror.bazel.build/github.com/google/pprof/archive/c0fb62ec88c411cc91194465e54db2632845b650.tar.gz",
          # "https://github.com/google/pprof/archive/c0fb62ec88c411cc91194465e54db2632845b650.tar.gz",
      ],
      sha256 = "e0928ca4aa10ea1e0551e2d7ce4d1d7ea2d84b2abbdef082b0da84268791d0c4",
      strip_prefix = "pprof-c0fb62ec88c411cc91194465e54db2632845b650",
      build_file = str(Label("//third_party:pprof.BUILD")),
  )

  native.new_http_archive(
      name = "cub_archive",
      urls = [
          "https://mirror.bazel.build/github.com/NVlabs/cub/archive/1.7.4.zip",
          # "https://github.com/NVlabs/cub/archive/1.7.4.zip",
      ],
      sha256 = "20a1a39fd97e5da7f40f5f2e7fd73fd2ea59f9dc4bb8a6c5f228aa543e727e31",
      strip_prefix = "cub-1.7.4",
      build_file = str(Label("//third_party:cub.BUILD")),
  )

  native.bind(
      name = "cub",
      actual = "@cub_archive//:cub",
  )

  native.new_http_archive(
      name = "cython",
      sha256 = "6dcd30b5ceb887b2b965ee7ceb82ea3acb5f0642fe2206c7636b45acea4798e5",
      urls = [
          "https://mirror.bazel.build/github.com/cython/cython/archive/3732784c45cfb040a5b0936951d196f83a12ea17.tar.gz",
          "https://github.com/cython/cython/archive/3732784c45cfb040a5b0936951d196f83a12ea17.tar.gz",
      ],
      strip_prefix = "cython-3732784c45cfb040a5b0936951d196f83a12ea17",
      build_file = str(Label("//third_party:cython.BUILD")),
  )

  native.http_archive(
      name = "bazel_toolchains",
      urls = [
          "https://mirror.bazel.build/github.com/bazelbuild/bazel-toolchains/archive/af4681c3d19f063f090222ec3d04108c4e0ca255.tar.gz",
          # "https://github.com/bazelbuild/bazel-toolchains/archive/af4681c3d19f063f090222ec3d04108c4e0ca255.tar.gz",
      ],
      sha256 = "d58bb2d6c8603f600d522b6104d6192a65339aa26cbba9f11ff5c4b36dedb928",
      strip_prefix = "bazel-toolchains-af4681c3d19f063f090222ec3d04108c4e0ca255",
  )

  native.new_http_archive(
      name = "arm_neon_2_x86_sse",
      sha256 = "c8d90aa4357f8079d427e87a6f4c493da1fa4140aee926c05902d7ec1533d9a5",
      strip_prefix = "ARM_NEON_2_x86_SSE-0f77d9d182265259b135dad949230ecbf1a2633d",
      urls = [
          "https://mirror.bazel.build/github.com/intel/ARM_NEON_2_x86_SSE/archive/0f77d9d182265259b135dad949230ecbf1a2633d.tar.gz",
          "https://github.com/intel/ARM_NEON_2_x86_SSE/archive/0f77d9d182265259b135dad949230ecbf1a2633d.tar.gz",
      ],
      build_file = str(Label("//third_party:arm_neon_2_x86_sse.BUILD")),
  )

  native.new_http_archive(
      name = "flatbuffers",
      build_file = "third_party/flatbuffers/flatbuffers.BUILD",
      strip_prefix = "flatbuffers-971a68110e4fc1bace10fcb6deeb189e7e1a34ce",
      sha256 = "874088d2ee0d9f8524191f77209556415f03dd44e156276edf19e5b90ceb5f55",
      urls = [
          "https://mirror.bazel.build/github.com/google/flatbuffers/archive/971a68110e4fc1bace10fcb6deeb189e7e1a34ce.tar.gz",
          "https://github.com/google/flatbuffers/archive/971a68110e4fc1bace10fcb6deeb189e7e1a34ce.tar.gz",
      ],
<<<<<<< HEAD
      sha256 = "0799aa12db5260a499beb40f81744e760c59d055bfc5d271dd2c2ed4d5419faa",
      strip_prefix = "bazel-toolchains-9dbd803ad3b9447430a296810197b09b3a710956",
  )

  native.http_archive(
      name = "double_conversion",
      urls = [
          "https://github.com/google/double-conversion/archive/5664746c5e64dc265e7fbc1a890a6698e6ad0ebb.zip",
      ],
      sha256 = "a0c49fb3cc8d34b2230d278a115f1bb266bcfcaae10400b84dc2a3b7dc2c8bc6",
      strip_prefix = "double-conversion-5664746c5e64dc265e7fbc1a890a6698e6ad0ebb",
=======
>>>>>>> 19559c06
  )<|MERGE_RESOLUTION|>--- conflicted
+++ resolved
@@ -811,9 +811,6 @@
           "https://mirror.bazel.build/github.com/google/flatbuffers/archive/971a68110e4fc1bace10fcb6deeb189e7e1a34ce.tar.gz",
           "https://github.com/google/flatbuffers/archive/971a68110e4fc1bace10fcb6deeb189e7e1a34ce.tar.gz",
       ],
-<<<<<<< HEAD
-      sha256 = "0799aa12db5260a499beb40f81744e760c59d055bfc5d271dd2c2ed4d5419faa",
-      strip_prefix = "bazel-toolchains-9dbd803ad3b9447430a296810197b09b3a710956",
   )
 
   native.http_archive(
@@ -823,6 +820,4 @@
       ],
       sha256 = "a0c49fb3cc8d34b2230d278a115f1bb266bcfcaae10400b84dc2a3b7dc2c8bc6",
       strip_prefix = "double-conversion-5664746c5e64dc265e7fbc1a890a6698e6ad0ebb",
-=======
->>>>>>> 19559c06
   )