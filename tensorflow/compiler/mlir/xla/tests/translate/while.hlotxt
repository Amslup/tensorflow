--- conflicted
+++ resolved
@@ -366,22 +366,6 @@
 
 // CHECK-LABEL: func private @test_6
 // CHECK-SAME:   (%[[ARG_0:.*]]: tensor<i32>) -> tensor<i32>
-<<<<<<< HEAD
-// CHECK_NEXT:    %[[CST_0:.*]] = mhlo.constant dense<0> : tensor<i32>
-// CHECK_NEXT:    %[[WHILE:.*]]:2 = "mhlo.while"(%[[CST_0]], %[[ARG_0]])
-// CHECK_NEXT:    ^bb0(%[[ARG_1:.*]]: tensor<i32>, %[[ARG_2:.*]]: tensor<i32>):
-// CHECK_NEXT:      %[[CMP:.*]] = "mhlo.compare"(%[[ARG_1]], %[[ARG_2]]) {comparison_direction = #mhlo<"comparison_direction LT">} : (tensor<i32>, tensor<i32>) -> tensor<i1>
-// CHECK_NEXT:      "mhlo.return"(%[[CMP]]) : (tensor<i1>) -> ()
-// CHECK_NEXT:    },  {
-// CHECK_NEXT:    ^bb0(%[[ARG_1:.*]]: tensor<i32>, %[[ARG_2:.*]]: tensor<i32>):
-// CHECK_NEXT:      %[[TUPLE:.*]] = "mhlo.tuple"(%ARG_1, %ARG_2) : (tensor<i32>, tensor<i32>) -> tuple<tensor<i32>, tensor<i32>>
-// CHECK_NEXT:      %[CC:.*]] = "mhlo.custom_call"(%[[ARG_1]], %[[TUPLE]]) [[CONFIG:.*]] : (tensor<i32>, tuple<tensor<i32>, tensor<i32>>) -> tuple<tensor<i32>, tensor<i32>>
-// CHECK_NEXT:      %[[GTE_0:.*]] = "mhlo.get_tuple_element"(%[[CC]]) {index = 0 : i32} : (tuple<tensor<i32>, tensor<i32>>) -> tensor<i32>
-// CHECK_NEXT:      %[[GTE_1:.*]] = "mhlo.get_tuple_element"(%[[CC]]) {index = 1 : i32} : (tuple<tensor<i32>, tensor<i32>>) -> tensor<i32>
-// CHECK_NEXT:      "mhlo.return"(%[[GTE_0]], %[[GTE_1]]) : (tensor<i32>, tensor<i32>) -> ()
-// CHECK_NEXT:    }) : (tensor<i32>, tensor<i32>) -> (tensor<i32>, tensor<i32>)
-// CHECK_NEXT:    return %[[WHILE]]#0 : tensor<i32>
-=======
 // CHECK-NEXT:    %[[CST_0:.*]] = mhlo.constant dense<0> : tensor<i32>
 // CHECK-NEXT:    %[[WHILE:.*]]:2 = mhlo.while(%[[ITER_ARG_1:.*]] = %[[CST_0]], %[[ITER_ARG_2:.*]] = %[[ARG_0]])  : tensor<i32>, tensor<i32>
 // CHECK-NEXT:      cond {
@@ -395,7 +379,6 @@
 // CHECK-NEXT:        "mhlo.return"(%[[GTE1]], %[[GTE2]]) : (tensor<i32>, tensor<i32>) -> ()
 // CHECK-NEXT:    }
 // CHECK-NEXT:    return %[[WHILE]]#0 : tensor<i32>
->>>>>>> 7b072df0
 
 %test_6 {
   %constant.0 = s32[] constant(0)
