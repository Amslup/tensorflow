--- conflicted
+++ resolved
@@ -105,22 +105,13 @@
         "//tensorflow/compiler/mlir/tensorflow",
         "//tensorflow/core:lib",
         "@com_google_absl//absl/strings",
-<<<<<<< HEAD
-=======
-        "@llvm-project//llvm:ARMCodeGen",  # fixdeps: keep
->>>>>>> 3448c873
         "@llvm-project//llvm:Analysis",
         "@llvm-project//llvm:CodeGen",
         "@llvm-project//llvm:Core",
         "@llvm-project//llvm:MC",
         "@llvm-project//llvm:Support",
         "@llvm-project//llvm:Target",
-<<<<<<< HEAD
-=======
         "@llvm-project//llvm:TargetParser",
-        "@llvm-project//llvm:X86CodeGen",  # fixdeps: keep
-        "@llvm-project//llvm:X86Disassembler",  # fixdeps: keep
->>>>>>> 3448c873
         "@llvm-project//mlir:ExecutionEngineUtils",
         "@llvm-project//mlir:LLVMToLLVMIRTranslation",
         "@llvm-project//mlir:Pass",
