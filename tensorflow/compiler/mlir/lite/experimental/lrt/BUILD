--- conflicted
+++ resolved
@@ -17,7 +17,6 @@
     default_visibility = ["//tensorflow/compiler/mlir/lite/experimental/lrt:__subpackages__"],
 )
 
-<<<<<<< HEAD
 cc_binary(
     name = "apply_plugin",
     srcs = [
@@ -33,22 +32,10 @@
         "//tensorflow/lite/schema:schema_fbs",
         "@llvm-project//llvm:Support",
     ],
-=======
-cc_library(
-    name = "lite_rt_common",
-    srcs = ["lite_rt_common.cc"],
-    hdrs = ["lite_rt_common.h"],
-)
-
-cc_library(
-    name = "lite_rt_support",
-    hdrs = ["lite_rt_support.h"],
-    deps = [":lite_rt_common"],
 )
 
 cc_library(
     name = "lite_rt_op_code",
     hdrs = ["lite_rt_op_code.h"],
     deps = ["//tensorflow/lite:builtin_ops"],
->>>>>>> 1f45bae3
 )