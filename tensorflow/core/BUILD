--- conflicted
+++ resolved
@@ -615,11 +615,8 @@
         "clustering_ops",
         "collective_ops",
         "control_flow_ops",
-<<<<<<< HEAD
         "count_ops",
-=======
         "convex_ops",
->>>>>>> c9da1aff
         "ctc_ops",
         "data_flow_ops",
         "dataset_ops",
@@ -848,11 +845,8 @@
         ":clustering_ops_op_lib",
         ":collective_ops_op_lib",
         ":control_flow_ops_op_lib",
-<<<<<<< HEAD
         ":count_ops_op_lib",
-=======
         ":convex_ops_op_lib",
->>>>>>> c9da1aff
         ":ctc_ops_op_lib",
         ":cudnn_rnn_ops_op_lib",
         ":data_flow_ops_op_lib",
@@ -1018,11 +1012,8 @@
         "//tensorflow/core/kernels:collective_ops",
         "//tensorflow/core/kernels:constant_op",
         "//tensorflow/core/kernels:control_flow_ops",
-<<<<<<< HEAD
         "//tensorflow/core/kernels:count_ops",
-=======
         "//tensorflow/core/kernels:convex",
->>>>>>> c9da1aff
         "//tensorflow/core/kernels:ctc_ops",
         "//tensorflow/core/kernels:data_flow",
         "//tensorflow/core/kernels:decode_proto_op",
