# Description:
# TensorFlow is a computational framework, primarily for use in machine
# learning applications.
#
# Public targets:
#
# ":protos_all" - exports all core TensorFlow protos
#     ":protos_all_py" - py_proto_library version (Google-internal)
# ":lib" - exports the public non-test headers for:
#     platform/: Platform-specific code and external dependencies
#     lib/: Low-level libraries that are not TensorFlow-specific
# ":test" - test equivalent of ":lib".
#     This is currently public, but may be made internal in the
#     future.  Try to avoid depending on it.
# ":framework" - exports the public non-test headers for:
#     util/: General low-level TensorFlow-specific libraries
#     framework/: Support for adding new ops & kernels
#     example/: Wrappers to simplify access to Example proto
# ":ops" - defines TensorFlow ops, but no implementations / kernels
#     ops/: Standard ops
#     user_ops/: User-supplied ops
#     This aggregates a number of smaller op libraries (":*_op_lib")
# ":core_cpu" - exports the public non-test headers for:
#     graph/: Support for graphs made up of ops
#     common_runtime/: Common code for execution of graphs
#     public/: Public APIs for running graphs
# ":core" - The code for ":core_cpu" plus a GPU runtime
# ":all_kernels" - The cpu-specific kernels, plus gpu kernels if
#     built with Cuda
# ":tensorflow_opensource" - The complete open-source package, including
#      ":all_kernels", ":core", and a Session implementation.
# ":tensorflow" - "tensorflow_opensource" plus some Google-internal libraries.
# ":testlib" - TensorFlow-specific test support, e.g. utilities for testing
#      kernels.
# ":direct_session" - An implementation of the Session interface that
#      directly runs Graphs via the internal TensorFlow executor.
#  "framework_lite" - Intended to be used by operator implementations
#      (kernels) that can also be run outside the tensorflow runtime. This
#      contains a small set of headers and utilities that can be used for core
#      kernels, without bringing in libraries that can bloat code size (e.g.,
#      logging is not included because using it will bring in a large amount of
#      ostream code).
#
# ":example_parser_configuration" -- A library for extracting the
#      tensorflow.Example proto configuration from a Graph.
#
# Public Android targets:
#
# filegroup ":android_proto_srcs" - Protos
# filegroup ":android_srcs" - Core sources
# cc_library ":android_tensorflow_lib" - Native library
# cc_library ":android_tensorflow_lib_selective_registration" - Native library
#   supporting SELECTIVE_REGISTRATION feature.
# portable_proto_library ":android_proto_lib" (Google-internal)

package(default_visibility = [
    "//tensorflow:internal",
    "//tensorflow_models:__subpackages__",
])

licenses(["notice"])  # Apache 2.0

load(
    "//tensorflow:tensorflow.bzl",
    "full_path",
    "if_android",
    "if_ios",
    "if_x86",
    "if_not_mobile",
    "if_not_windows",
    "tf_copts",
    "tf_cc_test",
    "tf_cc_tests",
    "tf_cuda_library",
    "tf_gen_op_libs",
    "tf_generate_proto_text_sources",
    "tf_genrule_cmd_append_to_srcs",
    "tf_opts_nortti_if_android",
    "cc_header_only_library",
)
load("//tensorflow:tensorflow.bzl", "tf_cc_test_mkl")
load("//tensorflow:tensorflow.bzl", "tf_cc_test_gpu")
load("//tensorflow:tensorflow.bzl", "tf_cc_tests_gpu")
load("//tensorflow:tensorflow.bzl", "tf_version_info_genrule")
load("//tensorflow:tensorflow.bzl", "tf_cuda_only_cc_test")

# For platform specific build config
load(
    "//tensorflow/core:platform/default/build_config.bzl",
    "tf_proto_library",
    "tf_proto_library_cc",
    "tf_additional_core_deps",
    "tf_additional_lib_defines",
    "tf_additional_lib_deps",
    "tf_additional_lib_hdrs",
    "tf_additional_lib_srcs",
    "tf_additional_minimal_lib_srcs",
    "tf_additional_proto_hdrs",
    "tf_additional_proto_srcs",
    "tf_additional_stream_executor_srcs",
    "tf_additional_cupti_wrapper_deps",
    "tf_additional_libdevice_data",
    "tf_additional_libdevice_deps",
    "tf_additional_libdevice_srcs",
    "tf_additional_test_deps",
    "tf_additional_test_srcs",
    "tf_env_time_hdrs",
    "tf_env_time_srcs",
    "tf_kernel_tests_linkstatic",
    "tf_additional_cloud_op_deps",
    "tf_additional_cloud_kernel_deps",
    "tf_lib_proto_parsing_deps",
    "tf_additional_verbs_lib_defines",
    "tf_additional_mpi_lib_defines",
)
load(
    "//tensorflow/core:platform/default/build_config_root.bzl",
    "tf_cuda_tests_tags",
)
load(
    "//third_party/mkl:build_defs.bzl",
    "if_mkl",
)

# -----------------------------------------------------------------------------
# Public targets

# Protos which are needed for core tensorflow, including on mobile builds.
#
# Note that some protos are in neither additional_core_proto_srcs nor this
# filegroup; e.g.  ones with individual proto_library targets.
CORE_PROTO_SRCS = [
    "example/example.proto",
    "example/feature.proto",
    "framework/allocation_description.proto",
    "framework/attr_value.proto",
    "framework/cost_graph.proto",
    "framework/device_attributes.proto",
    "framework/function.proto",
    "framework/graph.proto",
    "framework/graph_transfer_info.proto",
    "framework/kernel_def.proto",
    "framework/log_memory.proto",
    "framework/node_def.proto",
    "framework/op_def.proto",
    "framework/reader_base.proto",
    "framework/remote_fused_graph_execute_info.proto",
    "framework/resource_handle.proto",
    "framework/step_stats.proto",
    "framework/summary.proto",
    "framework/tensor.proto",
    "framework/tensor_description.proto",
    "framework/tensor_shape.proto",
    "framework/tensor_slice.proto",
    "framework/types.proto",
    "framework/variable.proto",
    "framework/versions.proto",
    "lib/core/error_codes.proto",
    "protobuf/config.proto",
    "protobuf/cluster.proto",
    "protobuf/debug.proto",
    "protobuf/device_properties.proto",
    "protobuf/queue_runner.proto",
    "protobuf/rewriter_config.proto",
    "protobuf/tensor_bundle.proto",
    "protobuf/saver.proto",
    "util/memmapped_file_system.proto",
    "util/saved_tensor_slice.proto",
]

# Protos which are not needed on mobile builds, but should be included in
# protos_all.
#
# Note that some protos are in neither core_proto_srcs nor this filegroup; e.g.
# ones with individual proto_library targets.
ADDITIONAL_CORE_PROTO_SRCS = [
    "example/example_parser_configuration.proto",
    "protobuf/control_flow.proto",
    "protobuf/meta_graph.proto",
    "protobuf/named_tensor.proto",
    "protobuf/saved_model.proto",
    "protobuf/tensorflow_server.proto",
    "util/event.proto",
    "util/test_log.proto",
]

tf_proto_library(
    name = "protos_all",
    srcs = CORE_PROTO_SRCS + ADDITIONAL_CORE_PROTO_SRCS,
    cc_api_version = 2,
    go_api_version = 2,
    j2objc_api_version = 1,
    java_api_version = 2,
    js_api_version = 2,
    js_codegen = "jspb",
    visibility = ["//visibility:public"],
)

exports_files([
    "framework/types.proto",
])

tf_proto_library(
    name = "protos_test",
    srcs = ["util/example_proto_fast_parsing_test.proto"],
    cc_api_version = 2,
    protodeps = [":protos_all"],
    visibility = ["//visibility:public"],
)

# Minimal lib so that tools used for mobile compilation
# don't have to depend on lib/platformlib.
cc_library(
    name = "lib_proto_parsing",
    srcs = glob(tf_additional_proto_srcs()) + tf_env_time_srcs(),
    hdrs = [
        "lib/core/errors.h",
        "lib/core/status.h",
        "lib/core/stringpiece.h",
        "lib/strings/numbers.h",
        "lib/strings/strcat.h",
        "platform/init_main.h",
        "platform/logging.h",
        "platform/macros.h",
        "platform/platform.h",
        "platform/protobuf.h",
        "platform/types.h",
    ] + glob(tf_additional_proto_hdrs()) + glob(tf_env_time_hdrs()),
    copts = tf_copts(),
    deps = tf_lib_proto_parsing_deps(),
)

cc_library(
    name = "lib",
    hdrs = [
        "lib/core/arena.h",
        "lib/core/bitmap.h",
        "lib/core/bits.h",
        "lib/core/casts.h",
        "lib/core/coding.h",
        "lib/core/errors.h",
        "lib/core/notification.h",
        "lib/core/raw_coding.h",
        "lib/core/status.h",
        "lib/core/stringpiece.h",
        "lib/core/threadpool.h",
        "lib/gtl/array_slice.h",
        "lib/gtl/cleanup.h",
        "lib/gtl/flatmap.h",
        "lib/gtl/flatset.h",
        "lib/gtl/inlined_vector.h",
        "lib/gtl/optional.h",
        "lib/gtl/priority_queue_util.h",
        "lib/hash/crc32c.h",
        "lib/histogram/histogram.h",
        "lib/io/buffered_inputstream.h",
        "lib/io/compression.h",
        "lib/io/inputstream_interface.h",
        "lib/io/path.h",
        "lib/io/proto_encode_helper.h",
        "lib/io/random_inputstream.h",
        "lib/io/record_reader.h",
        "lib/io/record_writer.h",
        "lib/io/table.h",
        "lib/io/table_builder.h",
        "lib/io/table_options.h",
        "lib/math/math_util.h",
        "lib/monitoring/counter.h",
        "lib/monitoring/sampler.h",
        "lib/random/distribution_sampler.h",
        "lib/random/philox_random.h",
        "lib/random/random_distributions.h",
        "lib/random/simple_philox.h",
        "lib/strings/numbers.h",
        "lib/strings/str_util.h",
        "lib/strings/strcat.h",
        "lib/strings/stringprintf.h",
        "platform/cpu_feature_guard.h",
        "platform/cpu_info.h",
        "platform/dynamic_annotations.h",
        "platform/env.h",
        "platform/env_time.h",
        "platform/file_system.h",
        "platform/fingerprint.h",
        "platform/init_main.h",
        "platform/logging.h",
        "platform/macros.h",
        "platform/mem.h",
        "platform/mutex.h",
        "platform/net.h",
        "platform/notification.h",
        "platform/prefetch.h",
        "platform/profile_utils/clock_cycle_profiler.h",
        "platform/profile_utils/cpu_utils.h",
        "platform/protobuf.h",
        "platform/stacktrace.h",
        "platform/strong_hash.h",
        "platform/subprocess.h",
        "platform/thread_annotations.h",
        "platform/types.h",
        "platform/windows/cpu_info.h",
    ],
    visibility = ["//visibility:public"],
    deps = [
        ":lib_internal",
    ],
)

# Test support library needed for all tests
# This is currently public, but may be made internal in the
# future.  Try to avoid depending on it.
cc_library(
    name = "test",
    testonly = 1,
    srcs = [
        "platform/test.cc",
        "util/reporter.cc",
    ] + tf_additional_test_srcs(),
    hdrs = [
        "lib/core/status_test_util.h",
        "platform/test.h",
        "platform/test_benchmark.h",
        "util/reporter.h",
    ],
    copts = tf_copts(),
    linkopts = ["-lm"],
    visibility = ["//visibility:public"],
    deps = [
        ":lib",
        ":lib_internal",
        ":protos_all_cc",
        "//tensorflow/core/platform/default/build_config:gtest",
    ] + tf_additional_test_deps(),
)

tf_cuda_library(
    name = "framework",
    hdrs = [
        "example/feature_util.h",
        "framework/allocator.h",
        "framework/allocator_registry.h",
        "framework/attr_value_util.h",
        "framework/bfloat16.h",
        "framework/cancellation.h",
        "framework/common_shape_fns.h",
        "framework/control_flow.h",  # TODO(josh11b): Make internal?
        "framework/device_base.h",
        "framework/function.h",
        "framework/graph_def_util.h",
        "framework/kernel_def_builder.h",
        "framework/log_memory.h",
        "framework/lookup_interface.h",
        "framework/memory_types.h",
        "framework/node_def_builder.h",
        "framework/node_def_util.h",
        "framework/numeric_op.h",
        "framework/numeric_types.h",
        "framework/op.h",
        "framework/op_def_builder.h",
        "framework/op_def_util.h",
        "framework/op_kernel.h",
        "framework/partial_tensor_shape.h",
        "framework/queue_interface.h",
        "framework/reader_interface.h",
        "framework/reader_op_kernel.h",
        "framework/register_types.h",
        "framework/resource_mgr.h",
        "framework/resource_op_kernel.h",
        "framework/selective_registration.h",
        "framework/session_state.h",
        "framework/shape_inference.h",
        "framework/tensor.h",
        "framework/tensor_shape.h",
        "framework/tensor_slice.h",
        "framework/tensor_types.h",
        "framework/tensor_util.h",
        "framework/tracking_allocator.h",
        "framework/type_index.h",
        "framework/type_traits.h",
        "framework/types.h",
        "public/version.h",
        "util/bcast.h",
        "util/cuda_kernel_helper.h",
        "util/device_name_utils.h",
        "util/env_var.h",
        "util/events_writer.h",
        "util/example_proto_fast_parsing.h",
        "util/example_proto_helper.h",
        "util/guarded_philox_random.h",
        "util/mirror_pad_mode.h",
        "util/padding.h",
        "util/port.h",
        "util/saved_tensor_slice_util.h",
        "util/sparse/group_iterator.h",
        "util/sparse/sparse_tensor.h",
        "util/stat_summarizer.h",
        "util/stream_executor_util.h",
        "util/strided_slice_op.h",
        "util/tensor_format.h",
        "util/tensor_slice_reader.h",
        "util/tensor_slice_reader_cache.h",
        "util/tensor_slice_writer.h",
        "util/use_cudnn.h",
        "util/util.h",
        "util/work_sharder.h",
    ] + select({
        "//tensorflow:windows": [],
        "//tensorflow:windows_msvc": [],
        "//conditions:default": [
            "util/memmapped_file_system.h",
            "util/memmapped_file_system_writer.h",
        ],
    }) + if_mkl([
        "util/mkl_util.h",
    ]),
    visibility = ["//visibility:public"],
    deps = [":framework_internal"],
)

cc_binary(
    name = "libframework.so",
    srcs = [":libtflib.so"],
    linkshared = 1,
    linkstatic = 1,
    deps = [
        ":framework",
        ":framework_internal_impl",
    ],
)

cc_library(
    name = "overflow",
    hdrs = ["util/overflow.h"],
    deps = [
        ":framework_lite",
        ":lib",
    ],
)

cc_library(
    name = "reader_base",
    srcs = ["framework/reader_base.cc"],
    hdrs = ["framework/reader_base.h"],
    visibility = ["//visibility:public"],
    deps = [
        ":framework",
        ":lib",
        ":protos_all_cc",
    ],
)

tf_proto_library_cc(
    name = "op_gen_overrides_proto",
    srcs = ["framework/op_gen_overrides.proto"],
    cc_api_version = 2,
    protodeps = [":protos_all"],
    visibility = ["//visibility:public"],
)

cc_library(
    name = "op_gen_lib",
    srcs = ["framework/op_gen_lib.cc"],
    hdrs = ["framework/op_gen_lib.h"],
    visibility = ["//visibility:public"],
    deps = [
        ":lib",
        ":op_gen_overrides_proto_cc",
        ":protos_all_cc",
    ],
)

cc_library(
    name = "session_options",
    hdrs = ["public/session_options.h"],
    visibility = ["//visibility:public"],
    deps = [
        ":lib",
        ":protos_all_cc",
    ],
)

cc_library(
    name = "framework_lite",
    srcs = tf_additional_minimal_lib_srcs(),
    hdrs = [
        "framework/numeric_types.h",
        "framework/tensor_types.h",
        "framework/type_traits.h",
        "platform/default/dynamic_annotations.h",
        "platform/default/integral_types.h",
        "platform/default/logging.h",
        "platform/default/mutex.h",
        "platform/default/protobuf.h",
        "platform/default/thread_annotations.h",
        "platform/dynamic_annotations.h",
        "platform/macros.h",
        "platform/mutex.h",
        "platform/platform.h",
        "platform/prefetch.h",
        "platform/thread_annotations.h",
        "platform/types.h",
    ],
    visibility = ["//visibility:public"],
    deps =
        [
            "//tensorflow/core/platform/default/build_config:minimal",
            "//third_party/eigen3",
        ],
)

# Generates library per group of ops.
tf_gen_op_libs(
    op_lib_names = [
        "bitwise_ops",
        "candidate_sampling_ops",
        "control_flow_ops",
        "ctc_ops",
        "data_flow_ops",
        "dataset_ops",
        "function_ops",
        "functional_ops",
        "image_ops",
        "io_ops",
        "linalg_ops",
        "lookup_ops",
        "logging_ops",
        "math_ops",
        "nn_ops",
        "no_op",
        "parsing_ops",
        "random_ops",
        "remote_fused_graph_ops",
        "resource_variable_ops",
        "sdca_ops",
        "set_ops",
        "script_ops",
        "sendrecv_ops",
        "sparse_ops",
        "spectral_ops",
        "state_ops",
        "stateless_random_ops",
        "string_ops",
        "training_ops",
    ],
)

tf_gen_op_libs(
    op_lib_names = [
        "array_ops",
    ],
    deps = [":protos_all_cc"],
)

tf_gen_op_libs(
    op_lib_names = [
        "audio_ops",
    ],
    deps = [":lib"],
)

cc_library(
    name = "debug_ops_op_lib",
    srcs = ["ops/debug_ops.cc"],
    copts = tf_copts(),
    linkstatic = 1,
    visibility = ["//tensorflow:internal"],
    deps = [
        ":framework",
        "//tensorflow/core/kernels:debug_ops",
    ],
    alwayslink = 1,
)

# And one for all user ops
cc_library(
    name = "user_ops_op_lib",
    srcs = glob(["user_ops/**/*.cc"]),
    copts = tf_copts(),
    linkstatic = 1,
    visibility = ["//visibility:public"],
    deps = [":framework"],
    alwayslink = 1,
)

cc_library(
    name = "word2vec_ops",
    srcs = ["ops/word2vec_ops.cc"],
    linkstatic = 1,
    visibility = ["//tensorflow:internal"],
    deps = ["//tensorflow/core:framework"],
    alwayslink = 1,
)

cc_library(
    name = "ops",
    visibility = ["//visibility:public"],
    deps = [
        ":array_ops_op_lib",
        ":audio_ops_op_lib",
        ":bitwise_ops_op_lib",
        ":candidate_sampling_ops_op_lib",
        ":control_flow_ops_op_lib",
        ":ctc_ops_op_lib",
        ":data_flow_ops_op_lib",
        ":dataset_ops_op_lib",
        ":function_ops_op_lib",
        ":functional_ops_op_lib",
        ":image_ops_op_lib",
        ":io_ops_op_lib",
        ":linalg_ops_op_lib",
        ":lookup_ops_op_lib",
        ":logging_ops_op_lib",
        ":math_ops_op_lib",
        ":nn_ops_op_lib",
        ":no_op_op_lib",
        ":parsing_ops_op_lib",
        ":random_ops_op_lib",
        ":remote_fused_graph_ops_op_lib",
        ":script_ops_op_lib",
        ":sdca_ops_op_lib",
        ":sendrecv_ops_op_lib",
        ":set_ops_op_lib",
        ":sparse_ops_op_lib",
        ":spectral_ops_op_lib",
        ":state_ops_op_lib",
        ":stateless_random_ops_op_lib",
        ":string_ops_op_lib",
        ":training_ops_op_lib",
        ":user_ops_op_lib",
        ":word2vec_ops",
    ] + tf_additional_cloud_op_deps(),
    alwayslink = 1,
)

cc_library(
    name = "array_grad",
    srcs = ["ops/array_grad.cc"],
    linkstatic = 1,  # Needed since alwayslink is broken in bazel b/27630669
    visibility = ["//visibility:public"],
    deps = [
        ":array_ops_op_lib",
        ":framework",
        ":lib",
    ],
    alwayslink = 1,
)

cc_library(
    name = "functional_grad",
    srcs = ["ops/functional_grad.cc"],
    linkstatic = 1,  # Needed since alwayslink is broken in bazel b/27630669
    visibility = ["//visibility:public"],
    deps = [
        ":framework",
        ":functional_ops_op_lib",
        ":lib",
    ],
    alwayslink = 1,
)

cc_library(
    name = "math_grad",
    srcs = [
        "ops/math_grad.cc",
        "ops/random_grad.cc",
    ],
    linkstatic = 1,  # Needed since alwayslink is broken in bazel b/27630669
    visibility = ["//visibility:public"],
    deps = [
        ":framework",
        ":lib",
        ":math_ops_op_lib",
    ],
    alwayslink = 1,
)

cc_library(
    name = "nn_grad",
    srcs = ["ops/nn_grad.cc"],
    linkstatic = 1,  # Needed since alwayslink is broken in bazel b/27630669
    visibility = ["//visibility:public"],
    deps = [
        ":framework",
        ":lib",
        ":nn_ops_op_lib",
    ],
    alwayslink = 1,
)

tf_cuda_library(
    name = "core_cpu",
    hdrs = [
        "common_runtime/device.h",
        "common_runtime/optimization_registry.h",
        "common_runtime/shape_refiner.h",
        "graph/algorithm.h",
        "graph/default_device.h",
        "graph/gradients.h",
        "graph/graph.h",
        "graph/graph_constructor.h",
        "graph/graph_def_builder.h",
        "graph/node_builder.h",
        "graph/validate.h",
        "public/session.h",
        "public/session_options.h",
    ],
    visibility = ["//visibility:public"],
    deps = [
        ":core_cpu_internal",
    ],
)

cc_library(
    name = "core",
    visibility = ["//visibility:public"],
    deps = [
        ":core_cpu",
        ":gpu_runtime",
        ":sycl_runtime",
    ],
)

# This includes implementations of all kernels built into TensorFlow.
cc_library(
    name = "all_kernels",
    visibility = ["//visibility:public"],
    deps = [
        "//tensorflow/core/kernels:array",
        "//tensorflow/core/kernels:audio",
        "//tensorflow/core/kernels:bincount_op",
        "//tensorflow/core/kernels:candidate_sampler_ops",
        "//tensorflow/core/kernels:control_flow_ops",
        "//tensorflow/core/kernels:ctc_ops",
        "//tensorflow/core/kernels:data_flow",
        "//tensorflow/core/kernels:dataset_ops",
        "//tensorflow/core/kernels:fake_quant_ops",
        "//tensorflow/core/kernels:function_ops",
        "//tensorflow/core/kernels:image",
        "//tensorflow/core/kernels:io",
        "//tensorflow/core/kernels:linalg",
        "//tensorflow/core/kernels:lookup",
        "//tensorflow/core/kernels:logging",
        "//tensorflow/core/kernels:math",
        "//tensorflow/core/kernels:multinomial_op",
        "//tensorflow/core/kernels:nn",
        "//tensorflow/core/kernels:parameterized_truncated_normal_op",
        "//tensorflow/core/kernels:parsing",
        "//tensorflow/core/kernels:random_ops",
        "//tensorflow/core/kernels:random_poisson_op",
        "//tensorflow/core/kernels:remote_fused_graph_ops",
        "//tensorflow/core/kernels:required",
        "//tensorflow/core/kernels:resource_variable_ops",
        "//tensorflow/core/kernels:sdca_ops",
        "//tensorflow/core/kernels:set_kernels",
        "//tensorflow/core/kernels:sparse",
        "//tensorflow/core/kernels:state",
        "//tensorflow/core/kernels:stateless_random_ops",
        "//tensorflow/core/kernels:string",
        "//tensorflow/core/kernels:training_ops",
        "//tensorflow/core/kernels:word2vec_kernels",
    ] + tf_additional_cloud_kernel_deps() + if_not_windows([
        "//tensorflow/core/kernels:fact_op",
        "//tensorflow/core/kernels:array_not_windows",
        "//tensorflow/core/kernels:math_not_windows",
        "//tensorflow/core/kernels:quantized_ops",
        "//tensorflow/core/kernels/neon:neon_depthwise_conv_op",
    ]) + if_mkl([
        "//tensorflow/core/kernels:mkl_concat_op",
        "//tensorflow/core/kernels:mkl_conv_op",
        "//tensorflow/core/kernels:mkl_fused_batch_norm_op",
        "//tensorflow/core/kernels:mkl_identity_op",
        "//tensorflow/core/kernels:mkl_lrn_op",
        "//tensorflow/core/kernels:mkl_pooling_ops",
        "//tensorflow/core/kernels:mkl_relu_op",
        "//tensorflow/core/kernels:mkl_reshape_op",
        "//tensorflow/core/kernels:mkl_tfconv_op",
    ]),
)

tf_cuda_library(
    name = "tensorflow_opensource",
    copts = tf_copts(),
    visibility = ["//visibility:public"],
    deps = [
        ":all_kernels",
        ":core",
        ":direct_session",
        ":example_parser_configuration",
        ":gpu_runtime",
        ":lib",
    ],
)

cc_library(
    name = "tensorflow",
    visibility = ["//visibility:public"],
    deps = [
        ":tensorflow_opensource",
        "//tensorflow/core/platform/default/build_config:tensorflow_platform_specific",
    ],
)

# Test support library needed for higher-level (TensorFlow-specific) tests
cc_library(
    name = "testlib",
    testonly = 1,
    srcs = [
        "common_runtime/kernel_benchmark_testlib.cc",
        "framework/fake_input.cc",
        "framework/function_testlib.cc",
        "graph/testlib.cc",
    ],
    hdrs = [
        "common_runtime/kernel_benchmark_testlib.h",
        "framework/fake_input.h",
        "framework/function_testlib.h",
        "framework/shape_inference_testutil.h",
        "framework/tensor_testutil.h",
        "graph/testlib.h",
        # TODO(josh11b): Drop this once users are depending on
        # kernels:ops_testutil instead.
        "//tensorflow/core/kernels:ops_testutil.h",
    ],
    copts = tf_copts(),
    visibility = ["//visibility:public"],
    deps = [
        ":core_cpu",
        ":core_cpu_internal",
        ":framework",
        ":framework_internal",
        ":lib",
        ":lib_internal",
        ":protos_all_cc",
        ":shape_inference_testutil",
        ":tensor_testutil",
        ":test",
        "//tensorflow/core/kernels:constant_op",
        "//tensorflow/core/kernels:ops_util",
    ],
)

# This is a link-only library to provide a DirectSession
# implementation of the Session interface.
tf_cuda_library(
    name = "direct_session",
    copts = tf_copts(),
    linkstatic = 1,
    visibility = ["//visibility:public"],
    deps = [
        ":direct_session_internal",
    ],
    alwayslink = 1,
)

# -----------------------------------------------------------------------------
# Public Android targets

# Android-specific BUILD targets
load(
    "//tensorflow:tensorflow.bzl",
    "tf_android_core_proto_headers",
    "tf_android_core_proto_sources",
)

# List of protos we want on android
filegroup(
    name = "android_proto_srcs",
    srcs = tf_android_core_proto_sources(CORE_PROTO_SRCS),
    visibility = ["//visibility:public"],
)

# Core sources for Android builds.
filegroup(
    name = "mobile_srcs",
    srcs = [
        #":proto_text_srcs_all",
        "//tensorflow/core/kernels:android_srcs",
        "//tensorflow/core/platform/default/build_config:android_srcs",
        "//tensorflow/core/util/ctc:android_srcs",
        "//tensorflow/core/util/tensor_bundle:android_srcs",
        "common_runtime/gpu/gpu_tracer.cc",
        "common_runtime/gpu/gpu_tracer.h",
    ] + glob(
        [
            "client/**/*.cc",
            "common_runtime/**/*.h",
            "common_runtime/**/*.cc",
            "framework/**/*.h",
            "framework/**/*.cc",
            "graph/**/*.h",
            "graph/**/*.cc",
            "lib/**/*.h",
            "lib/**/*.cc",
            "platform/**/*.h",
            "platform/**/*.cc",
            "public/**/*.h",
            "util/**/*.h",
            "util/**/*.cc",
        ],
        exclude = [
            "**/*test.*",
            "**/*testutil*",
            "**/*testlib*",
            "**/*main.cc",
            "debug/**/*",
            "framework/op_gen_*",
            "graph/dot.*",
            "lib/jpeg/**/*",
            "lib/png/**/*",
            "lib/gif/**/*",
            "util/events_writer.*",
            "util/reporter.*",
            "platform/**/cuda_libdevice_path.*",
            "platform/default/stream_executor.*",
            "platform/default/test_benchmark.*",
            "platform/cuda.h",
            "platform/google/**/*",
            "platform/hadoop/**/*",
            "platform/gif.h",
            "platform/jpeg.h",
            "platform/png.h",
            "platform/stream_executor.*",
            "platform/windows/**/*",
            "user_ops/**/*.cu.cc",
            "common_runtime/gpu/**/*",
            "common_runtime/gpu_device_factory.*",
        ],
    ),
    visibility = ["//visibility:public"],
)

# Native library support for Android applications.  Does not contain
# operators, use :android_tensorflow_lib if you want full operator
# support.
#
# Compiles to a trivial library on non-Android to prevent irrelevant
# build errors. If not building this as part of an android_binary,
# a command such as the following must be used:
# bazel build -c opt tensorflow/core:android_tensorflow_lib \
# --crosstool_top=//external:android/crosstool \
# --cpu=armeabi-v7a \
# --host_crosstool_top=@bazel_tools//tools/cpp:toolchain
cc_library(
    name = "android_tensorflow_lib_lite",
    srcs = if_android(["//tensorflow/core:android_srcs"]),
    copts = tf_copts() + [
        "-Os",
    ],
    linkopts = ["-lz"],
    tags = [
        "manual",
        "notap",
    ],
    visibility = ["//visibility:public"],
    deps = [
        ":protos_cc",
        "//third_party/eigen3",
    ],
    alwayslink = 1,
)

# Native library support for iOS applications.
#
# bazel  build --config=ios_x86_64 \
# //third_party/tensorflow/core:ios_tensorflow_lib
cc_library(
    name = "ios_tensorflow_lib",
    srcs = if_ios([
        ":android_op_registrations_and_gradients",
        "//tensorflow/core:android_srcs",
        "//tensorflow/core/kernels:android_core_ops",
        "//tensorflow/core/kernels:android_extended_ops",
    ]),
    copts = tf_copts() + ["-Os"] + ["-std=c++11"],
    visibility = ["//visibility:public"],
    deps = [
        ":protos_cc",
        "//third_party/eigen3",
        "@gemmlowp//:gemmlowp",
    ],
    alwayslink = 1,
)

cc_library(
    name = "ios_tensorflow_test_lib",
    testonly = 1,
    srcs = if_ios([":android_test_srcs"]),
    copts = tf_copts() + ["-Os"],
    tags = [
        "manual",
        "notap",
    ],
    visibility = ["//visibility:public"],
    deps = [
        ":android_test_proto_lib",
        ":ios_tensorflow_lib",
        "//tensorflow/core/platform/default/build_config:gtest",
        "//third_party/eigen3",
    ],
)

# Full TensorFlow library with operator support. Use this unless reducing
# binary size (by packaging a reduced operator set) is a concern.
cc_library(
    name = "android_tensorflow_lib",
    srcs = if_android([":android_op_registrations_and_gradients"]),
    copts = tf_copts(),
    tags = [
        "manual",
        "notap",
    ],
    visibility = ["//visibility:public"],
    deps = [
        ":android_tensorflow_lib_lite",
        ":protos_cc",
        "//tensorflow/core/kernels:android_tensorflow_kernels",
        "//third_party/eigen3",
    ],
    alwayslink = 1,
)

# Android library for use with the SELECTIVE_REGISTRATION feature.
# Does not contain operators. In contrast to android_tensorflow_lib_lite,
# this links in framework support for all types, relying on selective
# registration of ops to prune code size.
cc_library(
    name = "android_tensorflow_lib_selective_registration",
    srcs = if_android(["//tensorflow/core:android_srcs"]),
    copts = tf_copts() + [
        "-Os",
        "-DSUPPORT_SELECTIVE_REGISTRATION",
    ],
    tags = [
        "manual",
        "notap",
    ],
    visibility = ["//visibility:public"],
    deps = [
        ":protos_cc",
        "//third_party/eigen3",
    ],
    alwayslink = 1,
)

# Android library for use with the SELECTIVE_REGISTRATION feature with
# no proto_rtti.
cc_library(
    name = "android_tensorflow_lib_selective_registration_nortti",
    srcs = if_android(["//tensorflow/core:android_srcs"]),
    copts = tf_copts() + tf_opts_nortti_if_android() + [
        "-Os",
        "-DSUPPORT_SELECTIVE_REGISTRATION",
    ],
    tags = [
        "manual",
        "notap",
    ],
    visibility = ["//visibility:public"],
    deps = [
        ":protos_cc",
        "//third_party/eigen3",
    ],
    alwayslink = 1,
)

filegroup(
    name = "android_op_registrations_and_gradients",
    srcs = glob(
        [
            "ops/**/*.cc",
            "ops/**/*.h",
        ],
        exclude = [
            "**/*test.cc",
            "**/*testutil*",
            "**/*testlib*",
            "**/*main.cc",
        ],
    ),
    visibility = ["//visibility:public"],
)

filegroup(
    name = "android_test_srcs",
    # TODO(andrewharp/nhua):
    # make more test-related sources portable e.g. "platform/test.cc",
    srcs = [
        ":framework/fake_input.cc",
        ":framework/fake_input.h",
        ":framework/shape_inference_testutil.cc",
        ":framework/shape_inference_testutil.h",
        ":framework/tensor_testutil.cc",
        ":framework/tensor_testutil.h",
        ":platform/test.cc",
        ":platform/test.h",
        ":util/reporter.cc",
        ":util/reporter.h",
    ],
    visibility = ["//visibility:public"],
)

# This is like android_test_srcs, minus the things that are already in android_srcs.
filegroup(
    name = "android_test_srcs_no_core",
    srcs = [
        ":framework/shape_inference_testutil.cc",
        ":framework/shape_inference_testutil.h",
        ":framework/tensor_testutil.cc",
        ":framework/tensor_testutil.h",
        ":platform/test.h",
        ":util/reporter.cc",
        ":util/reporter.h",
    ],
    visibility = ["//visibility:public"],
)

# Portable library providing testing functionality for TensorFlow.
cc_library(
    name = "android_tensorflow_test_lib",
    testonly = 1,
    srcs = if_android([":android_test_srcs"]),
    hdrs = [
        "framework/fake_input.h",
        "framework/shape_inference_testutil.h",
        "framework/tensor_testutil.h",
        "util/reporter.h",
    ],
    copts = tf_copts() + ["-Os"],
    tags = [
        "manual",
        "notap",
    ],
    visibility = ["//visibility:public"],
    deps = [
        ":android_tensorflow_lib",
        ":protos_cc",
        "//tensorflow/core/platform/default/build_config:gtest",
        "//third_party/eigen3",
    ],
)

# -----------------------------------------------------------------------------
# Libraries with GPU facilities that are useful for writing kernels.
cc_library(
    name = "gpu_lib",
    srcs = [
        "common_runtime/gpu/gpu_event_mgr.cc",
    ],
    hdrs = [
        "common_runtime/gpu/gpu_event_mgr.h",
    ],
    copts = tf_copts(),
    visibility = ["//visibility:public"],
    deps = [
        ":framework",
        ":framework_internal",
        ":lib",
        ":lib_internal",
        ":protos_all_cc",
        ":stream_executor",
    ],
)

cc_library(
    name = "gpu_headers_lib",
    hdrs = [
        "common_runtime/gpu/gpu_event_mgr.h",
    ],
    visibility = ["//visibility:public"],
)

cc_library(
    name = "cuda",
    visibility = ["//visibility:public"],
    deps = [
        "//tensorflow/core/platform/default/build_config:cuda",
    ],
)

# -----------------------------------------------------------------------------
# Internal targets

tf_proto_library_cc(
    name = "worker_proto",
    srcs = ["protobuf/worker.proto"],
    cc_api_version = 2,
    protodeps = [":protos_all"],
    visibility = [
        "//tensorflow:internal",
    ],
)

tf_proto_library_cc(
    name = "worker_service_proto",
    srcs = ["protobuf/worker_service.proto"],
    has_services = 1,
    cc_api_version = 2,
    cc_stubby_versions = ["2"],
    protodeps = [":worker_proto"],
    visibility = [
        "//tensorflow:internal",
    ],
)

tf_proto_library_cc(
    name = "master_proto",
    srcs = ["protobuf/master.proto"],
    cc_api_version = 2,
    protodeps = [":protos_all"],
    visibility = [
        "//tensorflow:internal",
    ],
)

tf_proto_library_cc(
    name = "master_service_proto",
    srcs = ["protobuf/master_service.proto"],
    has_services = 1,
    cc_api_version = 2,
    cc_stubby_versions = ["2"],
    protodeps = [":master_proto"],
    visibility = [
        "//tensorflow:internal",
    ],
)

LIB_INTERNAL_WINDOWS_H_DEPS = glob(
    [
        "lib/**/*.h",
        "platform/*.h",
        "platform/profile_utils/**/*.h",
<<<<<<< HEAD
=======
        "platform/profile_utils/**/*.cc",
    ] + [
>>>>>>> 2533ada7
        "framework/resource_handle.h",
    ],
    exclude = [
        "**/*test*",
        "lib/gif/**/*",
        "lib/jpeg/**/*",
        "platform/gif.h",
        "platform/jpeg.h",
        "platform/**/cuda.h",
        "platform/**/stream_executor.h",
    ],
)

LIB_INTERNAL_WINDOWS_CC_DEPS = glob(
    [
        "lib/**/*.cc",
        "platform/*.cc",
        "platform/profile_utils/**/*.cc",
        "framework/resource_handle.cc",
    ],
    exclude = [
        "**/*test*",
        "lib/hash/crc32c_accelerate.cc",
        "lib/gif/**/*",
        "lib/jpeg/**/*",
        "platform/**/env_time.cc",
        "platform/**/cuda_libdevice_path.cc",
        "platform/load_library.cc",
    ],
)

LIB_INTERNAL_DEFAULT_H_DEPS = glob(
    [
        "lib/**/*.h",
        "platform/*.h",
        "platform/profile_utils/**/*.h",
        "framework/resource_handle.h",
    ],
    exclude = [
        "**/*test*",
        "lib/gif/**/*",
        "lib/jpeg/**/*",
        "platform/gif.h",
        "platform/jpeg.h",
        "platform/**/cuda.h",
        "platform/**/stream_executor.h",
    ],
)

LIB_INTERNAL_DEFAULT_CC_DEPS = glob(
    [
        "lib/**/*.cc",
        "platform/*.cc",
        "platform/profile_utils/**/*.cc",
        "framework/resource_handle.cc",
    ],
    exclude = [
        "**/*test*",
        "lib/hash/crc32c_accelerate.cc",
        "lib/gif/**/*",
        "lib/jpeg/**/*",
        "platform/**/env_time.cc",
        "platform/**/cuda_libdevice_path.cc",
    ],
)

LIB_INTERNAL_HEADERS = tf_additional_lib_hdrs() + [
    "lib/core/blocking_counter.h",
    "lib/core/refcount.h",
    "lib/gtl/edit_distance.h",
    "lib/gtl/int_type.h",
    "lib/gtl/iterator_range.h",
    "lib/gtl/manual_constructor.h",
    "lib/gtl/map_util.h",
    "lib/gtl/stl_util.h",
    "lib/gtl/top_n.h",
    "lib/hash/hash.h",
    "lib/io/inputbuffer.h",
    "lib/io/iterator.h",
    "lib/io/snappy/snappy_inputbuffer.h",
    "lib/io/snappy/snappy_outputbuffer.h",
    "lib/io/zlib_compression_options.h",
    "lib/io/zlib_inputstream.h",
    "lib/io/zlib_outputbuffer.h",
    "lib/monitoring/collected_metrics.h",
    "lib/monitoring/collection_registry.h",
    "lib/monitoring/metric_def.h",
    "lib/monitoring/mobile_counter.h",
    "lib/monitoring/mobile_sampler.h",
    "lib/png/png_io.h",
    "lib/random/random.h",
    "lib/random/random_distributions.h",
    "lib/random/weighted_picker.h",
    "lib/strings/base64.h",
    "lib/strings/ordered_code.h",
    "lib/strings/proto_text_util.h",
    "lib/strings/scanner.h",
    "lib/wav/wav_io.h",
    "platform/demangle.h",
    "platform/denormal.h",
    "platform/host_info.h",
    "platform/platform.h",
    "platform/protobuf_internal.h",
    "platform/setround.h",
    "platform/tensor_coding.h",
    "platform/tracing.h",
]

cc_library(
    name = "lib_internal",
    srcs = select({
        "//tensorflow:windows": LIB_INTERNAL_WINDOWS_H_DEPS,
        "//tensorflow:windows_msvc": LIB_INTERNAL_WINDOWS_H_DEPS,
        "//conditions:default": LIB_INTERNAL_DEFAULT_H_DEPS,
    }),
    hdrs = LIB_INTERNAL_HEADERS,
    copts = tf_copts(),
    defines = tf_additional_lib_defines() + [
                  "SNAPPY",
              ] + tf_additional_verbs_lib_defines() +
              tf_additional_mpi_lib_defines(),
    deps = [
        "//tensorflow/core/platform/default/build_config:platformlib",
        "//third_party/eigen3",
    ],
)

cc_library(
    name = "lib_internal_impl",
    srcs = select({
        "//tensorflow:windows": LIB_INTERNAL_WINDOWS_CC_DEPS,
        "//tensorflow:windows_msvc": LIB_INTERNAL_WINDOWS_CC_DEPS,
        "//conditions:default": LIB_INTERNAL_DEFAULT_CC_DEPS,
    }) + tf_additional_lib_srcs(
        exclude = [
            "**/*test*",
            "platform/**/cuda.h",
            "platform/**/cuda_libdevice_path.cc",
            "platform/**/stream_executor.h",
            "platform/**/env_time.cc",
        ] +
        # Protobuf deps already included through the ":lib_proto_parsing"
        # dependency.
        tf_additional_proto_srcs(),
    ),
    hdrs = LIB_INTERNAL_HEADERS,
    copts = tf_copts(),
    defines = tf_additional_lib_defines() + [
                  "SNAPPY",
              ] + tf_additional_verbs_lib_defines() +
              tf_additional_mpi_lib_defines(),
    linkopts = select({
        "//tensorflow:freebsd": [],
        "//conditions:default": [
            "-ldl",
            "-lpthread",
        ],
    }),
    deps = tf_additional_lib_deps() + [
        "@snappy",
        "@zlib_archive//:zlib",
        ":lib_hash_crc32c_accelerate_internal",
        ":lib_proto_parsing",
        ":lib_internal",
    ],
)

cc_binary(
    name = "libtflib.so",
    linkshared = 1,
    linkstatic = 1,
    deps = [
        ":lib",
        ":lib_internal_impl",
    ],
)

# File compiled with extra flags to get cpu-specific acceleration.
cc_library(
    name = "lib_hash_crc32c_accelerate_internal",
    srcs = ["lib/hash/crc32c_accelerate.cc"],
    # -msse4.2 enables the use of crc32c compiler builtins.
    copts = tf_copts() + if_x86(["-msse4.2"]),
)

cc_library(
    name = "gif_internal",
    srcs = [
        "lib/gif/gif_io.cc",
        "platform/gif.h",
    ],
    hdrs = ["lib/gif/gif_io.h"],
    copts = tf_copts(),
    linkopts = select({
        "//tensorflow:freebsd": [],
        "//conditions:default": ["-ldl"],
    }),
    deps = [
        ":lib",
        ":lib_internal",
        "//tensorflow/core/platform/default/build_config:gif",
    ],
)

cc_library(
    name = "jpeg_internal",
    srcs = [
        "lib/jpeg/jpeg_handle.cc",
        "lib/jpeg/jpeg_mem.cc",
        "platform/jpeg.h",
    ],
    hdrs = [
        "lib/jpeg/jpeg_handle.h",
        "lib/jpeg/jpeg_mem.h",
    ],
    copts = tf_copts(),
    linkopts = select({
        "//tensorflow:freebsd": [],
        "//conditions:default": ["-ldl"],
    }),
    deps = [
        ":lib",
        ":lib_internal",
        "//tensorflow/core/platform/default/build_config:jpeg",
    ],
)

proto_text_hdrs_and_srcs = tf_generate_proto_text_sources(
    name = "proto_text_srcs_all",
    srcs = CORE_PROTO_SRCS,
    srcs_relative_dir = "tensorflow/core/",
)

cc_library(
    name = "proto_text",
    #srcs = proto_text_hdrs_and_srcs.srcs,
    hdrs = proto_text_hdrs_and_srcs.hdrs,
    deps = [
        ":lib",
        ":lib_internal",
        ":protos_all_cc",
    ],
)

cc_library(
    name = "proto_text_impl",
    srcs = proto_text_hdrs_and_srcs.srcs,
    hdrs = proto_text_hdrs_and_srcs.hdrs,
    deps = [
        ":lib",
        ":lib_internal",
        ":protos_all_cc",
    ],
)

tf_version_info_genrule()

cc_library(
    name = "version_lib",
    srcs = ["util/version_info.cc"],
    hdrs = ["public/version.h"],
    copts = tf_copts(),
)

FRAMEWORK_INTERNAL_HEADERS = [
    "framework/op_segment.h",
    "framework/rendezvous.h",  # only needed for tests
    "framework/tensor_reference.h",
    "framework/tracking_allocator.h",  # only needed for tests
    "framework/unique_tensor_references.h",
    "util/command_line_flags.h",
    "util/env_var.h",
    "util/equal_graph_def.h",
    "util/presized_cuckoo_map.h",
    "util/tensor_slice_set.h",
    "util/tensor_slice_util.h",
]

tf_cuda_library(
    name = "framework_internal",
    srcs = glob(
        [
            "example/**/*.h",
            "framework/**/*.h",
            "util/**/*.h",
        ] + [
            "graph/edgeset.h",
            "graph/graph.h",
        ],
        exclude = [
            "**/*test*",
            "**/*main.cc",
            "example/example_parser_configuration.*",
            "util/reporter.h",
            "util/reporter.cc",
            "framework/fake_input.*",
            "framework/op_gen_lib.*",
            "framework/reader_base.*",
            "util/memmapped_file_system.*",
            "util/memmapped_file_system_writer.*",
            "util/version_info.cc",
        ],
    ) + select({
        "//tensorflow:windows": [],
        "//conditions:default": [
            "util/memmapped_file_system.h",
            "util/memmapped_file_system_writer.h",
        ],
    }),
    hdrs = FRAMEWORK_INTERNAL_HEADERS,
    copts = tf_copts(),
    linkopts = select({
        "//tensorflow:freebsd": [],
        "//conditions:default": ["-ldl"],
    }) + [
        "-lm",
    ],
    deps = [
        ":framework_internal_headers_lib",
        "//third_party/eigen3",
        "@protobuf//:protobuf_headers",
    ],
    alwayslink = 1,
)

cc_header_only_library(
    name = "framework_internal_headers_lib",
    deps = [
        ":lib",
        ":lib_internal",
        ":version_lib",
        "//tensorflow/core/kernels:bounds_check",
    ],
)

tf_cuda_library(
    name = "framework_internal_impl",
    srcs = glob(
        [
            "example/**/*.cc",
            "framework/**/*.cc",
            "util/**/*.cc",
        ] + [
            "graph/edgeset.cc",
            "graph/graph.cc",
        ],
        exclude = [
            "**/*test*",
            "**/*main.cc",
            "example/example_parser_configuration.*",
            "util/reporter.cc",
            "framework/fake_input.*",
            "framework/op_gen_lib.*",
            "framework/reader_base.*",
            "framework/resource_handle.cc",
            "util/memmapped_file_system.*",
            "util/memmapped_file_system_writer.*",
            "util/version_info.cc",
        ],
    ) + select({
        "//tensorflow:windows": [],
        "//tensorflow:windows_msvc": [],
        "//conditions:default": [
            "util/memmapped_file_system.cc",
            "util/memmapped_file_system_writer.cc",
        ],
    }) + proto_text_hdrs_and_srcs.srcs + [":libtflib.so"],
    hdrs = FRAMEWORK_INTERNAL_HEADERS,
    copts = tf_copts(),
    linkopts = select({
        "//tensorflow:freebsd": [],
        "//conditions:default": ["-ldl"],
    }) + [
        "-lm",
    ],
    deps = [
        ":framework_internal",
        ":lib",
        ":lib_internal",
        #":framework_internal_headers_lib",
        "@protobuf//:protobuf",
        ":proto_text",
        ":version_lib",
        "//tensorflow/core/kernels:lookup_util",
        "//tensorflow/core/kernels:bounds_check",
        "//tensorflow/core/util/tensor_bundle",
        "//third_party/eigen3",
    ] + if_mkl(["//third_party/mkl:intel_binary_blob"]),
    alwayslink = 1,
)

cc_header_only_library(
    name = "framework_headers_lib",
    visibility = ["//visibility:public"],
    deps = [
        ":framework",
        ":reader_base",
    ],
)

cc_header_only_library(
    name = "stream_executor_headers_lib",
    visibility = ["//visibility:public"],
    deps = [
        ":stream_executor",
    ],
)

tf_cuda_library(
    name = "stream_executor",
    srcs = tf_additional_stream_executor_srcs(),
    hdrs = [
        "platform/cuda.h",
        "platform/stream_executor.h",
    ],
    deps = [
        "//tensorflow/core/platform/default/build_config:stream_executor",
    ],
)

# Like stream_executor library, but compiles without --config=cuda
# and does not include any cuda dependencies.
cc_library(
    name = "stream_executor_no_cuda",
    srcs = tf_additional_stream_executor_srcs(),
    hdrs = [
        "platform/stream_executor_no_cuda.h",
    ],
    visibility = ["//visibility:public"],
    deps = [
        "//tensorflow/core/platform/default/build_config:stream_executor_no_cuda",
    ],
)

# TODO(josh11b): Is this needed, or can we just use ":protos_all"?
cc_library(
    name = "protos_cc",
    deps = ["//tensorflow/core/platform/default/build_config:protos_cc"],
)

CORE_CPU_BASE_HDRS = [
    "common_runtime/device.h",
    "common_runtime/graph_runner.h",
    "common_runtime/shape_refiner.h",
    "framework/versions.h",
    "graph/algorithm.h",
    "graph/colors.h",
    "graph/control_flow.h",
    "graph/costmodel.h",
    "graph/default_device.h",
    "graph/edgeset.h",
    "graph/graph.h",
    "graph/graph_constructor.h",
    "graph/graph_def_builder.h",
    "graph/graph_partition.h",
    "graph/mkl_layout_pass.h",
    "graph/mkl_tfconversion_pass.h",
    "graph/node_builder.h",
    "graph/optimizer_cse.h",
    "graph/subgraph.h",
    "graph/tensor_id.h",
    "graph/testlib.h",
    "graph/types.h",
    "graph/validate.h",
]

tf_cuda_library(
    name = "core_cpu_base",
    srcs = [
        "common_runtime/shape_refiner.cc",
        "common_runtime/shape_refiner.h",
        "framework/versions.h",
        "graph/algorithm.cc",
        "graph/colors.cc",
        "graph/control_flow.cc",
        "graph/costmodel.cc",
        "graph/graph_constructor.cc",
        "graph/graph_def_builder.cc",
        "graph/graph_partition.cc",
        "graph/node_builder.cc",
        "graph/optimizer_cse.cc",
        "graph/subgraph.cc",
        "graph/tensor_id.cc",
        "graph/validate.cc",
        "public/session.h",
        "public/session_options.h",
        "public/version.h",
    ],
    hdrs = CORE_CPU_BASE_HDRS,
    copts = tf_copts(),
    deps = [
        ":framework",
        ":framework_internal",
        ":lib",
        ":lib_internal",
        ":proto_text",
        ":protos_all_cc",
        "//tensorflow/core/kernels:bounds_check",
        "//tensorflow/core/kernels:required",
        "//third_party/eigen3",
    ],
    alwayslink = 1,
)

tf_cuda_library(
    name = "core_cpu_internal",
    srcs = [
        "common_runtime/allocator_retry.cc",
        "common_runtime/bfc_allocator.cc",
        "common_runtime/build_graph_options.cc",
        "common_runtime/constant_folding.cc",
        "common_runtime/copy_tensor.cc",
        "common_runtime/costmodel_manager.cc",
        "common_runtime/debugger_state_interface.cc",
        "common_runtime/device.cc",
        "common_runtime/device_factory.cc",
        "common_runtime/device_mgr.cc",
        "common_runtime/device_set.cc",
        "common_runtime/executor.cc",
        "common_runtime/function.cc",
        "common_runtime/graph_optimizer.cc",
        "common_runtime/graph_runner.cc",
        "common_runtime/local_device.cc",
        "common_runtime/memory_types.cc",
        "common_runtime/optimization_registry.cc",
        "common_runtime/parallel_concat_optimizer.cc",
        "common_runtime/process_util.cc",
        "common_runtime/renamed_device.cc",
        "common_runtime/rendezvous_mgr.cc",
        "common_runtime/resource_variable_read_optimizer.cc",
        "common_runtime/session.cc",
        "common_runtime/session_factory.cc",
        "common_runtime/session_options.cc",
        "common_runtime/session_state.cc",
        "common_runtime/simple_graph_execution_state.cc",
        "common_runtime/simple_placer.cc",
        "common_runtime/stats_publisher_interface.cc",
        "common_runtime/step_stats_collector.cc",
        "common_runtime/threadpool_device.cc",
        "common_runtime/threadpool_device_factory.cc",
        "graph/gradients.cc",
        "graph/mkl_layout_pass.cc",
        "graph/mkl_tfconversion_pass.cc",
        "graph/quantize_training.cc",
        "public/session.h",
        "public/session_options.h",
        "public/version.h",
    ],
    hdrs = CORE_CPU_BASE_HDRS + [
        "common_runtime/allocator_retry.h",
        "common_runtime/bfc_allocator.h",
        "common_runtime/build_graph_options.h",
        "common_runtime/constant_folding.h",
        "common_runtime/copy_tensor.h",
        "common_runtime/costmodel_manager.h",
        "common_runtime/debugger_state_interface.h",
        "common_runtime/device_factory.h",
        "common_runtime/device_mgr.h",
        "common_runtime/device_set.h",
        "common_runtime/dma_helper.h",
        "common_runtime/eigen_thread_pool.h",
        "common_runtime/executor.h",
        "common_runtime/function.h",
        "common_runtime/graph_optimizer.h",
        "common_runtime/local_device.h",
        "common_runtime/memory_types.h",
        "common_runtime/mkl_cpu_allocator.h",
        "common_runtime/optimization_registry.h",
        "common_runtime/pending_counts.h",
        "common_runtime/process_util.h",
        "common_runtime/profile_handler.h",
        "common_runtime/renamed_device.h",
        "common_runtime/rendezvous_mgr.h",
        "common_runtime/session_factory.h",
        "common_runtime/simple_graph_execution_state.h",
        "common_runtime/simple_placer.h",
        "common_runtime/stats_publisher_interface.h",
        "common_runtime/step_stats_collector.h",
        "common_runtime/threadpool_device.h",
        "common_runtime/visitable_allocator.h",
        "graph/gradients.h",
        "graph/quantize_training.h",
    ],
    copts = tf_copts(),
    deps = [
               ":core_cpu_base",
               ":framework",
               ":framework_internal",
               ":function_ops_op_lib",
               ":functional_grad",
               ":functional_ops_op_lib",
               ":lib",
               ":lib_internal",
               ":proto_text",
               ":protos_all_cc",
               "//tensorflow/core/grappler:grappler_item",
               "//tensorflow/core/grappler/clusters:utils",
               "//tensorflow/core/grappler/clusters:virtual_cluster",
               "//tensorflow/core/grappler/optimizers:meta_optimizer",
               "//third_party/eigen3",
               "//tensorflow/core/kernels:required",
           ] + if_mkl(["//third_party/mkl:intel_binary_blob"]) +
           tf_additional_core_deps(),
    alwayslink = 1,
)

# This library is deprecated and no longer publicly available.
# Do not add more uses of it.
cc_library(
    name = "regexp_internal",
    hdrs = [
        "platform/regexp.h",
    ],
    visibility = [
        "//tensorflow/compiler:__subpackages__",
        "//tensorflow/core/profiler:__subpackages__",
    ],
    deps = [":lib_internal"],
)

tf_cuda_library(
    name = "direct_session_internal",
    srcs = ["common_runtime/direct_session.cc"],
    hdrs = [
        "common_runtime/direct_session.h",
        "util/env_var.h",
    ],
    copts = tf_copts(),
    cuda_deps = [
        ":gpu_tracer",
    ],
    linkstatic = 1,
    deps = [
        ":core_cpu_internal",
        ":framework",
        ":lib",
        ":lib_internal",
        ":proto_text",
        ":protos_all_cc",
        "//tensorflow/core/debug:debug_graph_utils",
        "//tensorflow/core/kernels:function_ops",
    ],
    alwayslink = 1,
)

cc_library(
    name = "example_parser_configuration",
    srcs = ["example/example_parser_configuration.cc"],
    hdrs = ["example/example_parser_configuration.h"],
    copts = tf_copts(),
    linkstatic = 1,
    visibility = ["//visibility:public"],
    deps = [
        ":core_cpu",
        ":core_cpu_internal",
        ":framework",
        ":lib",
        ":lib_internal",
        ":proto_text",
        ":protos_all_cc",
    ],
    alwayslink = 1,
)

tf_cuda_library(
    name = "gpu_tracer",
    srcs = [
        "common_runtime/gpu/gpu_tracer.cc",
    ],
    hdrs = [
        "common_runtime/gpu/gpu_tracer.h",
    ],
    copts = tf_copts(),
    cuda_deps = tf_additional_cupti_wrapper_deps(),
    deps = [
        ":core_cpu_internal",
        ":lib",
        ":protos_all_cc",
    ],
)

tf_cuda_library(
    name = "gpu_runtime",
    srcs = [
        "common_runtime/gpu/gpu_bfc_allocator.cc",
        "common_runtime/gpu/gpu_debug_allocator.cc",
        "common_runtime/gpu/gpu_device.cc",
        "common_runtime/gpu/gpu_device_factory.cc",
        "common_runtime/gpu/gpu_stream_util.cc",
        "common_runtime/gpu/gpu_util.cc",
        "common_runtime/gpu/gpu_util_platform_specific.cc",
        "common_runtime/gpu/pool_allocator.cc",
        "common_runtime/gpu/process_state.cc",
        "common_runtime/gpu_device_context.h",
    ],
    hdrs = [
        "common_runtime/gpu/gpu_bfc_allocator.h",
        "common_runtime/gpu/gpu_debug_allocator.h",
        "common_runtime/gpu/gpu_device.h",
        "common_runtime/gpu/gpu_init.h",
        "common_runtime/gpu/gpu_stream_util.h",
        "common_runtime/gpu/gpu_util.h",
        "common_runtime/gpu/pool_allocator.h",
        "common_runtime/gpu/process_state.h",
    ],
    copts = tf_copts(),
    linkstatic = 1,
    deps = [
        ":core_cpu",
        ":core_cpu_internal",
        ":framework",
        ":framework_internal",
        ":gpu_init",
        ":gpu_lib",
        ":lib",
        ":lib_internal",
        ":protos_all_cc",
        ":stream_executor",
        "//third_party/eigen3",
    ],
    alwayslink = 1,
)

tf_cuda_library(
    name = "gpu_init",
    srcs = [
        "common_runtime/gpu/gpu_init.cc",
    ],
    hdrs = [
        "common_runtime/gpu/gpu_init.h",
    ],
    copts = tf_copts(),
    linkstatic = 1,
    deps = [
        ":framework",
        ":framework_internal",
        ":lib",
        ":lib_internal",
        ":stream_executor",
    ],
    alwayslink = 1,
)

cc_library(
    name = "sycl_runtime",
    srcs = if_not_windows([
        "common_runtime/sycl/sycl_allocator.cc",
        "common_runtime/sycl/sycl_device.cc",
        "common_runtime/sycl/sycl_device_context.cc",
        "common_runtime/sycl/sycl_device_factory.cc",
    ]),
    hdrs = if_not_windows([
        "common_runtime/sycl/sycl_allocator.h",
        "common_runtime/sycl/sycl_device.h",
        "common_runtime/sycl/sycl_util.h",
        "common_runtime/sycl/sycl_device_context.h",
    ]),
    copts = tf_copts(),
    linkstatic = 0,
    deps = [
        ":core_cpu",
        ":core_cpu_internal",
        ":framework",
        ":framework_internal",
        ":lib",
        ":lib_internal",
        ":proto_text",
        "//third_party/eigen3",
        "@local_config_sycl//sycl:sycl",
    ],
    alwayslink = 0,
)

# -----------------------------------------------------------------------------
# Tests

cc_library(
    name = "lib_test_internal",
    testonly = 1,
    hdrs = [
        "lib/gtl/manual_constructor.h",
        "lib/io/block.h",
        "lib/io/block_builder.h",
        "lib/io/format.h",
        "lib/random/philox_random_test_utils.h",
        "platform/snappy.h",
    ],
    deps = [
        ":lib",
        ":lib_internal",
    ],
)

cc_library(
    name = "tensor_testutil",
    testonly = 1,
    srcs = ["framework/tensor_testutil.cc"],
    hdrs = ["framework/tensor_testutil.h"],
    copts = tf_copts(),
    deps = [
        ":framework",
        ":lib",
        ":test",
    ],
)

cc_library(
    name = "shape_inference_testutil",
    testonly = 1,
    srcs = ["framework/shape_inference_testutil.cc"],
    hdrs = ["framework/shape_inference_testutil.h"],
    copts = tf_copts(),
    deps = [
        ":framework",
        ":lib",
        ":lib_internal",
        ":protos_all_cc",
    ],
)

# Main program for tests
cc_library(
    name = "test_main",
    testonly = 1,
    srcs = ["platform/test_main.cc"],
    copts = tf_copts(),
    linkopts = ["-lm"],
    visibility = ["//tensorflow:internal"],
    deps = [
        ":lib",
        ":lib_internal",
        ":test",  # buildcleaner: keep
        "//tensorflow/core/platform/default/build_config:test_main",
    ],
    alwayslink = 1,
)

tf_cc_tests(
    name = "low_level_library_tests",
    size = "small",
    srcs = [
        "lib/core/arena_test.cc",
        "lib/core/bit_cast_test.cc",
        "lib/core/bitmap_test.cc",
        "lib/core/blocking_counter_test.cc",
        "lib/core/coding_test.cc",
        "lib/core/notification_test.cc",
        "lib/core/refcount_test.cc",
        "lib/core/status_test.cc",
        "lib/core/stringpiece_test.cc",
        "lib/core/threadpool_test.cc",
        "lib/gtl/array_slice_test.cc",
        "lib/gtl/cleanup_test.cc",
        "lib/gtl/edit_distance_test.cc",
        "lib/gtl/flatmap_test.cc",
        "lib/gtl/flatset_test.cc",
        "lib/gtl/inlined_vector_test.cc",
        "lib/gtl/int_type_test.cc",
        "lib/gtl/iterator_range_test.cc",
        "lib/gtl/manual_constructor_test.cc",
        "lib/gtl/map_util_test.cc",
        "lib/gtl/optional_test.cc",
        "lib/gtl/top_n_test.cc",
        "lib/hash/crc32c_test.cc",
        "lib/hash/hash_test.cc",
        "lib/histogram/histogram_test.cc",
        "lib/io/buffered_inputstream_test.cc",
        "lib/io/inputbuffer_test.cc",
        "lib/io/inputstream_interface_test.cc",
        "lib/io/path_test.cc",
        "lib/io/random_inputstream_test.cc",
        "lib/io/record_reader_writer_test.cc",
        "lib/io/recordio_test.cc",
        "lib/io/snappy/snappy_buffers_test.cc",
        "lib/io/table_test.cc",
        "lib/io/zlib_buffers_test.cc",
        "lib/math/math_util_test.cc",
        "lib/monitoring/collection_registry_test.cc",
        "lib/monitoring/counter_test.cc",
        "lib/monitoring/metric_def_test.cc",
        "lib/monitoring/sampler_test.cc",
        "lib/random/distribution_sampler_test.cc",
        "lib/random/philox_random_test.cc",
        "lib/random/random_distributions_test.cc",
        "lib/random/random_test.cc",
        "lib/random/simple_philox_test.cc",
        "lib/strings/base64_test.cc",
        "lib/strings/numbers_test.cc",
        "lib/strings/scanner_test.cc",
        "lib/strings/str_util_test.cc",
        "lib/strings/strcat_test.cc",
        "lib/strings/stringprintf_test.cc",
        "lib/wav/wav_io_test.cc",
        "platform/fingerprint_test.cc",
        "platform/integral_types_test.cc",
        "platform/logging_test.cc",
        "platform/net_test.cc",
        "platform/port_test.cc",
        "platform/profile_utils/cpu_utils_test.cc",
        "platform/subprocess_test.cc",
    ],
    deps = [
        ":lib",
        ":lib_internal",
        ":lib_test_internal",
        ":protos_all_cc",
        ":test",
        ":test_main",
        "//third_party/eigen3",
    ],
)

tf_cc_test(
    name = "platform_env_test",
    size = "small",
    srcs = ["platform/env_test.cc"],
    deps = [
        ":lib",
        ":lib_internal",
        ":lib_test_internal",
        ":protos_all_cc",
        ":test",
        ":test_main",
        "//third_party/eigen3",
    ],
)

tf_cc_test(
    name = "platform_setround_test",
    size = "small",
    srcs = ["platform/setround_test.cc"],
    tags = [
        "noasan",
        "nomsan",
        "notsan",
    ],
    deps = [
        ":lib",
        ":lib_internal",
        ":lib_test_internal",
        ":test",
        ":test_main",
    ],
)

tf_cc_test(
    name = "platform_file_system_test",
    size = "small",
    srcs = ["platform/file_system_test.cc"],
    deps = [
        ":lib",
        ":lib_internal",
        ":lib_test_internal",
        ":protos_all_cc",
        ":test",
        ":test_main",
    ],
)

tf_cc_test(
    name = "util_overflow_test",
    size = "small",
    srcs = ["util/overflow_test.cc"],
    deps = [
        ":framework_lite",
        ":overflow",
        ":test",
        ":test_main",
    ],
)

tf_cc_test(
    name = "lib_jpeg_jpeg_mem_unittest",
    srcs = ["lib/jpeg/jpeg_mem_unittest.cc"],
    data = glob(["lib/jpeg/testdata/*.jpg"]),
    deps = [
        ":jpeg_internal",
        ":lib",
        ":lib_internal",
        ":test",
        ":test_main",
    ],
)

tf_cc_test(
    name = "lib_strings_ordered_code_test",
    srcs = ["lib/strings/ordered_code_test.cc"],
    extra_copts = ["$(STACK_FRAME_UNLIMITED)"],  # Tests initialize large vectors
    deps = [
        ":lib",
        ":lib_internal",
        ":test",
        ":test_main",
    ],
)

tf_cc_test(
    name = "lib_random_weighted_picker_test",
    size = "medium",
    srcs = ["lib/random/weighted_picker_test.cc"],
    deps = [
        ":lib",
        ":lib_internal",
        ":test",
        ":test_main",
    ],
)

tf_cc_test(
    name = "framework_op_gen_lib_test",
    size = "small",
    srcs = ["framework/op_gen_lib_test.cc"],
    deps = [
        ":op_gen_lib",
        ":test",
        ":test_main",
    ],
)

tf_cc_test(
    name = "quantize_training_test",
    srcs = ["graph/quantize_training_test.cc"],
    deps = [
        ":all_kernels",
        ":core",
        ":core_cpu",
        ":core_cpu_internal",
        ":direct_session_internal",
        ":framework",
        ":framework_internal",
        ":lib",
        ":lib_internal",
        ":ops",
        ":protos_all_cc",
        ":protos_test_cc",
        ":test",
        ":test_main",
        ":testlib",
    ],
)

tf_cc_tests(
    name = "higher_level_tests",
    size = "small",
    srcs = [
        "common_runtime/device_set_test.cc",
        "common_runtime/optimization_registry_test.cc",
        "common_runtime/resource_variable_read_optimizer_test.cc",
        "common_runtime/pending_counts_test.cc",
        "common_runtime/session_test.cc",
        "common_runtime/simple_placer_test.cc",
        "example/feature_util_test.cc",
        "framework/allocator_test.cc",
        "framework/attr_value_util_test.cc",
        "framework/bfloat16_test.cc",
        "framework/cancellation_test.cc",
        "framework/common_shape_fns_test.cc",
        "framework/function_test.cc",
        "framework/graph_def_util_test.cc",
        "framework/kernel_def_builder_test.cc",
        "framework/memory_types_test.cc",
        "framework/node_def_builder_test.cc",
        "framework/node_def_util_test.cc",
        "framework/op_compatibility_test.cc",
        "framework/op_def_builder_test.cc",
        "framework/op_def_util_test.cc",
        "framework/op_kernel_test.cc",
        "framework/op_registration_test.cc",
        "framework/partial_tensor_shape_test.cc",
        # "framework/rendezvous_test.cc",  # flaky b/30476344
        "framework/resource_mgr_test.cc",
        "framework/resource_op_kernel_test.cc",
        "framework/shape_inference_test.cc",
        "framework/shape_inference_testutil_test.cc",
        "framework/tensor_shape_test.cc",
        "framework/tensor_slice_test.cc",
        "framework/tensor_test.cc",
        "framework/tensor_util_test.cc",
        "framework/tracking_allocator_test.cc",
        "framework/types_test.cc",
        "framework/unique_tensor_references_test.cc",
        "graph/algorithm_test.cc",
        "graph/edgeset_test.cc",
        "graph/graph_def_builder_test.cc",
        "graph/graph_partition_test.cc",
        "graph/graph_test.cc",
        "graph/node_builder_test.cc",
        "graph/optimizer_cse_test.cc",
        "graph/subgraph_test.cc",
        "graph/tensor_id_test.cc",
        "graph/validate_test.cc",
        "util/bcast_test.cc",
        "util/command_line_flags_test.cc",
        "util/device_name_utils_test.cc",
        "util/equal_graph_def_test.cc",
        "util/events_writer_test.cc",
        "util/example_proto_fast_parsing_test.cc",
        "util/example_proto_helper_test.cc",
        "util/memmapped_file_system_test.cc",
        "util/presized_cuckoo_map_test.cc",
        "util/reporter_test.cc",
        "util/saved_tensor_slice_util_test.cc",
        "util/sparse/sparse_tensor_test.cc",
        "util/semver_test.cc",
        "util/stat_summarizer_test.cc",
        "util/tensor_slice_reader_test.cc",
        "util/tensor_slice_set_test.cc",
        "util/tensor_slice_util_test.cc",
        "util/tensor_slice_writer_test.cc",
        "util/work_sharder_test.cc",
    ],
    linkopts = select({
        "//tensorflow:darwin": ["-headerpad_max_install_names"],
        "//conditions:default": [],
    }),
    linkstatic = tf_kernel_tests_linkstatic(),
    deps = [
        ":core",
        ":core_cpu",
        ":core_cpu_internal",
        ":direct_session_internal",
        ":framework",
        ":framework_internal",
        ":lib",
        ":lib_internal",
        ":ops",
        ":protos_all_cc",
        ":protos_test_cc",
        ":test",
        ":test_main",
        ":testlib",
        "//tensorflow/cc:cc_ops",
        "//tensorflow/cc:cc_ops_internal",
        "//tensorflow/cc:scope",
        "//tensorflow/cc:sendrecv_ops",
        "//tensorflow/core/kernels:ops_util",
        "//third_party/eigen3",
    ],
)

tf_cc_tests(
    name = "higher_level_tests_needing_kernels",
    size = "small",
    srcs = [
        "graph/graph_constructor_test.cc",
    ],
    linkopts = select({
        "//tensorflow:darwin": ["-headerpad_max_install_names"],
        "//conditions:default": [],
    }),
    linkstatic = tf_kernel_tests_linkstatic(),
    deps = [
        ":all_kernels",
        ":core",
        ":core_cpu",
        ":core_cpu_internal",
        ":direct_session_internal",
        ":framework",
        ":framework_internal",
        ":lib",
        ":lib_internal",
        ":ops",
        ":protos_all_cc",
        ":protos_test_cc",
        ":test",
        ":test_main",
        ":testlib",
        "//tensorflow/cc:cc_ops",
        "//tensorflow/cc:cc_ops_internal",
        "//tensorflow/cc:scope",
        "//tensorflow/cc:sendrecv_ops",
        "//tensorflow/core/kernels:ops_util",
        "//third_party/eigen3",
    ],
)

tf_cc_test_mkl(
    name = "mkl_related_tests",
    size = "small",
    srcs = [
        "graph/mkl_layout_pass_test.cc",
        "graph/mkl_tfconversion_pass_test.cc",
    ],
    linkstatic = tf_kernel_tests_linkstatic(),
    deps = [
        ":core",
        ":core_cpu",
        ":core_cpu_internal",
        ":direct_session_internal",
        ":framework",
        ":framework_internal",
        ":lib",
        ":lib_internal",
        ":ops",
        ":protos_all_cc",
        ":test",
        ":test_main",
        ":testlib",
        "//tensorflow/cc:cc_ops",
        "//tensorflow/cc:scope",
        "//tensorflow/cc:sendrecv_ops",
        "//tensorflow/core/kernels:mkl_concat_op",
        "//tensorflow/core/kernels:mkl_conv_op",
        "//tensorflow/core/kernels:mkl_fused_batch_norm_op",
        "//tensorflow/core/kernels:mkl_identity_op",
        "//tensorflow/core/kernels:mkl_lrn_op",
        "//tensorflow/core/kernels:mkl_pooling_ops",
        "//tensorflow/core/kernels:mkl_relu_op",
        "//tensorflow/core/kernels:mkl_reshape_op",
        "//tensorflow/core/kernels:mkl_tfconv_op",
        "//tensorflow/core/kernels:ops_util",
        "//third_party/eigen3",
    ],
)

tf_cc_tests_gpu(
    name = "gpu_related_tests",
    size = "small",
    srcs = glob(["user_ops/**/*_test.cc"]) + [
        "common_runtime/gpu/gpu_bfc_allocator_test.cc",
        "common_runtime/gpu/gpu_event_mgr_test.cc",
        "common_runtime/gpu/pool_allocator_test.cc",
    ],
    linkstatic = tf_kernel_tests_linkstatic(),
    tags = tf_cuda_tests_tags(),
    deps = [
        ":core_cpu",
        ":core_cpu_internal",
        ":direct_session",
        ":framework",
        ":framework_internal",
        ":gpu_runtime",
        ":lib",
        ":lib_internal",
        ":protos_all_cc",
        ":test",
        ":test_main",
        ":testlib",
        "//tensorflow/cc:cc_ops",
        "//tensorflow/core/kernels:ops_util",
    ],
)

tf_cc_test_gpu(
    name = "cuda_libdevice_path_test",
    size = "small",
    srcs = ["platform/cuda_libdevice_path_test.cc"],
    linkstatic = tf_kernel_tests_linkstatic(),
    tags = tf_cuda_tests_tags(),
    deps = [
        ":cuda_libdevice_path",
        ":lib",
        ":test",
        ":test_main",
    ],
)

tf_cuda_only_cc_test(
    name = "util_cuda_kernel_helper_test",
    srcs = [
        "util/cuda_kernel_helper_test.cu.cc",
    ],
    deps = [
        ":test",
        ":test_main",
        "//third_party/eigen3",
    ],
)

tf_cc_test_gpu(
    name = "memory_types_test",
    size = "small",
    srcs = ["common_runtime/memory_types_test.cc"],
    linkstatic = tf_kernel_tests_linkstatic(),
    tags = tf_cuda_tests_tags(),
    deps = [
        ":core",
        ":core_cpu",
        ":core_cpu_internal",
        ":framework",
        ":framework_internal",
        ":gpu_runtime",
        ":lib",
        ":lib_internal",
        ":ops",
        ":protos_all_cc",
        ":test",
        ":test_main",
        ":testlib",
        "//tensorflow/cc:cc_ops",
        "//tensorflow/core/kernels:cast_op",
        "//third_party/eigen3",
    ],
)

tf_cc_test(
    name = "common_runtime_constant_folding_test",
    size = "small",
    srcs = ["common_runtime/constant_folding_test.cc"],
    linkstatic = tf_kernel_tests_linkstatic(),
    tags = tf_cuda_tests_tags(),
    deps = [
        ":core",
        ":core_cpu",
        ":core_cpu_internal",
        ":direct_session_internal",
        ":framework",
        ":framework_internal",
        ":gpu_runtime",
        ":lib",
        ":lib_internal",
        ":ops",
        ":protos_all_cc",
        ":test",
        ":test_main",
        ":testlib",
        "//tensorflow/cc:cc_ops",
        "//tensorflow/cc:cc_ops_internal",
        "//tensorflow/cc:sendrecv_ops",
        "//tensorflow/core/kernels:bcast_ops",
        "//tensorflow/core/kernels:cast_op",
        "//tensorflow/core/kernels:concat_op",
        "//tensorflow/core/kernels:cwise_op",
        "//tensorflow/core/kernels:identity_op",
        "//tensorflow/core/kernels:immutable_constant_op",
        "//tensorflow/core/kernels:matmul_op",
        "//third_party/eigen3",
    ],
)

tf_cc_test(
    name = "common_runtime_shape_refiner_test",
    size = "small",
    srcs = [
        "common_runtime/shape_refiner_test.cc",
    ],
    linkstatic = tf_kernel_tests_linkstatic(),
    deps = [
        ":core",
        ":core_cpu",
        ":core_cpu_internal",
        ":framework",
        ":framework_internal",
        ":lib",
        ":lib_internal",
        ":ops",
        ":protos_all_cc",
        ":test",
        ":test_main",
        ":testlib",
        "//tensorflow/cc:cc_ops",
        "//tensorflow/cc:scope",
        "//tensorflow/core/kernels:array",
        "//tensorflow/core/kernels:math",
        "//third_party/eigen3",
    ],
)

tf_cc_test(
    name = "common_runtime_direct_session_test",
    size = "small",
    srcs = ["common_runtime/direct_session_test.cc"],
    linkstatic = tf_kernel_tests_linkstatic(),
    deps = [
        ":core",
        ":core_cpu",
        ":core_cpu_internal",
        ":direct_session_internal",
        ":framework",
        ":framework_internal",
        ":lib",
        ":lib_internal",
        ":ops",
        ":protos_all_cc",
        ":test",
        ":test_main",
        ":testlib",
        "//tensorflow/cc:cc_ops",
        "//tensorflow/core/kernels:control_flow_ops",
        "//tensorflow/core/kernels:cwise_op",
        "//tensorflow/core/kernels:dense_update_ops",
        "//tensorflow/core/kernels:fifo_queue_op",
        "//tensorflow/core/kernels:function_ops",
        "//tensorflow/core/kernels:identity_op",
        "//tensorflow/core/kernels:matmul_op",
        "//tensorflow/core/kernels:ops_util",
        "//tensorflow/core/kernels:queue_ops",
        "//tensorflow/core/kernels:session_ops",
        "//tensorflow/core/kernels:variable_ops",
        "//third_party/eigen3",
    ],
)

# This is identical to :common_runtime_direct_session_test with the addition of
# a dependency on alwayslink target //third_party/tensorflow/core/debug, which
# enables support for TensorFlow Debugger (tfdbg).
tf_cc_test(
    name = "common_runtime_direct_session_with_debug_test",
    size = "small",
    srcs = ["common_runtime/direct_session_test.cc"],
    linkstatic = tf_kernel_tests_linkstatic(),
    deps = [
        ":core",
        ":core_cpu",
        ":core_cpu_internal",
        ":direct_session_internal",
        ":framework",
        ":framework_internal",
        ":lib",
        ":lib_internal",
        ":ops",
        ":protos_all_cc",
        ":test",
        ":test_main",
        ":testlib",
        "//third_party/eigen3",
        "//tensorflow/cc:cc_ops",
        # Link with support for TensorFlow Debugger (tfdbg).
        "//tensorflow/core/debug",
        "//tensorflow/core/kernels:control_flow_ops",
        "//tensorflow/core/kernels:cwise_op",
        "//tensorflow/core/kernels:dense_update_ops",
        "//tensorflow/core/kernels:fifo_queue_op",
        "//tensorflow/core/kernels:function_ops",
        "//tensorflow/core/kernels:identity_op",
        "//tensorflow/core/kernels:matmul_op",
        "//tensorflow/core/kernels:ops_util",
        "//tensorflow/core/kernels:queue_ops",
        "//tensorflow/core/kernels:session_ops",
        "//tensorflow/core/kernels:variable_ops",
    ],
)

tf_cc_test(
    name = "common_runtime_direct_session_with_tracking_alloc_test",
    size = "small",
    srcs = ["common_runtime/direct_session_with_tracking_alloc_test.cc"],
    args = ["--heap_check=local"],  # The GPU tracer leaks memory
    linkstatic = tf_kernel_tests_linkstatic(),
    tags = ["no_gpu"],
    deps = [
        ":core",
        ":core_cpu",
        ":core_cpu_internal",
        ":direct_session_internal",
        ":framework",
        ":framework_internal",
        ":lib",
        ":lib_internal",
        ":ops",
        ":protos_all_cc",
        ":test",
        ":test_main",
        ":testlib",
        "//tensorflow/cc:cc_ops",
        "//tensorflow/core/kernels:cwise_op",
        "//tensorflow/core/kernels:dense_update_ops",
        "//tensorflow/core/kernels:fifo_queue_op",
        "//tensorflow/core/kernels:identity_op",
        "//tensorflow/core/kernels:matmul_op",
        "//tensorflow/core/kernels:ops_util",
        "//tensorflow/core/kernels:queue_ops",
        "//tensorflow/core/kernels:variable_ops",
        "//third_party/eigen3",
    ],
)

tf_cc_test(
    name = "common_runtime_graph_runner_test",
    size = "small",
    srcs = ["common_runtime/graph_runner_test.cc"],
    linkstatic = tf_kernel_tests_linkstatic(),
    deps = [
        ":array_ops_op_lib",
        ":core",
        ":core_cpu",
        ":core_cpu_internal",
        ":direct_session_internal",
        ":framework",
        ":framework_internal",
        ":lib",
        ":lib_internal",
        ":ops",
        ":protos_all_cc",
        ":test",
        ":test_main",
        ":testlib",
        "//tensorflow/cc:cc_ops",
        "//tensorflow/cc:scope",
        "//tensorflow/core/kernels:cwise_op",
        "//third_party/eigen3",
    ],
)

tf_cc_test(
    name = "common_runtime_function_test",
    size = "small",
    srcs = ["common_runtime/function_test.cc"],
    linkstatic = tf_kernel_tests_linkstatic(),
    deps = [
        ":core",
        ":core_cpu",
        ":core_cpu_internal",
        ":direct_session_internal",
        ":framework",
        ":framework_internal",
        ":lib",
        ":lib_internal",
        ":ops",
        ":protos_all_cc",
        ":test",
        ":test_main",
        ":testlib",
        "//tensorflow/cc:cc_ops",
        "//tensorflow/cc:cc_ops_internal",
        "//tensorflow/cc:function_ops",
        "//tensorflow/cc:functional_ops",
        "//tensorflow/core/kernels:cast_op",
        "//tensorflow/core/kernels:cwise_op",
        "//tensorflow/core/kernels:function_ops",
        "//tensorflow/core/kernels:matmul_op",
        "//tensorflow/core/kernels:shape_ops",
        "//third_party/eigen3",
    ],
)

tf_cc_test_gpu(
    name = "gpu_allocator_retry_test",
    size = "medium",
    srcs = ["common_runtime/gpu/gpu_allocator_retry_test.cc"],
    linkstatic = tf_kernel_tests_linkstatic(),
    tags = tf_cuda_tests_tags(),
    deps = [
        ":core_cpu",
        ":core_cpu_internal",
        ":direct_session",
        ":framework",
        ":framework_internal",
        ":gpu_runtime",
        ":lib",
        ":lib_internal",
        ":protos_all_cc",
        ":test",
        ":test_main",
        ":testlib",
        "//tensorflow/cc:cc_ops",
    ],
)

tf_cc_test_gpu(
    name = "gpu_debug_allocator_test",
    size = "medium",
    srcs = ["common_runtime/gpu/gpu_debug_allocator_test.cc"],
    args = ["\"--gtest_death_test_style=threadsafe\""],
    linkstatic = tf_kernel_tests_linkstatic(),
    tags = tf_cuda_tests_tags(),
    deps = [
        ":core_cpu",
        ":core_cpu_internal",
        ":direct_session",
        ":framework",
        ":framework_internal",
        ":gpu_runtime",
        ":lib",
        ":lib_internal",
        ":protos_all_cc",
        ":test",
        ":test_main",
        ":testlib",
        "//tensorflow/cc:cc_ops",
        "//tensorflow/core/kernels:ops_util",
    ],
)

tf_cc_test_gpu(
    name = "gpu_stream_util_test",
    size = "small",
    srcs = ["common_runtime/gpu/gpu_stream_util_test.cc"],
    linkstatic = tf_kernel_tests_linkstatic(),
    tags = tf_cuda_tests_tags() + ["nomac"],
    deps = [
        ":core_cpu",
        ":core_cpu_internal",
        ":direct_session",
        ":framework",
        ":framework_internal",
        ":gpu_runtime",
        ":lib",
        ":lib_internal",
        ":protos_all_cc",
        ":test",
        ":test_main",
        ":testlib",
        "//tensorflow/cc:cc_ops",
        "//tensorflow/cc:sendrecv_ops",
        "//tensorflow/core/kernels:matmul_op",
        "//tensorflow/core/kernels:ops_util",
    ],
)

tf_cc_test(
    name = "framework_op_segment_test",
    size = "small",
    srcs = ["framework/op_segment_test.cc"],
    linkstatic = tf_kernel_tests_linkstatic(),
    deps = [
        ":core",
        ":core_cpu",
        ":core_cpu_internal",
        ":direct_session_internal",
        ":framework",
        ":framework_internal",
        ":lib",
        ":lib_internal",
        ":ops",
        ":protos_all_cc",
        ":test",
        ":test_main",
        ":testlib",
        "//tensorflow/cc:cc_ops",
        "//tensorflow/core/kernels:cwise_op",
        "//tensorflow/core/kernels:ops_util",
        "//third_party/eigen3",
    ],
)

tf_cc_test(
    name = "ops_array_grad_test",
    size = "small",
    srcs = ["ops/array_grad_test.cc"],
    linkstatic = tf_kernel_tests_linkstatic(),
    deps = [
        ":core",
        ":core_cpu",
        ":core_cpu_internal",
        ":direct_session_internal",
        ":framework",
        ":framework_internal",
        ":lib",
        ":lib_internal",
        ":ops",
        ":protos_all_cc",
        ":test",
        ":test_main",
        ":testlib",
        "//tensorflow/cc:cc_ops",
        "//tensorflow/core/kernels:array",
        "//tensorflow/core/kernels:cwise_op",
        "//tensorflow/core/kernels:function_ops",
        "//third_party/eigen3",
    ],
)

tf_cc_test(
    name = "ops_math_grad_test",
    size = "small",
    srcs = ["ops/math_grad_test.cc"],
    linkstatic = tf_kernel_tests_linkstatic(),
    tags = ["no_gpu"],
    deps = [
        ":core",
        ":core_cpu",
        ":core_cpu_internal",
        ":direct_session_internal",
        ":framework",
        ":framework_internal",
        ":lib",
        ":lib_internal",
        ":ops",
        ":protos_all_cc",
        ":test",
        ":test_main",
        ":testlib",
        "//tensorflow/cc:cc_ops",
        "//tensorflow/core/kernels:array",
        "//tensorflow/core/kernels:data_flow",
        "//tensorflow/core/kernels:function_ops",
        "//tensorflow/core/kernels:math",
        "//third_party/eigen3",
    ],
)

tf_cc_test(
    name = "ops_remote_fused_graph_ops_test",
    size = "small",
    srcs = ["ops/remote_fused_graph_ops_test.cc"],
    linkstatic = tf_kernel_tests_linkstatic(),
    deps = [
        ":core",
        ":core_cpu",
        ":core_cpu_internal",
        ":framework",
        ":framework_internal",
        ":lib",
        ":lib_internal",
        ":ops",
        ":protos_all_cc",
        ":test",
        ":test_main",
        ":testlib",
        "//tensorflow/core/kernels:remote_fused_graph_ops",
    ],
)

tf_cc_tests(
    name = "ops_tests",
    size = "small",
    srcs = [
        "ops/array_ops_test.cc",
        "ops/candidate_sampling_ops_test.cc",
        "ops/control_flow_ops_test.cc",
        "ops/ctc_ops_test.cc",
        "ops/data_flow_ops_test.cc",
        "ops/functional_ops_test.cc",
        "ops/image_ops_test.cc",
        "ops/io_ops_test.cc",
        "ops/linalg_ops_test.cc",
        "ops/math_ops_test.cc",
        "ops/nn_ops_test.cc",
        "ops/parsing_ops_test.cc",
        "ops/random_ops_test.cc",
        "ops/set_ops_test.cc",
        "ops/sparse_ops_test.cc",
        "ops/spectral_ops_test.cc",
        "ops/state_ops_test.cc",
        "ops/string_ops_test.cc",
        "ops/training_ops_test.cc",
    ],
    linkstatic = tf_kernel_tests_linkstatic(),
    deps = [
        ":core",
        ":core_cpu",
        ":core_cpu_internal",
        ":framework",
        ":framework_internal",
        ":lib",
        ":lib_internal",
        ":ops",
        ":protos_all_cc",
        ":test",
        ":test_main",
        ":testlib",
        "//tensorflow/cc:cc_ops",
        "//third_party/eigen3",
    ],
)

tf_cc_test(
    name = "example_example_parser_configuration_test",
    size = "small",
    srcs = ["example/example_parser_configuration_test.cc"],
    data = [":example_parser_configuration_testdata"],
    deps = [
        ":core",
        ":core_cpu",
        ":core_cpu_internal",
        ":direct_session_internal",
        ":example_parser_configuration",
        ":framework",
        ":framework_internal",
        ":lib",
        ":lib_internal",
        ":ops",
        ":protos_all_cc",
        ":test",
        ":test_main",
        ":testlib",
        "//tensorflow/cc:cc_ops",
        "//tensorflow/core/kernels:example_parsing_ops",
    ],
)

tf_cc_test_gpu(
    name = "gpu_tracer_test",
    size = "small",
    srcs = ["common_runtime/gpu/gpu_tracer_test.cc"],
    args = ["--heap_check=local"],
    linkstatic = tf_kernel_tests_linkstatic(),
    tags = tf_cuda_tests_tags() + ["nomac"],
    deps = [
        ":all_kernels",
        ":core_cpu",
        ":core_cpu_internal",
        ":direct_session",
        ":direct_session_internal",
        ":framework",
        ":framework_internal",
        ":gpu_runtime",
        ":gpu_tracer",
        ":lib",
        ":lib_internal",
        ":protos_all_cc",
        ":test",
        ":test_main",
        ":testlib",
        "//tensorflow/cc:cc_ops",
        "//tensorflow/core/kernels:ops_util",
    ],
)

# Test data
filegroup(
    name = "image_testdata",
    srcs = [
        # PNG data
        "lib/png/testdata/lena_gray.png",
        "lib/png/testdata/lena_rgba.png",
        # JPEG data
        "lib/jpeg/testdata/jpeg_merge_test1.jpg",
        "lib/jpeg/testdata/jpeg_merge_test1_cmyk.jpg",
        # Corrupted JPEG files for tests
        "lib/jpeg/testdata/bad_huffman.jpg",
        "lib/jpeg/testdata/corrupt.jpg",
        # -- hand-edited variant: stops at line 0
        "lib/jpeg/testdata/corrupt34_2.jpg",
        # -- hand-edited variant: stops at line 4
        "lib/jpeg/testdata/corrupt34_3.jpg",
        # -- hand-edited variant: stops after a restart marker
        "lib/jpeg/testdata/corrupt34_4.jpg",
        # GIF data
        "lib/gif/testdata/lena.gif",
        "lib/gif/testdata/scan.gif",
        # GIF data with optimization
        "lib/gif/testdata/optimized.gif",
        # BMP data
        "lib/bmp/testdata/lena.bmp",
    ],
    visibility = ["//visibility:public"],
)

filegroup(
    name = "lmdb_testdata",
    testonly = 1,
    srcs = [
        # A simple key-value store:
        #   0 : 'a'
        #   1 : 'b'
        #    ...
        #   9 : 'j'
        "lib/lmdb/testdata/data.mdb",
    ],
    visibility = ["//visibility:public"],
)

filegroup(
    name = "example_parser_configuration_testdata",
    srcs = [
        "example/testdata/parse_example_graph_def.pbtxt",
    ],
)

cc_library(
    name = "cuda_libdevice_path",
    srcs = ["platform/cuda_libdevice_path.cc"] + tf_additional_libdevice_srcs(),
    hdrs = ["platform/cuda_libdevice_path.h"],
    copts = tf_copts(),
    data = tf_additional_libdevice_data(),
    visibility = ["//visibility:public"],
    deps = [
        ":lib",
    ] + tf_additional_libdevice_deps(),
)

# -----------------------------------------------------------------------------
# Google-internal targets go here (must be at the end).

filegroup(
    name = "all_files",
    srcs = glob(
        ["**/*"],
        exclude = [
            "**/METADATA",
            "**/OWNERS",
        ],
    ),
    visibility = ["//tensorflow:__subpackages__"],
)

alias(
    name = "android_srcs",
    actual = ":mobile_srcs",
    visibility = ["//visibility:public"],
)<|MERGE_RESOLUTION|>--- conflicted
+++ resolved
@@ -1229,11 +1229,7 @@
         "lib/**/*.h",
         "platform/*.h",
         "platform/profile_utils/**/*.h",
-<<<<<<< HEAD
-=======
         "platform/profile_utils/**/*.cc",
-    ] + [
->>>>>>> 2533ada7
         "framework/resource_handle.h",
     ],
     exclude = [
