--- conflicted
+++ resolved
@@ -698,13 +698,9 @@
         "//tensorflow/core/kernels:math_not_windows",
         "//tensorflow/core/kernels:quantized_ops",
     ]) + if_mkl([
-<<<<<<< HEAD
         "//tensorflow/core/kernels:mkl_matmul_op",
-=======
-        "//tensorflow/core/kernels:mkl_ops",
         "//tensorflow/core/kernels:mkl_conv_op",
         "//tensorflow/core/kernels:mkl_tfconv_op",
->>>>>>> d2302c9f
     ]),
 )
 
