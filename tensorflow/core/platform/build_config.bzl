"""Provides a redirection point for platform specific implementations of starlark utilities."""

load(
<<<<<<< HEAD
    "//tensorflow/tsl/platform:build_config.bzl",
    _if_llvm_aarch32_available = "if_llvm_aarch32_available",
=======
    "@local_tsl//tsl/platform:build_config.bzl",
>>>>>>> fffde0e8
    _if_llvm_aarch64_available = "if_llvm_aarch64_available",
    _if_llvm_arm_available = "if_llvm_arm_available",
    _if_llvm_powerpc_available = "if_llvm_powerpc_available",
    _if_llvm_system_z_available = "if_llvm_system_z_available",
    _if_llvm_x86_available = "if_llvm_x86_available",
    _pyx_library = "pyx_library",
    _tf_additional_all_protos = "tf_additional_all_protos",
    _tf_additional_core_deps = "tf_additional_core_deps",
    _tf_additional_device_tracer_srcs = "tf_additional_device_tracer_srcs",
    _tf_additional_lib_deps = "tf_additional_lib_deps",
    _tf_additional_lib_hdrs = "tf_additional_lib_hdrs",
    _tf_additional_rpc_deps = "tf_additional_rpc_deps",
    _tf_additional_tensor_coding_deps = "tf_additional_tensor_coding_deps",
    _tf_additional_test_deps = "tf_additional_test_deps",
    _tf_cuda_libdevice_path_deps = "tf_cuda_libdevice_path_deps",
    _tf_fingerprint_deps = "tf_fingerprint_deps",
    _tf_google_mobile_srcs_no_runtime = "tf_google_mobile_srcs_no_runtime",
    _tf_google_mobile_srcs_only_runtime = "tf_google_mobile_srcs_only_runtime",
    _tf_jspb_proto_library = "tf_jspb_proto_library",
    _tf_lib_proto_parsing_deps = "tf_lib_proto_parsing_deps",
    _tf_logging_deps = "tf_logging_deps",
    _tf_platform_alias = "tf_platform_alias",
    _tf_platform_deps = "tf_platform_deps",
    _tf_portable_deps_no_runtime = "tf_portable_deps_no_runtime",
    _tf_portable_proto_lib = "tf_portable_proto_lib",
    _tf_proto_library = "tf_proto_library",
    _tf_proto_library_cc = "tf_proto_library_cc",
    _tf_protobuf_compiler_deps = "tf_protobuf_compiler_deps",
    _tf_protobuf_deps = "tf_protobuf_deps",
    _tf_protos_grappler = "tf_protos_grappler",
    _tf_protos_grappler_impl = "tf_protos_grappler_impl",
    _tf_protos_profiler_service = "tf_protos_profiler_service",
    _tf_py_clif_cc = "tf_py_clif_cc",
    _tf_pyclif_proto_library = "tf_pyclif_proto_library",
    _tf_resource_deps = "tf_resource_deps",
    _tf_stream_executor_deps = "tf_stream_executor_deps",
    _tf_testing_deps = "tf_testing_deps",
    _tf_windows_aware_platform_deps = "tf_windows_aware_platform_deps",
)
load(
    "//tensorflow/core/platform:build_config.default.bzl",
    _tf_additional_binary_deps = "tf_additional_binary_deps",
    _tf_dtensor_tpu_dependencies = "tf_dtensor_tpu_dependencies",
    _tf_protos_all = "tf_protos_all",
    _tf_tpu_dependencies = "tf_tpu_dependencies",
)

if_llvm_aarch32_available = _if_llvm_aarch32_available
if_llvm_aarch64_available = _if_llvm_aarch64_available
if_llvm_arm_available = _if_llvm_arm_available
if_llvm_powerpc_available = _if_llvm_powerpc_available
if_llvm_system_z_available = _if_llvm_system_z_available
if_llvm_x86_available = _if_llvm_x86_available
pyx_library = _pyx_library
tf_additional_all_protos = _tf_additional_all_protos
tf_additional_binary_deps = _tf_additional_binary_deps
tf_additional_core_deps = _tf_additional_core_deps
tf_additional_device_tracer_srcs = _tf_additional_device_tracer_srcs
tf_additional_lib_deps = _tf_additional_lib_deps
tf_additional_lib_hdrs = _tf_additional_lib_hdrs
tf_additional_rpc_deps = _tf_additional_rpc_deps
tf_additional_tensor_coding_deps = _tf_additional_tensor_coding_deps
tf_additional_test_deps = _tf_additional_test_deps
tf_cuda_libdevice_path_deps = _tf_cuda_libdevice_path_deps
tf_fingerprint_deps = _tf_fingerprint_deps
tf_google_mobile_srcs_no_runtime = _tf_google_mobile_srcs_no_runtime
tf_google_mobile_srcs_only_runtime = _tf_google_mobile_srcs_only_runtime
tf_jspb_proto_library = _tf_jspb_proto_library
tf_lib_proto_parsing_deps = _tf_lib_proto_parsing_deps
tf_logging_deps = _tf_logging_deps
tf_platform_alias = _tf_platform_alias
tf_platform_deps = _tf_platform_deps
tf_portable_proto_lib = _tf_portable_proto_lib
tf_portable_deps_no_runtime = _tf_portable_deps_no_runtime
tf_proto_library = _tf_proto_library
tf_proto_library_cc = _tf_proto_library_cc
tf_protobuf_compiler_deps = _tf_protobuf_compiler_deps
tf_protobuf_deps = _tf_protobuf_deps
tf_protos_all = _tf_protos_all
tf_protos_grappler = _tf_protos_grappler
tf_protos_grappler_impl = _tf_protos_grappler_impl
tf_protos_profiler_service = _tf_protos_profiler_service
tf_py_clif_cc = _tf_py_clif_cc
tf_pyclif_proto_library = _tf_pyclif_proto_library
tf_resource_deps = _tf_resource_deps
tf_stream_executor_deps = _tf_stream_executor_deps
tf_testing_deps = _tf_testing_deps
tf_windows_aware_platform_deps = _tf_windows_aware_platform_deps
tf_tpu_dependencies = _tf_tpu_dependencies
tf_dtensor_tpu_dependencies = _tf_dtensor_tpu_dependencies<|MERGE_RESOLUTION|>--- conflicted
+++ resolved
@@ -1,12 +1,8 @@
 """Provides a redirection point for platform specific implementations of starlark utilities."""
 
 load(
-<<<<<<< HEAD
-    "//tensorflow/tsl/platform:build_config.bzl",
+    "@local_tsl//tsl/platform:build_config.bzl",
     _if_llvm_aarch32_available = "if_llvm_aarch32_available",
-=======
-    "@local_tsl//tsl/platform:build_config.bzl",
->>>>>>> fffde0e8
     _if_llvm_aarch64_available = "if_llvm_aarch64_available",
     _if_llvm_arm_available = "if_llvm_arm_available",
     _if_llvm_powerpc_available = "if_llvm_powerpc_available",
