--- conflicted
+++ resolved
@@ -45,7 +45,6 @@
           "dynamic_range_quantize": [False, True],
       },
       {
-<<<<<<< HEAD
           "input_dtype": [tf.float32, tf.int32],
           "input_shape": [[10], [2, 3, 5, 100]],
           "output_type": [tf.int32, tf.int64],
@@ -53,13 +52,13 @@
           "is_last_axis": [False, True],
           "fully_quantize": [True],
           "quant_16x8": [False, True],
-=======
+      },
+      {
           "input_dtype": [tf.bool],
           "input_shape": [[1, 1, 1, 3], [2, 3, 4, 5], [2, 3, 3], [5, 5], [10]],
           "output_type": [tf.int32, tf.int64],
           "is_arg_max": [True],
           "is_last_axis": [False],
->>>>>>> 282a5b79
       },
   ]
 
