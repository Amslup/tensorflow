--- conflicted
+++ resolved
@@ -1132,12 +1132,7 @@
   # Special handle for the index is -1 case.
   # If it is -1, return the last index.
   if original_index == -1:
-<<<<<<< HEAD
     node_indices = sorted(nodes.keys())
-=======
-    node_indices = nodes.keys()
-    node_indices = sorted(node_indices)
->>>>>>> 60089e43
     return node_indices[-1]
   else:
     return original_index
